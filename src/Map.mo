--- conflicted
+++ resolved
@@ -21,18 +21,13 @@
 /// * Space: `O(n)` for storing the entire tree.
 /// `n` denotes the number of key-value entries stored in the map.
 
-<<<<<<< HEAD
-import Immutable "immutable/Map";
-import Iter "Iter";
-=======
 // Data structure implementation is courtesy of Byron Becker.
 // Source: https://github.com/canscale/StableHeapBTreeMap
 // Copyright (c) 2022 Byron Becker.
 // Distributed under Apache 2.0 license
 
 // import ImmutableMap "immutable/Map";
-import IterType "IterType";
->>>>>>> 972f5143
+import IterType "type/Iter";
 import Order "Order";
 import VarArray "VarArray";
 import Runtime "Runtime";
