/// An imperative key-value map based on order/comparison of the keys.
/// The map data structure type is stable and can be used for orthogonal persistence.
///
/// Example:
/// ```motoko
/// import Map "mo:base/Map";
/// import Nat "mo:base/Nat";
///
/// persistent actor {
///   let numberNames = Map.empty<Nat, Text>();
///   Map.add(numberNames, Nat.compare, 0, "Zero");
///   Map.add(numberNames, Nat.compare, 1, "One");
///   Map.add(numberNames, Nat.compare, 2, "Two");
/// }
/// ```
///
/// The internal implementation is a B-tree with order 32.
///
/// Performance:
/// * Runtime: `O(log(n))` worst case cost per insertion, removal, and retrieval operation.
/// * Space: `O(n)` for storing the entire tree.
/// `n` denotes the number of key-value entries stored in the map.

// Data structure implementation is courtesy of Byron Becker.
// Source: https://github.com/canscale/StableHeapBTreeMap
// Copyright (c) 2022 Byron Becker.
// Distributed under Apache 2.0 license

// import ImmutableMap "immutable/Map";
import IterType "IterType";
import Order "Order";
import VarArray "VarArray";
import Runtime "Runtime";
import Stack "Stack";
import Option "Option";

module {
  let btreeOrder = 32; // Should be >= 4 and <= 512.

  public type Node<K, V> = {
    #leaf : Leaf<K, V>;
    #internal : Internal<K, V>
  };

  public type Data<K, V> = {
    kvs : [var ?(K, V)];
    var count : Nat
  };

<<<<<<< HEAD
  public func freeze<K, V>(map : Map<K, V>, compare : (K, K) -> Order.Order) : Immutable.Map<K, V> = map.immutable;

  public func thaw<K, V>(map : Immutable.Map<K, V>, compare : (K, K) -> Order.Order) : Map<K, V> = {
    var immutable = map
  };

=======
  public type Internal<K, V> = {
    data : Data<K, V>;
    children : [var ?Node<K, V>]
  };

  public type Leaf<K, V> = {
    data : Data<K, V>
  };

  public type Map<K, V> = {
    var root : Node<K, V>;
    var size : Nat
  };

  // /// Convert the mutable key-value map to an immutable key-value map.
  // ///
  // /// Example:
  // /// ```motoko
  // /// import Map "mo:base/Map";
  // /// import ImmutableMap "mo:base/ImmutableMap";
  // /// import Nat "mo:base/Nat";
  // ///
  // /// persistent actor {
  // ///   let mutableMap = Map.empty<Nat, Text>();
  // ///   Map.add(mutableMap, Nat.compare, 0, "Zero");
  // ///   Map.add(mutableMap, Nat.compare, 1, "One");
  // ///   Map.add(mutableMap, Nat.compare, 2, "Two");
  // ///   let immutableMap = Map.freeze(mutableMap);
  // ///   assert(ImmutableMap.get(0) == Map.get(0));
  // /// }
  // /// ```
  // ///
  // /// Runtime: `O(n * log(n))`.
  // /// Space: `O(n)` retained memory plus garbage, see the note below.
  // /// where `n` denotes the number of key-value entries stored in the map and
  // /// assuming that the `compare` function implements an `O(1)` comparison.
  // ///
  // /// Note: Creates `O(n * log(n))` temporary objects that will be collected as garbage.
  // public func freeze<K, V>(map : Map<K, V>, compare : (K, K) -> Order.Order) : ImmutableMap.Map<K, V> {
  //   ImmutableMap.fromIter(entries(map), compare);
  // };

  // /// Convert an immutable key-value map to a mutable key-value map.
  // ///
  // /// Example:
  // /// ```motoko
  // /// import ImmutableMap "mo:base/ImmutableMap";
  // /// import Map "mo:base/Map";
  // /// import Nat "mo:base/Nat";
  // ///
  // /// persistent actor {
  // ///   var immutableMap = ImmutableMap.empty<Nat, Text>();
  // ///   immutableMap := ImmutableMap.add(immutableMap, Nat.compare, 0, "Zero");
  // ///   immutableMap := ImmutableMap.add(immutableMap, Nat.compare, 1, "One");
  // ///   immutableMap := ImmutableMap.add(immutableMap, Nat.compare, 2, "Two");
  // ///   let mutableMap = Map.thaw(immutableMap);
  // /// }
  // /// ```
  // ///
  // /// Runtime: `O(n * log(n))`.
  // /// Space: `O(n)`.
  // /// where `n` denotes the number of key-value entries stored in the map and
  // /// assuming that the `compare` function implements an `O(1)` comparison.
  // public func thaw<K, V>(map : ImmutableMap.Map<K, V>) : Map<K, V> {
  //   fromIter(ImmtableMap.entries(map), compare)
  // };

  /// Create a copy of the mutable key-value map.
  ///
  /// Example:
  /// ```motoko
  /// import Map "mo:base/Map";
  /// import Nat "mo:base/Nat";
  ///
  /// persistent actor {
  ///   let originalMap = Map.empty<Nat, Text>();
  ///   Map.add(originalMap, Nat.compare, 0, "Zero");
  ///   Map.add(originalMap, Nat.compare, 1, "One");
  ///   Map.add(originalMap, Nat.compare, 2, "Two");
  ///   let clonedMap = Map.clone(originalMap);
  /// }
  /// ```
  ///
  /// Runtime: `O(n)`.
  /// Space: `O(n)`.
  /// where `n` denotes the number of key-value entries stored in the map.
  public func clone<K, V>(map : Map<K, V>) : Map<K, V> {
    {
      var root = cloneNode(map.root);
      var size = map.size
    }
  };

  /// Create a new empty mutable key-value map.
  ///
  /// Example:
  /// ```motoko
  /// import Map "mo:base/Map";
  /// import Nat "mo:base/Nat";
  /// import Debug "mo:base/Debug";
  ///
  /// persistent actor {
  ///   let map = Map.empty<Nat, Text>();
  ///   Debug.print(Nat.toText(Map.size(map))); // prints `0`
  /// }
  /// ```
  ///
  /// Runtime: `O(1)`.
  /// Space: `O(1)`.
>>>>>>> 972f5143
  public func empty<K, V>() : Map<K, V> {
    {
      var root = #leaf({
        data = {
          kvs = VarArray.generate<?(K, V)>(btreeOrder - 1, func(index) { null });
          var count = 0
        }
      });
      var size = 0
    }
  };

<<<<<<< HEAD
  public func isEmpty<K, V>(map : Map<K, V>) : Bool {
    todo()
  };

  public func clear<K, V>(map : Map<K,  V>) {
    todo()
  };

  public func clone<K, V>(map : Map<K, V>) : Map<K, V> = { var immutable = map.immutable };

  public func singleton<K, V>(key : K, value : V) : Map<K, V> {
    todo()
  };

  public func size<K, V>(map : Map<K, V>) : Nat {
    todo()
  };

  public func containsKey<K, V>(map : Map<K, V>, compare : (K, K) -> Order.Order, key : K) : Bool {
    todo()
=======
  /// Create a new empty mutable key-value map with a single entry.
  ///
  /// Example:
  /// ```motoko
  /// import Map "mo:base/Map";
  /// import Debug "mo:base/Debug";
  ///
  /// persistent actor {
  ///   let cityCodes = Map.singleton<Text, Nat>("Zurich", 8000);
  ///   Debug.print(debug_show(Map.size(cityCodes))); // prints `1`
  /// }
  /// ```
  ///
  /// Runtime: `O(1)`.
  /// Space: `O(1)`.
  public func singleton<K, V>(key : K, value : V) : Map<K, V> {
    {
      var root = #leaf({
        data = {
          kvs = VarArray.generate<?(K, V)>(
            btreeOrder - 1,
            func(index) {
              if (index == 0) {
                ?(key, value)
              } else {
                null
              }
            }
          );
          var count = 1
        }
      });
      var size = 1
    }
  };

  /// Delete all the entries in the key-value map.
  ///
  /// Example:
  /// ```motoko
  /// import Map "mo:base/Map";
  /// import Nat "mo:base/Nat";
  /// import Debug "mo:base/Debug";
  ///
  /// persistent actor {
  ///   let map = Map.empty<Nat, Text>();
  ///   Map.add(map, Nat.compare, 0, "Zero");
  ///   Map.add(map, Nat.compare, 1, "One");
  ///   Map.add(map, Nat.compare, 2, "Two");
  ///   Debug.print(debug_show(Map.size(map))); // prints `3`
  ///
  ///   Map.clear(map);
  ///   Debug.print(debug_show(Map.size(map))); // prints `0`
  /// }
  /// ```
  ///
  /// Runtime: `O(1)`.
  /// Space: `O(1)`.
  public func clear<K, V>(map : Map<K, V>) : () {
    let emptyMap = empty<K, V>();
    map.root := emptyMap.root;
    map.size := 0
  };

  /// Determines whether a key-value map is empty.
  ///
  /// Example:
  /// ```motoko
  /// import Map "mo:base/Map";
  /// import Nat "mo:base/Nat";
  /// import Debug "mo:base/Debug";
  ///
  /// persistent actor {
  ///   let map = Map.empty<Nat, Text>();
  ///   Map.add(map, Nat.compare, 0, "Zero");
  ///   Map.add(map, Nat.compare, 1, "One");
  ///   Map.add(map, Nat.compare, 2, "Two");
  ///
  ///   Debug.print(debug_show(Map.isEmpty(map))); // prints `false`
  ///   Map.clear(map);
  ///   Debug.print(debug_show(Map.isEmpty(map))); // prints `true`
  /// }
  /// ```
  ///
  /// Runtime: `O(1)`.
  /// Space: `O(1)`.
  public func isEmpty<K, V>(map : Map<K, V>) : Bool {
    map.size == 0
  };

  /// Return the number of entries in a key-value map.
  ///
  /// Example:
  /// ```motoko
  /// import Map "mo:base/Map";
  /// import Nat "mo:base/Nat";
  /// import Debug "mo:base/Debug";
  ///
  /// persistent actor {
  ///   let map = Map.empty<Nat, Text>();
  ///   Map.add(map, Nat.compare, 0, "Zero");
  ///   Map.add(map, Nat.compare, 1, "One");
  ///   Map.add(map, Nat.compare, 2, "Two");
  ///
  ///   Debug.print(Nat.toText(Map.size(map))); // prints `3`
  /// }
  /// ```
  ///
  /// Runtime: `O(1)`.
  /// Space: `O(1)`.
  public func size<K, V>(map : Map<K, V>) : Nat {
    map.size
  };

  /// Test whether two imperative maps have equal entries.
  /// The order of the keys in both maps are defined by `compare`.
  ///
  /// Example:
  /// ```motoko
  /// import Map "mo:base/Map";
  /// import Nat "mo:base/Nat";
  /// import Debug "mo:base/Debug";
  /// import Text "mo:base/Text";
  ///
  /// persistent actor {
  /// let map1 = Map.empty<Nat, Text>();
  ///   Map.add(map1, Nat.compare, 0, "Zero");
  ///   Map.add(map1, Nat.compare, 1, "One");
  ///   Map.add(map1, Nat.compare, 2, "Two");
  ///   let map2 = Map.clone(map1);
  ///
  ///   assert(Map.equal(map1, map2, Nat.compare, Text.equal));
  /// }
  /// ```
  ///
  /// Runtime: `O(n)`.
  /// Space: `O(1)`.
  public func equal<K, V>(map1 : Map<K, V>, map2 : Map<K, V>, compare : (K, K) -> Order.Order, equal : (V, V) -> Bool) : Bool {
    let iterator1 = entries(map1);
    let iterator2 = entries(map2);
    loop {
      let next1 = iterator1.next();
      let next2 = iterator2.next();
      switch (next1, next2) {
        case (null, null) {
          return true
        };
        case (?(key1, value1), ?(key2, value2)) {
          if (compare(key1, key2) != #equal or not equal(value1, value2)) {
            return false
          }
        };
        case _ { return false }
      }
    }
  };

  /// Tests whether the map contains the provided key.
  ///
  /// Example:
  /// ```motoko
  /// import Map "mo:base/Map";
  /// import Nat "mo:base/Nat";
  /// import Bool "mo:base/Bool";
  /// import Debug "mo:base/Debug";
  ///
  /// persistent actor {
  ///   let map = Map.empty<Nat, Text>();
  ///   Map.add(map, Nat.compare, 0, "Zero");
  ///   Map.add(map, Nat.compare, 1, "One");
  ///   Map.add(map, Nat.compare, 2, "Two");
  ///
  ///   Debug.print(Bool.toText(Map.containsKey(map, Nat.compare, 1))); // prints `true`
  ///   Debug.print(Bool.toText(Map.containsKey(map, Nat.compare, 3))); // prints `false`
  /// }
  /// ```
  ///
  /// Runtime: `O(log(n))`.
  /// Space: `O(1)`.
  /// where `n` denotes the number of key-value entries stored in the map and
  /// assuming that the `compare` function implements an `O(1)` comparison.
  public func containsKey<K, V>(map : Map<K, V>, compare : (K, K) -> Order.Order, key : K) : Bool {
    Option.isSome(get(map, compare, key))
>>>>>>> 972f5143
  };

  /// Get the value associated with key in the given map if present and `null` otherwise.
  ///
  /// Example:
  /// ```motoko
  /// import Map "mo:base/Map";
  /// import Nat "mo:base/Nat";
  /// import Debug "mo:base/Debug";
  ///
  /// persistent actor {
  ///   let map = Map.empty<Nat, Text>();
  ///   Map.add(map, Nat.compare, 0, "Zero");
  ///   Map.add(map, Nat.compare, 1, "One");
  ///   Map.add(map, Nat.compare, 2, "Two");
  ///
  ///   Debug.print(debug_show(Map.get(map, Nat.compare, 1))); // prints `?"One"`
  ///   Debug.print(debug_show(Map.get(map, Nat.compare, 3))); // prints `null`
  /// }
  /// ```
  ///
  /// Runtime: `O(log(n))`.
  /// Space: `O(1)`.
  /// where `n` denotes the number of key-value entries stored in the map and
  /// assuming that the `compare` function implements an `O(1)` comparison.
  public func get<K, V>(map : Map<K, V>, compare : (K, K) -> Order.Order, key : K) : ?V {
    switch (map.root) {
      case (#internal(internalNode)) {
        getFromInternal(internalNode, compare, key)
      };
      case (#leaf(leafNode)) { getFromLeaf(leafNode, compare, key) }
    }
  };

  /// Insert a new key-value entry in the map.
  /// Traps if the key is already present in the map.
  ///
  /// Example:
  /// ```motoko
  /// import Map "mo:base/Map";
  /// import Nat "mo:base/Nat";
  ///
  /// persistent actor {
  ///   let map = Map.empty<Nat, Text>();
  ///   Map.add(map, Nat.compare, 0, "Zero");
  ///   Map.add(map, Nat.compare, 1, "One");
  ///   Map.add(map, Nat.compare, 2, "Two");
  /// }
  /// ```
  ///
  /// Runtime: `O(log(n))`.
  /// Space: `O(log(n))`.
  /// where `n` denotes the number of key-value entries stored in the map and
  /// assuming that the `compare` function implements an `O(1)` comparison.
  public func add<K, V>(map : Map<K, V>, compare : (K, K) -> Order.Order, key : K, value : V) : () {
    switch (put(map, compare, key, value)) {
      case null {};
      case (?value) Runtime.trap("Key is already present")
    }
  };

  /// Associates the value with the key in the map.
  /// If the key is not yet present in the map, a new key-value pair is added and `null` is returned.
  /// Otherwise, if the key is already present, the value is overwritten and the previous value is returned.
  ///
  /// Example:
  /// ```motoko
  /// import Map "mo:base/Map";
  /// import Nat "mo:base/Nat";
  /// import Debug "mo:base/Debug";
  ///
  /// persistent actor {
  ///   let map = Map.empty<Nat, Text>();
  ///   Map.add(map, Nat.compare, 1, "ONE");
  ///
  ///   let oldZero = Map.put(map, Nat.compare, 0, "Zero"); // inserts new key-value pair.
  ///   Debug.print(debug_show(oldZero)); // prints `null`, key was inserted.
  ///
  ///   let oldOne = Map.put(map, Nat.compare, 1, "One");   // overwrites value for existing key.
  ///   Debug.print(debug_show(oldOne)); // prints `?"ONE"`, previous value.
  ///   Debug.print(debug_show(Map.get(map, Nat.compare, 1))); // prints `?"One"`, new value.
  /// }
  /// ```
  ///
  /// Runtime: `O(log(n))`.
  /// Space: `O(log(n))`.
  /// where `n` denotes the number of key-value entries stored in the map and
  /// assuming that the `compare` function implements an `O(1)` comparison.
  public func put<K, V>(map : Map<K, V>, compare : (K, K) -> Order.Order, key : K, value : V) : ?V {
    let insertResult = switch (map.root) {
      case (#leaf(leafNode)) {
        leafInsertHelper<K, V>(leafNode, btreeOrder, compare, key, value)
      };
      case (#internal(internalNode)) {
        internalInsertHelper<K, V>(internalNode, btreeOrder, compare, key, value)
      }
    };

    switch (insertResult) {
      case (#insert(ov)) {
        switch (ov) {
          // if inserted a value that was not previously there, increment the tree size counter
          case null { map.size += 1 };
          case _ {}
        };
        ov
      };
      case (#promote({ kv; leftChild; rightChild })) {
        map.root := #internal({
          data = {
            kvs = VarArray.generate<?(K, V)>(
              btreeOrder - 1,
              func(i) {
                if (i == 0) { ?kv } else { null }
              }
            );
            var count = 1
          };
          children = VarArray.generate<?(Node<K, V>)>(
            btreeOrder,
            func(i) {
              if (i == 0) { ?leftChild } else if (i == 1) { ?rightChild } else {
                null
              }
            }
          )
        });
        // promotion always comes from inserting a new element, so increment the tree size counter
        map.size += 1;

        null
      }
    }
  };

  /// Overwrites the value of an existing key and returns the previous value.
  /// If the key does not exist, it has no effect and returns `null`.
  ///
  /// Example:
  /// ```motoko
  /// import Map "mo:base/Map";
  /// import Nat "mo:base/Nat";
  /// import Debug "mo:base/Debug";
  ///
  /// persistent actor {
  ///   let map = Map.empty<Nat, Text>();
  ///   Map.add(map, Nat.compare, 0, "Null");
  ///
  ///   let oldZero = Map.replaceIfExists(map, Nat.compare, 0, "Zero"); // overwrites the value for existing key.
  ///   Debug.print(debug_show(oldZero)); // prints `?"Null"`, previous value.
  ///   Debug.print(debug_show(Map.get(map, Nat.compare, 0))); // prints `?"Zero"`, new value.
  ///
  ///   let oldOne = Map.replaceIfExists(map, Nat.compare, 1, "One");  // no effect, key is absent
  ///   Debug.print(debug_show(oldOne)); // prints `null`, key was absent.
  /// }
  /// ```
  ///
  /// Runtime: `O(log(n))`.
  /// Space: `O(log(n))`.
  /// where `n` denotes the number of key-value entries stored in the map and
  /// assuming that the `compare` function implements an `O(1)` comparison.
  public func replaceIfExists<K, V>(map : Map<K, V>, compare : (K, K) -> Order.Order, key : K, value : V) : ?V {
    // TODO: Could be optimized in future
    if (containsKey(map, compare, key)) {
      put(map, compare, key, value)
    } else {
      null
    }
  };

  /// Delete an existing entry by its key in the map.
  /// Traps if the key does not exist in the map.
  ///
  /// ```motoko
  /// import Map "mo:base/Map";
  /// import Nat "mo:base/Nat";
  /// import Debug "mo:base/Debug";
  ///
  /// persistent actor {
  ///   let map = Map.empty<Nat, Text>();
  ///   Map.add(map, Nat.compare, 0, "Zero");
  ///   Map.add(map, Nat.compare, 1, "One");
  ///   Map.add(map, Nat.compare, 2, "Two");
  ///
  ///   Map.delete(map, Nat.compare, 0);
  ///   Debug.print(debug_show(Map.containsKey(map, Nat.compare, 0))); // prints `false`.
  /// }
  /// ```
  ///
  /// Runtime: `O(log(n))`.
  /// Space: `O(log(n))` including garbage, see below.
  /// where `n` denotes the number of key-value entries stored in the map and
  /// assuming that the `compare` function implements an `O(1)` comparison.
  ///
  /// Note: Creates `O(log(n))` objects that will be collected as garbage.
  public func delete<K, V>(map : Map<K, V>, compare : (K, K) -> Order.Order, key : K) : () {
    let deleted = switch (map.root) {
      case (#leaf(leafNode)) {
        // TODO: think about how this can be optimized so don't have to do two steps (search and then insert)?
        switch (NodeUtil.getKeyIndex<K, V>(leafNode.data, compare, key)) {
          case (#keyFound(deleteIndex)) {
            leafNode.data.count -= 1;
            let (_, deletedValue) = ArrayUtil.deleteAndShiftValuesOver<(K, V)>(leafNode.data.kvs, deleteIndex);
            map.size -= 1;
            ?deletedValue
          };
          case _ { null }
        }
      };
      case (#internal(internalNode)) {
        let deletedValueResult = switch (internalDeleteHelper(internalNode, btreeOrder, compare, key, false)) {
          case (#delete(value)) { value };
          case (#mergeChild({ internalChild; deletedValue })) {
            if (internalChild.data.count > 0) {
              map.root := #internal(internalChild)
            }
            // This case will be hit if the BTree has order == 4
            // In this case, the internalChild has no keys (last key was merged with new child), so need to promote that merged child (its only child)
            else {
              map.root := switch (internalChild.children[0]) {
                case (?node) { node };
                case null {
                  Runtime.trap("UNREACHABLE_ERROR: file a bug report! In Map.delete(), element deletion failed, due to a null replacement node error")
                }
              }
            };
            deletedValue
          }
        };
        switch (deletedValueResult) {
          // if deleted a value from the BTree, decrement the size
          case (?deletedValue) { map.size -= 1 };
          case null {}
        };
        deletedValueResult
      }
    };
    if (Option.isNull(deleted)) {
      Runtime.trap("Key is not present")
    }
  };

<<<<<<< HEAD
  public func maxEntry<K, V>(map : Map<K, V>) : ?(K, V) {
    todo()
  };

  public func minEntry<K, V>(map : Map<K, V>) : ?(K, V) {
    todo()
=======
  /// Returns the maximum key in a BTree with its associated value. If the BTree is empty, returns null
  /// Retrieves the key-value pair from the map `m` with the maximum key.
  /// If the map is empty, returns `null`.
  ///
  /// Example:
  /// ```motoko
  /// import Map "mo:base/Map";
  /// import Nat "mo:base/Nat";
  /// import Debug "mo:base/Debug";
  ///
  /// persistent actor {
  ///   let map = Map.empty<Nat, Text>();
  ///   Map.add(map, Nat.compare, 0, "Zero");
  ///   Map.add(map, Nat.compare, 1, "One");
  ///   Map.add(map, Nat.compare, 2, "Two");
  ///
  ///   Debug.print(debug_show(Map.maxEntry(map))); // prints `?(2, "Two")`.
  /// }
  /// ```
  ///
  /// Runtime: `O(log(n))`.
  /// Space: `O(1)`.
  /// where `n` denotes the number of key-value entries stored in the map.
  public func maxEntry<K, V>(map : Map<K, V>) : ?(K, V) {
    reverseEntries(map).next()
  };

  /// Retrieves the key-value pair from the map with the minimum key.
  /// If the map is empty, returns `null`.
  ///
  /// Example:
  /// ```motoko
  /// import Map "mo:base/Map";
  /// import Nat "mo:base/Nat";
  /// import Debug "mo:base/Debug";
  ///
  /// persistent actor {
  ///   let map = Map.empty<Nat, Text>();
  ///   Map.add(map, Nat.compare, 0, "Zero");
  ///   Map.add(map, Nat.compare, 1, "One");
  ///   Map.add(map, Nat.compare, 2, "Two");
  ///
  ///   Debug.print(debug_show(Map.minEntry(map))); // prints `?(0, "Zero")`.
  /// }
  /// ```
  ///
  /// Runtime: `O(log(n))`.
  /// Space: `O(1)`.
  /// where `n` denotes the number of key-value entries stored in the map.
  public func minEntry<K, V>(map : Map<K, V>) : ?(K, V) {
    entries(map).next()
>>>>>>> 972f5143
  };

  /// Returns an iterator over the key-value pairs in the map,
  /// traversing the entries in the ascending order of the keys.
  ///
  /// Example:
  /// ```motoko
  /// import Map "mo:base/Map";
  /// import Nat "mo:base/Nat";
  /// import Debug "mo:base/Debug";
  ///
  /// persistent actor {
  ///   let map = Map.empty<Nat, Text>();
  ///   Map.add(map, Nat.compare, 0, "Zero");
  ///   Map.add(map, Nat.compare, 1, "One");
  ///   Map.add(map, Nat.compare, 2, "Two");
  ///
  ///   for (entry in Map.entries(map)) {
  ///      Debug.print(debug_show(entry));
  ///   }
  ///   // prints:
  ///   // `(0, "Zero")`
  ///   // `(1, "One")`
  ///   // `(2, "Two")`
  /// }
  /// ```
  /// Cost of iteration over all elements:
  /// Runtime: `O(n)`.
  /// Space: `O(1)` retained memory plus garbage, see below.
  /// where `n` denotes the number of key-value entries stored in the map.
  ///
  /// Note: Creates `O(log(n))` temporary objects that will be collected as garbage.
  public func entries<K, V>(map : Map<K, V>) : IterType.Iter<(K, V)> {
    switch (map.root) {
      case (#leaf(leafNode)) { return leafEntries(leafNode) };
      case (#internal(internalNode)) { internalEntries(internalNode) }
    }
  };

  /// Returns an iterator over the key-value pairs in the map,
  /// traversing the entries in the descending order of the keys.
  ///
  /// Example:
  /// ```motoko
  /// import Map "mo:base/Map";
  /// import Nat "mo:base/Nat";
  /// import Debug "mo:base/Debug";
  ///
  /// persistent actor {
  ///   let map = Map.empty<Nat, Text>();
  ///   Map.add(map, Nat.compare, 0, "Zero");
  ///   Map.add(map, Nat.compare, 1, "One");
  ///   Map.add(map, Nat.compare, 2, "Two");
  ///
  ///   for (entry in Map.reverseEntries(map)) {
  ///      Debug.print(debug_show(entry));
  ///   }
  ///   // prints:
  ///   // `(2, "Two")`
  ///   // `(1, "One")`
  ///   // `(0, "Zero")`
  /// }
  /// ```
  /// Cost of iteration over all elements:
  /// Runtime: `O(n)`.
  /// Space: `O(1)` retained memory plus garbage, see below.
  /// where `n` denotes the number of key-value entries stored in the map.
  ///
  /// Note: Creates `O(log(n))` temporary objects that will be collected as garbage.
  public func reverseEntries<K, V>(map : Map<K, V>) : IterType.Iter<(K, V)> {
    switch (map.root) {
      case (#leaf(leafNode)) { return reverseLeafEntries(leafNode) };
      case (#internal(internalNode)) { reverseInternalEntries(internalNode) }
    }
  };

<<<<<<< HEAD
  public func keys<K, V>(map : Map<K, V>) : Iter.Iter<K> {
    todo()
  };

  public func values<K, V>(map : Map<K, V>) : Iter.Iter<V> {
    todo()
=======
  /// Returns an iterator over the keys in the map,
  /// traversing all keys in ascending order.
  ///
  /// Example:
  /// ```motoko
  /// import Map "mo:base/Map";
  /// import Nat "mo:base/Nat";
  /// import Debug "mo:base/Debug";
  ///
  /// persistent actor {
  ///   let map = Map.empty<Nat, Text>();
  ///   Map.add(map, Nat.compare, 0, "Zero");
  ///   Map.add(map, Nat.compare, 1, "One");
  ///   Map.add(map, Nat.compare, 2, "Two");
  ///
  ///   for (key in Map.keys(map)) {
  ///      Debug.print(Nat.toText(key));
  ///   }
  ///   // prints:
  ///   // `0`
  ///   // `1`
  ///   // `2`
  /// }
  /// ```
  /// Cost of iteration over all elements:
  /// Runtime: `O(n)`.
  /// Space: `O(1)`.
  public func keys<K, V>(map : Map<K, V>) : IterType.Iter<K> {
    object {
      let iterator = entries(map);

      public func next() : ?K {
        switch (iterator.next()) {
          case null null;
          case (?(key, _)) ?key
        }
      }
    }
  };

  /// Returns an iterator over the values in the map,
  /// traversing the values in the ascending order of the keys to which they are associated.
  ///
  /// Example:
  /// ```motoko
  /// import Map "mo:base/Map";
  /// import Nat "mo:base/Nat";
  /// import Debug "mo:base/Debug";
  ///
  /// persistent actor {
  ///   let map = Map.empty<Nat, Text>();
  ///   Map.add(map, Nat.compare, 0, "Zero");
  ///   Map.add(map, Nat.compare, 1, "One");
  ///   Map.add(map, Nat.compare, 2, "Two");
  ///
  ///   for (value in Map.values(map)) {
  ///      Debug.print(value);
  ///   }
  ///   // prints:
  ///   // `Zero`
  ///   // `One`
  ///   // `Two`
  /// }
  /// ```
  /// Cost of iteration over all elements:
  /// Runtime: `O(n)`.
  /// Space: `O(1)`.
  public func values<K, V>(map : Map<K, V>) : IterType.Iter<V> {
    object {
      let iterator = entries(map);

      public func next() : ?V {
        switch (iterator.next()) {
          case null null;
          case (?(_, value)) ?value
        }
      }
    }
>>>>>>> 972f5143
  };

  /// Create a mutable key-value map with the entries obtained from an iterator.
  ///
  /// Example:
  /// ```motoko
  /// import Map "mo:base/Map";
  /// import Nat "mo:base/Nat";
  /// import Iter "mo:base/Iter";
  ///
  /// persistent actor {
  ///   let iterator = Iter.fromArray([(0, "Zero"), (1, "One"), (2, "Two")]);
  ///   let map = Map.fromIter<Nat, Text>(iterator, Nat.compare);
  /// }
  /// ```
  ///
  /// Runtime: `O(n * log(n))`.
  /// Space: `O(n)`.
  /// where `n` denotes the number of key-value entries returned by the iterator and
  /// assuming that the `compare` function implements an `O(1)` comparison.
  public func fromIter<K, V>(iter : IterType.Iter<(K, V)>, compare : (K, K) -> Order.Order) : Map<K, V> {
    let map = empty<K, V>();
    for ((key, value) in iter) {
      add(map, compare, key, value)
    };
    map
  };

  /// Apply an operation for each key-value pair contained in the map.
  /// The operation is applied in ascending order of the keys.
  ///
  /// Example:
  /// ```motoko
  /// import Map "mo:base/Map";
  /// import Nat "mo:base/Nat";
  /// import Debug "mo:base/Debug";
  ///
  /// persistent actor {
  ///   let map = Map.empty<Nat, Text>();
  ///   Map.add(map, Nat.compare, 0, "Zero");
  ///   Map.add(map, Nat.compare, 1, "One");
  ///   Map.add(map, Nat.compare, 2, "Two");
  ///
  ///   Map.forEach<Nat, Text>(map, func (key, value) {
  ///     Debug.print("key=" # Nat.toText(key) # ", value='" # value # "'");
  ///   })
  /// }
  /// ```
  ///
  /// Runtime: `O(n)`.
  /// Space: `O(1)` retained memory plus garbage, see below.
  /// where `n` denotes the number of key-value entries stored in the map.
  ///
  /// Note: Creates `O(log(n))` temporary objects that will be collected as garbage.
  public func forEach<K, V>(map : Map<K, V>, operation : (K, V) -> ()) {
    for (entry in entries(map)) {
      operation(entry)
    }
  };

  /// Filter entries in a new map.
  /// Create a copy of the mutable map that only contains the key-value pairs
  /// that fulfil the criterion function.
  ///
  /// Example:
  /// ```motoko
  /// import Map "mo:base/Map";
  /// import Nat "mo:base/Nat";
  ///
  /// persistent actor {
  ///   let numberNames = Map.empty<Nat, Text>();
  ///   Map.add(numberNames, Nat.compare, 0, "Zero");
  ///   Map.add(numberNames, Nat.compare, 1, "One");
  ///   Map.add(numberNames, Nat.compare, 2, "Two");
  ///
  ///   let evenNumbers = Map.filter<Nat, Text>(numberNames, Nat.compare, func (key, value) {
  ///     key % 2 == 0
  ///   });
  /// }
  /// ```
  ///
  /// Runtime: `O(n)`.
  /// Space: `O(n)`.
  /// where `n` denotes the number of key-value entries stored in the map and
  /// assuming that the `compare` function implements an `O(1)` comparison.
  public func filter<K, V>(map : Map<K, V>, compare : (K, K) -> Order.Order, criterion : (K, V) -> Bool) : Map<K, V> {
    let result = empty<K, V>();
    for ((key, value) in entries(map)) {
      if (criterion(key, value)) {
        add(result, compare, key, value)
      }
    };
    result
  };

  /// Project all values of the map in a new map.
  /// Apply a mapping function to the values of each entriy in the map and collect
  /// collect the mapped entries in a new mutable key-value map.
  ///
  /// Example:
  /// ```motoko
  /// import Map "mo:base/Map";
  /// import Nat "mo:base/Nat";
  /// import Text "mo:base/Text";
  /// import Debug "mo:base/Debug";
  ///
  /// persistent actor {
  ///   let numberNames = Map.empty<Nat, Text>();
  ///   Map.add(numberNames, Nat.compare, 0, "Zero");
  ///   Map.add(numberNames, Nat.compare, 1, "One");
  ///   Map.add(numberNames, Nat.compare, 2, "Two");
  ///
  ///   let lowerCaseNames = Map.map<Nat, Text, Text>(numberNames, Nat.compare, func (key, value) {
  ///     Text.toLower(value)
  ///   });
  ///   for (entry in Map.entries(lowerCaseNames)) {
  ///      Debug.print(debug_show(entry));
  ///   }
  ///   // prints:
  ///   // `(0, "zero")`
  ///   // `(1, "one")`
  ///   // `(2, "two")`
  /// }
  /// ```
  ///
  /// Runtime: `O(n * log(n))`.
  /// Space: `O(n)` retained memory plus garbage, see below.
  /// where `n` denotes the number of key-value entries stored in the map and
  /// assuming that the `compare` function implements an `O(1)` comparison.
  ///
  /// Note: Creates `O(log(n))` temporary objects that will be collected as garbage.
  public func map<K, V1, V2>(map : Map<K, V1>, compare : (K, K) -> Order.Order, project : (K, V1) -> V2) : Map<K, V2> {
    let result = empty<K, V2>();
    for ((key, value1) in entries(map)) {
      let value2 = project(key, value1);
      add(result, compare, key, value2)
    };
    result
  };

  /// Iterate all entries in ascending order of the keys,
  /// and accumulate the entries by applying the combine function, starting from a base value.
  ///
  /// Example:
  /// ```motoko
  /// import Map "mo:base/Map";
  /// import Nat "mo:base/Nat";
  /// import Debug "mo:base/Debug";
  ///
  /// persistent actor {
  ///   let map = Map.empty<Nat, Text>();
  ///   Map.add(map, Nat.compare, 0, "Zero");
  ///   Map.add(map, Nat.compare, 1, "One");
  ///   Map.add(map, Nat.compare, 2, "Two");
  ///
  ///   let text = Map.foldLeft<Nat, Text, Text>(
  ///      map,
  ///      "",
  ///      func (accumulator, key, value) {
  ///        let separator = if (accumulator != "") { ", " } else { "" };
  ///        accumulator # separator # Nat.toText(key) # " is " # value
  ///      }
  ///   );
  ///   Debug.print(text);
  ///   // prints `0 is Zero, 1 is One, 2 is Two`
  /// }
  /// ```
  ///
  /// Runtime: `O(n)`.
  /// Space: `O(1)` retained memory plus garbage, see below.
  /// where `n` denotes the number of key-value entries stored in the map.
  ///
  /// Note: Creates `O(log(n))` temporary objects that will be collected as garbage.
  public func foldLeft<K, V, A>(
    map : Map<K, V>,
    base : A,
    combine : (A, K, V) -> A
  ) : A {
    var accumulator = base;
    for ((key, value) in entries(map)) {
      accumulator := combine(accumulator, key, value)
    };
    accumulator
  };

  /// Iterate all entries in descending order of the keys,
  /// and accumulate the entries by applying the combine function, starting from a base value.
  ///
  /// Example:
  /// ```motoko
  /// import Map "mo:base/Map";
  /// import Nat "mo:base/Nat";
  /// import Debug "mo:base/Debug";
  ///
  /// persistent actor {
  ///   let map = Map.empty<Nat, Text>();
  ///   Map.add(map, Nat.compare, 0, "Zero");
  ///   Map.add(map, Nat.compare, 1, "One");
  ///   Map.add(map, Nat.compare, 2, "Two");
  ///
  ///   let text = Map.foldRight<Nat, Text, Text>(
  ///      map,
  ///      "",
  ///      func (key, value, accumulator) {
  ///        let separator = if (accumulator != "") { ", " } else { "" };
  ///        accumulator # separator # Nat.toText(key) # " is " # value
  ///      }
  ///   );
  ///   Debug.print(text);
  ///   // prints `2 is Two, 1 is One, 0 is Zero`
  /// }
  /// ```
  ///
  /// Runtime: `O(n)`.
  /// Space: `O(1)` retained memory plus garbage, see below.
  /// where `n` denotes the number of key-value entries stored in the map.
  ///
  /// Note: Creates `O(log(n))` temporary objects that will be collected as garbage.
  public func foldRight<K, V, A>(
    map : Map<K, V>,
    base : A,
    combine : (K, V, A) -> A
  ) : A {
    var accumulator = base;
    for ((key, value) in reverseEntries(map)) {
      accumulator := combine(key, value, accumulator)
    };
    accumulator
  };

  /// Check whether all entries in the map fulfil a predicate function, i.e.
  /// the predicate function returns `true` for all entries in the map.
  /// Returns `true` for an empty map.
  ///
  /// Example:
  /// ```motoko
  /// import Map "mo:base/Map";
  /// import Nat "mo:base/Nat";
  ///
  /// persistent actor {
  ///   let map = Map.empty<Nat, Text>();
  ///   Map.add(map, Nat.compare, 0, "Zero");
  ///   Map.add(map, Nat.compare, 1, "One");
  ///   Map.add(map, Nat.compare, 2, "Two");
  ///
  ///   let belowTen = Map.all<Nat, Text>(map, func (key, _) {
  ///     key < 10
  ///   }); // `true`
  /// }
  /// ```
  ///
  /// Runtime: `O(n)`.
  /// Space: `O(1)` retained memory plus garbage, see below.
  /// where `n` denotes the number of key-value entries stored in the map.
  ///
  /// Note: Creates `O(log(n))` temporary objects that will be collected as garbage.
  public func all<K, V>(map : Map<K, V>, predicate : (K, V) -> Bool) : Bool {
    for (entry in entries(map)) {
      if (not predicate(entry)) {
        return false
      }
    };
    return true
  };

  /// Check whether at least one entry in the map fulfils the predicate function, i.e.
  /// the predicate function returns `true` for at least one entry in the map.
  /// Returns `false` for an empty map.
  ///
  /// Example:
  /// ```motoko
  /// import Map "mo:base/Map";
  /// import Nat "mo:base/Nat";
  ///
  /// persistent actor {
  ///   let map = Map.empty<Nat, Text>();
  ///   Map.add(map, Nat.compare, 0, "Zero");
  ///   Map.add(map, Nat.compare, 1, "One");
  ///   Map.add(map, Nat.compare, 2, "Two");
  ///
  ///   let aboveTen = Map.any<Nat, Text>(map, func (key, _) {
  ///     key > 10
  ///   }); // `false`
  /// }
  /// ```
  ///
  /// Runtime: `O(n)`.
  /// Space: `O(1)` retained memory plus garbage, see below.
  /// where `n` denotes the number of key-value entries stored in the map.
  ///
  /// Note: Creates `O(log(n))` temporary objects that will be collected as garbage.
  public func any<K, V>(map : Map<K, V>, predicate : (K, V) -> Bool) : Bool {
    for (entry in entries(map)) {
      if (predicate(entry)) {
        return true
      }
    };
    return false
  };

  /// Filter all entries in the map by also applying a projection to the value.
  /// Apply a mapping function `project` to all entries in the map and collect all
  /// entries, for which the function returns a non-null new value. Collect all
  /// non-discarded entries with the key and new value in a new mutable map.
  ///
  /// Example:
  /// ```motoko
  /// import Map "mo:base/Map";
  /// import Nat "mo:base/Nat";
  /// import Text "mo:base/Text";
  /// import Debug "mo:base/Debug";
  ///
  /// persistent actor {
  ///   let numberNames = Map.empty<Nat, Text>();
  ///   Map.add(numberNames, Nat.compare, 0, "Zero");
  ///   Map.add(numberNames, Nat.compare, 1, "One");
  ///   Map.add(numberNames, Nat.compare, 2, "Two");
  ///
  ///   let evenNumbers = Map.filterMap<Nat, Text, Text>(numberNames, Nat.compare, func (key, value) {
  ///     if (key % 2 == 0) {
  ///        ?Text.toLower(value)
  ///     } else {
  ///        null // discard odd numbers
  ///     }
  ///   });
  ///   for (entry in Map.entries(evenNumbers)) {
  ///      Debug.print(debug_show(entry));
  ///   }
  ///   // prints:
  ///   // `(0, "zero")`
  ///   // `(2, "two")`
  /// }
  /// ```
  ///
  /// Runtime: `O(n * log(n))`.
  /// Space: `O(n)` retained memory plus garbage, see below.
  /// where `n` denotes the number of key-value entries stored in the map.
  ///
  /// Note: Creates `O(log(n))` temporary objects that will be collected as garbage.
  public func filterMap<K, V1, V2>(map : Map<K, V1>, compare : (K, K) -> Order.Order, project : (K, V1) -> ?V2) : Map<K, V2> {
    let result = empty<K, V2>();
    for ((key, value1) in entries(map)) {
      switch (project(key, value1)) {
        case null {};
        case (?value2) add(result, compare, key, value2)
      }
    };
    result
  };

<<<<<<< HEAD
  public func assertValid<K, V>(map : Map<K, V>, compare : (K, K) -> Order.Order) : () {
    todo()
=======
  /// Internal sanity check function.
  /// Can be used to check that key/value pairs have been inserted with a consistent key comparison function.
  /// Traps if the internal map structure is invalid.
  public func assertValid<K, V>(map : Map<K, V>, compare : (K, K) -> Order.Order) : () {
    func checkIteration(iterator : IterType.Iter<(K, V)>, order : Order.Order) {
      switch (iterator.next()) {
        case null {};
        case (?first) {
          var previous = first;
          loop {
            switch (iterator.next()) {
              case null return;
              case (?next) {
                if (compare(previous.0, next.0) != order) {
                  Runtime.trap("Invalid order")
                };
                previous := next
              }
            }
          }
        }
      }
    };
    checkIteration(entries(map), #less);
    checkIteration(reverseEntries(map), #greater)
>>>>>>> 972f5143
  };

  /// Generate a textual representation of all the entries in the map.
  /// Primarily to be used for testing and debugging.
  /// The keys and values are formatted according to `keyFormat` and `valueFormat`.
  ///
  /// Example:
  /// ```motoko
  /// import Map "mo:base/Map";
  /// import Nat "mo:base/Nat";
  ///
  /// persistent actor {
  ///   let map = Map.empty<Nat, Text>();
  ///   Map.add(map, Nat.compare, 0, "Zero");
  ///   Map.add(map, Nat.compare, 1, "One");
  ///   Map.add(map, Nat.compare, 2, "Two");
  ///
  ///   let text = Map.toText<Nat, Text>(map, Nat.toText, func (value) { value });
  ///   // `(0, Zero), (1, One), (2, Two)`
  /// }
  /// ```
  ///
  /// Runtime: `O(n)`.
  /// Space: `O(n)` retained memory plus garbage, see below.
  /// where `n` denotes the number of key-value entries stored in the map and
  /// assuming that `keyFormat` and `valueFormat` have runtime and space costs of `O(1)`.
  ///
  /// Note: Creates `O(log(n))` temporary objects that will be collected as garbage.
  public func toText<K, V>(map : Map<K, V>, keyFormat : K -> Text, valueFormat : V -> Text) : Text {
    var text = "";
    for ((key, value) in entries(map)) {
      if (text != "") {
        text #= ", "
      };
      text #= "(" # keyFormat(key) # ", " # valueFormat(value) # ")"
    };
    text
  };

  /// Compare two maps by primarily comparing keys and secondarily values.
  /// Both maps are iterated by the ascending order of their creation and
  /// order is determined by the following rules:
  /// Less:
  /// `map1` is less than `map2` if:
  ///  * the pairwise iteration hits a entry pair `entry1` and `entry2` where
  ///    `entry1` is less than `entry2` and all preceding entry pairs are equal, or,
  ///  * `map1` is  a strict prefix of `map2`, i.e. `map2` has more entries than `map1`
  ///     and all entries of `map1` occur at the beginning of iteration `map2`.
  /// `entry1` is less than `entry2` if:
  ///  * the key of `entry1` is less than the key of `entry2`, or
  ///  * `entry1` and `entry2` have equal keys and the value of `entry1` is less than
  ///    the value of `entry2`.
  /// Equal:
  /// `map1` and `map2` have same series of equal entries by pairwise iteration.
  /// Greater:
  /// `map1` is neither less nor equal `map2`.
  ///
  /// Example:
  /// ```motoko
  /// import Map "mo:base/Map";
  /// import Nat "mo:base/Nat";
  /// import Text "mo:base/Text";
  ///
  /// persistent actor {
  ///   let map1 = Map.empty<Nat, Text>();
  ///   Map.add(map1, Nat.compare, 0, "Zero");
  ///   Map.add(map1, Nat.compare, 1, "One");
  ///
  ///   let map2 = Map.empty<Nat, Text>();
  ///   Map.add(map2, Nat.compare, 0, "Zero");
  ///   Map.add(map2, Nat.compare, 2, "Two");
  ///
  ///   let orderLess = Map.compare(map1, map2, Nat.compare, Text.compare);
  ///   // `#less`
  ///   let orderEqual = Map.compare(map1, map1, Nat.compare, Text.compare);
  ///   // `#equal`
  ///   let orderGreater = Map.compare(map2, map1, Nat.compare, Text.compare);
  ///   // `#greater`
  /// }
  /// ```
  ///
  /// Runtime: `O(n)`.
  /// Space: `O(1)` retained memory plus garbage, see below.
  /// where `n` denotes the number of key-value entries stored in the map and
  /// assuming that `compareKey` and `compareValue` have runtime and space costs of `O(1)`.
  ///
  /// Note: Creates `O(log(n))` temporary objects that will be collected as garbage.
  public func compare<K, V>(map1 : Map<K, V>, map2 : Map<K, V>, compareKey : (K, K) -> Order.Order, compareValue : (V, V) -> Order.Order) : Order.Order {
    let iterator1 = entries(map1);
    let iterator2 = entries(map2);
    loop {
      switch (iterator1.next(), iterator2.next()) {
        case (null, null) return #equal;
        case (null, _) return #less;
        case (_, null) return #greater;
        case (?(key1, value1), ?(key2, value2)) {
          let keyComparison = compareKey(key1, key2);
          if (keyComparison != #equal) {
            return keyComparison
          };
          let valueComparison = compareValue(value1, value2);
          if (valueComparison != #equal) {
            return valueComparison
          }
        }
      }
    }
  };

  func leafEntries<K, V>({ data } : Leaf<K, V>) : IterType.Iter<(K, V)> {
    var i : Nat = 0;
    object {
      public func next() : ?(K, V) {
        if (i >= data.count) {
          return null
        } else {
          let res = data.kvs[i];
          i += 1;
          return res
        }
      }
    }
  };

  func reverseLeafEntries<K, V>({ data } : Leaf<K, V>) : IterType.Iter<(K, V)> {
    var i : Nat = data.count;
    object {
      public func next() : ?(K, V) {
        if (i == 0) {
          return null
        } else {
          let res = data.kvs[i - 1];
          i -= 1;
          return res
        }
      }
    }
  };

  // Cursor type that keeps track of the current node and the current key-value index in the node
  type NodeCursor<K, V> = { node : Node<K, V>; kvIndex : Nat };

  func internalEntries<K, V>(internal : Internal<K, V>) : IterType.Iter<(K, V)> {
    object {
      // The nodeCursorStack keeps track of the current node and the current key-value index in the node
      // We use a stack here to push to/pop off the next node cursor to visit
      let nodeCursorStack = initializeForwardNodeCursorStack(internal);

      public func next() : ?(K, V) {
        // pop the next node cursor off the stack
        var nodeCursor = Stack.pop(nodeCursorStack);
        switch (nodeCursor) {
          case null { return null };
          case (?{ node; kvIndex }) {
            switch (node) {
              // if a leaf node, iterate through the leaf node's next key-value pair
              case (#leaf(leafNode)) {
                let lastKV = leafNode.data.count - 1 : Nat;
                if (kvIndex > lastKV) {
                  Runtime.trap("UNREACHABLE_ERROR: file a bug report! In Map.internalEntries(), leaf kvIndex out of bounds")
                };

                let currentKV = switch (leafNode.data.kvs[kvIndex]) {
                  case (?kv) { kv };
                  case null {
                    Runtime.trap(
                      "UNREACHABLE_ERROR: file a bug report! In Map.internalEntries(), null key-value pair found in leaf node."
                      # "leafNode.data.count=" # debug_show (leafNode.data.count) # ", kvIndex=" # debug_show (kvIndex)
                    )
                  }
                };
                // if not at the last key-value pair, push the next key-value index of the leaf onto the stack and return the current key-value pair
                if (kvIndex < lastKV) {
                  Stack.push(
                    nodeCursorStack,
                    {
                      node = #leaf(leafNode);
                      kvIndex = kvIndex + 1 : Nat
                    }
                  )
                };

                // return the current key-value pair
                ?currentKV
              };
              // if an internal node
              case (#internal(internalNode)) {
                let lastKV = internalNode.data.count - 1 : Nat;
                // Developer facing message in case of a bug
                if (kvIndex > lastKV) {
                  Runtime.trap("UNREACHABLE_ERROR: file a bug report! In Map.internalEntries(), internal kvIndex out of bounds")
                };

                let currentKV = switch (internalNode.data.kvs[kvIndex]) {
                  case (?kv) { kv };
                  case null {
                    Runtime.trap(
                      "UNREACHABLE_ERROR: file a bug report! In Map.internalEntries(), null key-value pair found in internal node. " #
                      "internal.data.count=" # debug_show (internalNode.data.count) # ", kvIndex=" # debug_show (kvIndex)
                    )
                  }
                };

                let nextCursor = {
                  node = #internal(internalNode);
                  kvIndex = kvIndex + 1 : Nat
                };
                // if not the last key-value pair, push the next key-value index of the internal node onto the stack
                if (kvIndex < lastKV) {
                  Stack.push(nodeCursorStack, nextCursor)
                };
                // traverse the next child's min subtree and push the resulting node cursors onto the stack
                // then return the current key-value pair of the internal node
                traverseMinSubtreeIter(nodeCursorStack, nextCursor);
                ?currentKV
              }
            }
          }
        }
      }
    }
  };

  func reverseInternalEntries<K, V>(internal : Internal<K, V>) : IterType.Iter<(K, V)> {
    object {
      // The nodeCursorStack keeps track of the current node and the current key-value index in the node
      // We use a stack here to push to/pop off the next node cursor to visit
      let nodeCursorStack = initializeReverseNodeCursorStack(internal);

      public func next() : ?(K, V) {
        // pop the next node cursor off the stack
        var nodeCursor = Stack.pop(nodeCursorStack);
        switch (nodeCursor) {
          case null { return null };
          case (?{ node; kvIndex }) {
            let firstKV = 0 : Nat;
            assert (kvIndex > firstKV);
            switch (node) {
              // if a leaf node, reverse iterate through the leaf node's next key-value pair
              case (#leaf(leafNode)) {
                let currentKV = switch (leafNode.data.kvs[kvIndex - 1]) {
                  case (?kv) { kv };
                  case null {
                    Runtime.trap(
                      "UNREACHABLE_ERROR: file a bug report! In Map.reverseInternalEntries(), null key-value pair found in leaf node."
                      # "leafNode.data.count=" # debug_show (leafNode.data.count) # ", kvIndex=" # debug_show (kvIndex)
                    )
                  }
                };
                // if not at the last key-value pair, push the previous key-value index of the leaf onto the stack and return the current key-value pair
                if (kvIndex - 1 : Nat > firstKV) {
                  Stack.push(
                    nodeCursorStack,
                    {
                      node = #leaf(leafNode);
                      kvIndex = kvIndex - 1 : Nat
                    }
                  )
                };

                // return the current key-value pair
                ?currentKV
              };
              // if an internal node
              case (#internal(internalNode)) {
                let currentKV = switch (internalNode.data.kvs[kvIndex - 1]) {
                  case (?kv) { kv };
                  case null {
                    Runtime.trap(
                      "UNREACHABLE_ERROR: file a bug report! In Map.reverseInternalEntries(), null key-value pair found in internal node. " #
                      "internal.data.count=" # debug_show (internalNode.data.count) # ", kvIndex=" # debug_show (kvIndex)
                    )
                  }
                };

                let previousCursor = {
                  node = #internal(internalNode);
                  kvIndex = kvIndex - 1 : Nat
                };
                // if not the first key-value pair, push the previous key-value index of the internal node onto the stack
                if (kvIndex - 1 : Nat > firstKV) {
                  Stack.push(nodeCursorStack, previousCursor)
                };
                // traverse the previous child's max subtree and push the resulting node cursors onto the stack
                // then return the current key-value pair of the internal node
                traverseMaxSubtreeIter(nodeCursorStack, previousCursor);
                ?currentKV
              }
            }
          }
        }
      }
    }
  };

  func initializeForwardNodeCursorStack<K, V>(internal : Internal<K, V>) : Stack.Stack<NodeCursor<K, V>> {
    let nodeCursorStack = Stack.empty<NodeCursor<K, V>>();
    let nodeCursor : NodeCursor<K, V> = {
      node = #internal(internal);
      kvIndex = 0
    };

    // push the initial cursor to the stack
    Stack.push(nodeCursorStack, nodeCursor);
    // then traverse left
    traverseMinSubtreeIter(nodeCursorStack, nodeCursor);
    nodeCursorStack
  };

  func initializeReverseNodeCursorStack<K, V>(internal : Internal<K, V>) : Stack.Stack<NodeCursor<K, V>> {
    let nodeCursorStack = Stack.empty<NodeCursor<K, V>>();
    let nodeCursor : NodeCursor<K, V> = {
      node = #internal(internal);
      kvIndex = internal.data.count
    };

    // push the initial cursor to the stack
    Stack.push(nodeCursorStack, nodeCursor);
    // then traverse left
    traverseMaxSubtreeIter(nodeCursorStack, nodeCursor);
    nodeCursorStack
  };

  // traverse the min subtree of the current node cursor, passing each new element to the node cursor stack
  func traverseMinSubtreeIter<K, V>(nodeCursorStack : Stack.Stack<NodeCursor<K, V>>, nodeCursor : NodeCursor<K, V>) : () {
    var currentNode = nodeCursor.node;
    var childIndex = nodeCursor.kvIndex;

    label l loop {
      switch (currentNode) {
        // If currentNode is leaf, have hit the minimum element of the subtree and already pushed it's cursor to the stack
        // so can return
        case (#leaf(_)) {
          return
        };
        // If currentNode is internal, add it's left most child to the stack and continue traversing
        case (#internal(internalNode)) {
          switch (internalNode.children[childIndex]) {
            // Push the next min (left most) child node to the stack
            case (?childNode) {
              childIndex := 0;
              currentNode := childNode;
              Stack.push(
                nodeCursorStack,
                {
                  node = currentNode;
                  kvIndex = childIndex
                }
              )
            };
            case null {
              Runtime.trap("UNREACHABLE_ERROR: file a bug report! In Map.traverseMinSubtreeIter(), null child node error")
            }
          }
        }
      }
    }
  };

  // traverse the max subtree of the current node cursor, passing each new element to the node cursor stack
  func traverseMaxSubtreeIter<K, V>(nodeCursorStack : Stack.Stack<NodeCursor<K, V>>, nodeCursor : NodeCursor<K, V>) : () {
    var currentNode = nodeCursor.node;
    var childIndex = nodeCursor.kvIndex;

    label l loop {
      switch (currentNode) {
        // If currentNode is leaf, have hit the maximum element of the subtree and already pushed it's cursor to the stack
        // so can return
        case (#leaf(_)) {
          return
        };
        // If currentNode is internal, add it's right most child to the stack and continue traversing
        case (#internal(internalNode)) {
          assert (childIndex <= internalNode.data.count); // children are one more than data entries
          switch (internalNode.children[childIndex]) {
            // Push the next max (right most) child node to the stack
            case (?childNode) {
              childIndex := switch (childNode) {
                case (#internal(internalNode)) internalNode.data.count;
                case (#leaf(leafNode)) leafNode.data.count
              };
              currentNode := childNode;
              Stack.push(
                nodeCursorStack,
                {
                  node = currentNode;
                  kvIndex = childIndex
                }
              )
            };
            case null {
              Runtime.trap("UNREACHABLE_ERROR: file a bug report! In Map.traverseMaxSubtreeIter(), null child node error")
            }
          }
        }
      }
    }
  };

  // This type is used to signal to the parent calling context what happened in the level below
  type IntermediateInternalDeleteResult<K, V> = {
    // element was deleted or not found, returning the old value (?value or null)
    #delete : ?V;
    // deleted an element, but was unable to successfully borrow and rebalance at the previous level without merging children
    // the internalChild is the merged child that needs to be rebalanced at the next level up in the BTree
    #mergeChild : {
      internalChild : Internal<K, V>;
      deletedValue : ?V
    }
  };

  func internalDeleteHelper<K, V>(internalNode : Internal<K, V>, order : Nat, compare : (K, K) -> Order.Order, deleteKey : K, skipNode : Bool) : IntermediateInternalDeleteResult<K, V> {
    let minKeys = NodeUtil.minKeysFromOrder(order);
    let keyIndex = NodeUtil.getKeyIndex<K, V>(internalNode.data, compare, deleteKey);

    // match on both the result of the node binary search, and if this node level should be skipped even if the key is found (internal kv replacement case)
    switch (keyIndex, skipNode) {
      // if key is found in the internal node
      case (#keyFound(deleteIndex), false) {
        let deletedValue = switch (internalNode.data.kvs[deleteIndex]) {
          case (?kv) { ?kv.1 };
          case null { assert false; null }
        };
        // TODO: (optimization) replace with deletion in one step without having to retrieve the maxKey first
        let replaceKV = NodeUtil.getMaxKeyValue(internalNode.children[deleteIndex]);
        internalNode.data.kvs[deleteIndex] := ?replaceKV;
        switch (internalDeleteHelper(internalNode, order, compare, replaceKV.0, true)) {
          case (#delete(_)) { #delete(deletedValue) };
          case (#mergeChild({ internalChild })) {
            #mergeChild({ internalChild; deletedValue })
          }
        }
      };
      // if key is not found in the internal node OR the key is found, but skipping this node (because deleting the in order precessor i.e. replacement kv)
      // in both cases need to descend and traverse to find the kv to delete
      case ((#keyFound(_), true) or (#notFound(_), _)) {
        let childIndex = switch (keyIndex) {
          case (#keyFound(replacedSkipKeyIndex)) { replacedSkipKeyIndex };
          case (#notFound(childIndex)) { childIndex }
        };
        let child = switch (internalNode.children[childIndex]) {
          case (?c) { c };
          case null {
            Runtime.trap("UNREACHABLE_ERROR: file a bug report! In Map.internalDeleteHelper, child index of #keyFound or #notfound is null")
          }
        };
        switch (child) {
          // if child is internal
          case (#internal(internalChild)) {
            switch (internalDeleteHelper(internalChild, order, compare, deleteKey, false), childIndex == 0) {
              // if value was successfully deleted and no additional tree re-balancing is needed, return the deleted value
              case (#delete(v), _) { #delete(v) };
              // if internalChild needs rebalancing and pulling child is left most
              case (#mergeChild({ internalChild; deletedValue }), true) {
                // try to pull left-most key and child from right sibling
                switch (NodeUtil.borrowFromInternalSibling(internalNode.children, childIndex + 1, #successor)) {
                  // if can pull up sibling kv and child
                  case (#borrowed({ deletedSiblingKVPair; child })) {
                    NodeUtil.rotateBorrowedKVsAndChildFromSibling(
                      internalNode,
                      childIndex,
                      deletedSiblingKVPair,
                      child,
                      internalChild,
                      #right
                    );
                    #delete(deletedValue)
                  };
                  // unable to pull from sibling, need to merge with right sibling and push down parent
                  case (#notEnoughKeys(sibling)) {
                    // get the parent kv that will be pushed down the the child
                    let kvPairToBePushedToChild = ?ArrayUtil.deleteAndShiftValuesOver(internalNode.data.kvs, 0);
                    internalNode.data.count -= 1;
                    // merge the children and push down the parent
                    let newChild = NodeUtil.mergeChildrenAndPushDownParent<K, V>(internalChild, kvPairToBePushedToChild, sibling);
                    // update children of the parent
                    internalNode.children[0] := ?#internal(newChild);
                    ignore ?ArrayUtil.deleteAndShiftValuesOver(internalNode.children, 1);

                    if (internalNode.data.count < minKeys) {
                      #mergeChild({ internalChild = internalNode; deletedValue })
                    } else {
                      #delete(deletedValue)
                    }
                  }
                }
              };
              // if internalChild needs rebalancing and pulling child is > 0, so a left sibling exists
              case (#mergeChild({ internalChild; deletedValue }), false) {
                // try to pull right-most key and its child directly from left sibling
                switch (NodeUtil.borrowFromInternalSibling(internalNode.children, childIndex - 1 : Nat, #predecessor)) {
                  case (#borrowed({ deletedSiblingKVPair; child })) {
                    NodeUtil.rotateBorrowedKVsAndChildFromSibling(
                      internalNode,
                      childIndex - 1 : Nat,
                      deletedSiblingKVPair,
                      child,
                      internalChild,
                      #left
                    );
                    #delete(deletedValue)
                  };
                  // unable to pull from left sibling
                  case (#notEnoughKeys(leftSibling)) {
                    // if child is not last index, try to pull from the right child
                    if (childIndex < internalNode.data.count) {
                      switch (NodeUtil.borrowFromInternalSibling(internalNode.children, childIndex, #successor)) {
                        // if can pull up sibling kv and child
                        case (#borrowed({ deletedSiblingKVPair; child })) {
                          NodeUtil.rotateBorrowedKVsAndChildFromSibling(
                            internalNode,
                            childIndex,
                            deletedSiblingKVPair,
                            child,
                            internalChild,
                            #right
                          );
                          return #delete(deletedValue)
                        };
                        // if cannot borrow, from left or right, merge (see below)
                        case _ {}
                      }
                    };

                    // get the parent kv that will be pushed down the the child
                    let kvPairToBePushedToChild = ?ArrayUtil.deleteAndShiftValuesOver(internalNode.data.kvs, childIndex - 1 : Nat);
                    internalNode.data.count -= 1;
                    // merge it the children and push down the parent
                    let newChild = NodeUtil.mergeChildrenAndPushDownParent(leftSibling, kvPairToBePushedToChild, internalChild);

                    // update children of the parent
                    internalNode.children[childIndex - 1] := ?#internal(newChild);
                    ignore ?ArrayUtil.deleteAndShiftValuesOver(internalNode.children, childIndex);

                    if (internalNode.data.count < minKeys) {
                      #mergeChild({ internalChild = internalNode; deletedValue })
                    } else {
                      #delete(deletedValue)
                    }
                  }
                }
              }
            }
          };
          // if child is leaf
          case (#leaf(leafChild)) {
            switch (leafDeleteHelper(leafChild, order, compare, deleteKey), childIndex == 0) {
              case (#delete(value), _) { #delete(value) };
              // if delete child is left most, try to borrow from right child
              case (#mergeLeafData({ leafDeleteIndex }), true) {
                switch (NodeUtil.borrowFromRightLeafChild(internalNode.children, childIndex)) {
                  case (?borrowedKVPair) {
                    let kvPairToBePushedToChild = internalNode.data.kvs[childIndex];
                    internalNode.data.kvs[childIndex] := ?borrowedKVPair;

                    let deletedKV = ArrayUtil.insertAtPostionAndDeleteAtPosition<(K, V)>(leafChild.data.kvs, kvPairToBePushedToChild, leafChild.data.count - 1, leafDeleteIndex);
                    #delete(?deletedKV.1)
                  };

                  case null {
                    // can't borrow from right child, delete from leaf and merge with right child and parent kv, then push down into new leaf
                    let rightChild = switch (internalNode.children[childIndex + 1]) {
                      case (?#leaf(rc)) { rc };
                      case _ {
                        Runtime.trap("UNREACHABLE_ERROR: file a bug report! In Map.internalDeleteHelper, if trying to borrow from right leaf child is null, rightChild index cannot be null or internal")
                      }
                    };
                    let (mergedLeaf, deletedKV) = mergeParentWithLeftRightChildLeafNodesAndDelete(
                      internalNode.data.kvs[childIndex],
                      leafChild,
                      rightChild,
                      leafDeleteIndex,
                      #left
                    );
                    // delete the left most internal node kv, since was merging from a deletion in left most child (0) and the parent kv was pushed into the mergedLeaf
                    ignore ArrayUtil.deleteAndShiftValuesOver<(K, V)>(internalNode.data.kvs, 0);
                    // update internal node children
                    ArrayUtil.replaceTwoWithElementAndShift<Node<K, V>>(internalNode.children, #leaf(mergedLeaf), 0);
                    internalNode.data.count -= 1;

                    if (internalNode.data.count < minKeys) {
                      #mergeChild({
                        internalChild = internalNode;
                        deletedValue = ?deletedKV.1
                      })
                    } else {
                      #delete(?deletedKV.1)
                    }

                  }
                }
              };
              // if delete child is middle or right most, try to borrow from left child
              case (#mergeLeafData({ leafDeleteIndex }), false) {
                // if delete child is right most, try to borrow from left child
                switch (NodeUtil.borrowFromLeftLeafChild(internalNode.children, childIndex)) {
                  case (?borrowedKVPair) {
                    let kvPairToBePushedToChild = internalNode.data.kvs[childIndex - 1];
                    internalNode.data.kvs[childIndex - 1] := ?borrowedKVPair;
                    let kvDelete = ArrayUtil.insertAtPostionAndDeleteAtPosition<(K, V)>(leafChild.data.kvs, kvPairToBePushedToChild, 0, leafDeleteIndex);
                    #delete(?kvDelete.1)
                  };
                  case null {
                    // if delete child is in the middle, try to borrow from right child
                    if (childIndex < internalNode.data.count) {
                      // try to borrow from right
                      switch (NodeUtil.borrowFromRightLeafChild(internalNode.children, childIndex)) {
                        case (?borrowedKVPair) {
                          let kvPairToBePushedToChild = internalNode.data.kvs[childIndex];
                          internalNode.data.kvs[childIndex] := ?borrowedKVPair;
                          // insert the successor at the very last element
                          let kvDelete = ArrayUtil.insertAtPostionAndDeleteAtPosition<(K, V)>(leafChild.data.kvs, kvPairToBePushedToChild, leafChild.data.count - 1, leafDeleteIndex);
                          return #delete(?kvDelete.1)
                        };
                        // if cannot borrow, from left or right, merge (see below)
                        case _ {}
                      }
                    };

                    // can't borrow from left child, delete from leaf and merge with left child and parent kv, then push down into new leaf
                    let leftChild = switch (internalNode.children[childIndex - 1]) {
                      case (?#leaf(lc)) { lc };
                      case _ {
                        Runtime.trap("UNREACHABLE_ERROR: file a bug report! In Map.internalDeleteHelper, if trying to borrow from left leaf child is null, then left child index must not be null or internal")
                      }
                    };
                    let (mergedLeaf, deletedKV) = mergeParentWithLeftRightChildLeafNodesAndDelete(
                      internalNode.data.kvs[childIndex - 1],
                      leftChild,
                      leafChild,
                      leafDeleteIndex,
                      #right
                    );
                    // delete the right most internal node kv, since was merging from a deletion in the right most child and the parent kv was pushed into the mergedLeaf
                    ignore ArrayUtil.deleteAndShiftValuesOver<(K, V)>(internalNode.data.kvs, childIndex - 1);
                    // update internal node children
                    ArrayUtil.replaceTwoWithElementAndShift<Node<K, V>>(internalNode.children, #leaf(mergedLeaf), childIndex - 1);
                    internalNode.data.count -= 1;

                    if (internalNode.data.count < minKeys) {
                      #mergeChild({
                        internalChild = internalNode;
                        deletedValue = ?deletedKV.1
                      })
                    } else {
                      #delete(?deletedKV.1)
                    }
                  }
                }
              }
            }
          }
        }
      }
    }
  };

  // This type is used to signal to the parent calling context what happened in the level below
  type IntermediateLeafDeleteResult<K, V> = {
    // element was deleted or not found, returning the old value (?value or null)
    #delete : ?V;
    // leaf had the minimum number of keys when deleting, so returns the leaf node's data and the index of the key that will be deleted
    #mergeLeafData : {
      data : Data<K, V>;
      leafDeleteIndex : Nat
    }
  };

  func leafDeleteHelper<K, V>(leafNode : Leaf<K, V>, order : Nat, compare : (K, K) -> Order.Order, deleteKey : K) : IntermediateLeafDeleteResult<K, V> {
    let minKeys = NodeUtil.minKeysFromOrder(order);

    switch (NodeUtil.getKeyIndex<K, V>(leafNode.data, compare, deleteKey)) {
      case (#keyFound(deleteIndex)) {
        if (leafNode.data.count > minKeys) {
          leafNode.data.count -= 1;
          #delete(?ArrayUtil.deleteAndShiftValuesOver<(K, V)>(leafNode.data.kvs, deleteIndex).1)
        } else {
          #mergeLeafData({
            data = leafNode.data;
            leafDeleteIndex = deleteIndex
          })
        }
      };
      case (#notFound(_)) {
        #delete(null)
      }
    }
  };

  // get helper if internal node
  func getFromInternal<K, V>(internalNode : Internal<K, V>, compare : (K, K) -> Order.Order, key : K) : ?V {
    switch (NodeUtil.getKeyIndex<K, V>(internalNode.data, compare, key)) {
      case (#keyFound(index)) {
        getExistingValueFromIndex(internalNode.data, index)
      };
      case (#notFound(index)) {
        switch (internalNode.children[index]) {
          // expects the child to be there, otherwise there's a bug in binary search or the tree is invalid
          case null { assert false; null };
          case (?#leaf(leafNode)) { getFromLeaf(leafNode, compare, key) };
          case (?#internal(internalNode)) {
            getFromInternal(internalNode, compare, key)
          }
        }
      }
    }
  };

  // get function helper if leaf node
  func getFromLeaf<K, V>(leafNode : Leaf<K, V>, compare : (K, K) -> Order.Order, key : K) : ?V {
    switch (NodeUtil.getKeyIndex<K, V>(leafNode.data, compare, key)) {
      case (#keyFound(index)) {
        getExistingValueFromIndex(leafNode.data, index)
      };
      case _ null
    }
  };

  // get function helper that retrieves an existing value in the case that the key is found
  func getExistingValueFromIndex<K, V>(data : Data<K, V>, index : Nat) : ?V {
    switch (data.kvs[index]) {
      case null { null };
      case (?ov) { ?ov.1 }
    }
  };

  // which child the deletionIndex is referring to
  type DeletionSide = { #left; #right };

  func mergeParentWithLeftRightChildLeafNodesAndDelete<K, V>(
    parentKV : ?(K, V),
    leftChild : Leaf<K, V>,
    rightChild : Leaf<K, V>,
    deleteIndex : Nat,
    deletionSide : DeletionSide
  ) : (Leaf<K, V>, (K, V)) {
    let count = leftChild.data.count * 2;
    let (kvs, deletedKV) = ArrayUtil.mergeParentWithChildrenAndDelete<(K, V)>(
      parentKV,
      leftChild.data.count,
      leftChild.data.kvs,
      rightChild.data.kvs,
      deleteIndex,
      deletionSide
    );
    (
      {
        data = {
          kvs;
          var count = count
        }
      },
      deletedKV
    )
  };

  // This type is used to signal to the parent calling context what happened in the level below
  type IntermediateInsertResult<K, V> = {
    // element was inserted or replaced, returning the old value (?value or null)
    #insert : ?V;
    // child was full when inserting, so returns the promoted kv pair and the split left and right child
    #promote : {
      kv : (K, V);
      leftChild : Node<K, V>;
      rightChild : Node<K, V>
    }
  };

  // Helper for inserting into a leaf node
  func leafInsertHelper<K, V>(leafNode : Leaf<K, V>, order : Nat, compare : (K, K) -> Order.Order, key : K, value : V) : (IntermediateInsertResult<K, V>) {
    // Perform binary search to see if the element exists in the node
    switch (NodeUtil.getKeyIndex<K, V>(leafNode.data, compare, key)) {
      case (#keyFound(insertIndex)) {
        let previous = leafNode.data.kvs[insertIndex];
        leafNode.data.kvs[insertIndex] := ?(key, value);
        switch (previous) {
          case (?ov) { #insert(?ov.1) };
          case null { assert false; #insert(null) }; // the binary search already found an element, so this case should never happen
        }
      };
      case (#notFound(insertIndex)) {
        // Note: BTree will always have an order >= 4, so this will never have negative Nat overflow
        let maxKeys : Nat = order - 1;
        // If the leaf is full, insert, split the node, and promote the middle element
        if (leafNode.data.count >= maxKeys) {
          let (leftKVs, promotedParentElement, rightKVs) = ArrayUtil.insertOneAtIndexAndSplitArray(
            leafNode.data.kvs,
            (key, value),
            insertIndex
          );

          let leftCount = order / 2;
          let rightCount : Nat = if (order % 2 == 0) { leftCount - 1 } else {
            leftCount
          };

          (
            #promote({
              kv = promotedParentElement;
              leftChild = createLeaf<K, V>(leftKVs, leftCount);
              rightChild = createLeaf<K, V>(rightKVs, rightCount)
            })
          )
        }
        // Otherwise, insert at the specified index (shifting elements over if necessary)
        else {
          NodeUtil.insertAtIndexOfNonFullNodeData<K, V>(leafNode.data, ?(key, value), insertIndex);
          #insert(null)
        }
      }
    }
  };

  // Helper for inserting into an internal node
  func internalInsertHelper<K, V>(internalNode : Internal<K, V>, order : Nat, compare : (K, K) -> Order.Order, key : K, value : V) : IntermediateInsertResult<K, V> {
    switch (NodeUtil.getKeyIndex<K, V>(internalNode.data, compare, key)) {
      case (#keyFound(insertIndex)) {
        let previous = internalNode.data.kvs[insertIndex];
        internalNode.data.kvs[insertIndex] := ?(key, value);
        switch (previous) {
          case (?ov) { #insert(?ov.1) };
          case null { assert false; #insert(null) }; // the binary search already found an element, so this case should never happen
        }
      };
      case (#notFound(insertIndex)) {
        let insertResult = switch (internalNode.children[insertIndex]) {
          case null { assert false; #insert(null) };
          case (?#leaf(leafNode)) {
            leafInsertHelper(leafNode, order, compare, key, value)
          };
          case (?#internal(internalChildNode)) {
            internalInsertHelper(internalChildNode, order, compare, key, value)
          }
        };

        switch (insertResult) {
          case (#insert(ov)) { #insert(ov) };
          case (#promote({ kv; leftChild; rightChild })) {
            // Note: BTree will always have an order >= 4, so this will never have negative Nat overflow
            let maxKeys : Nat = order - 1;
            // if current internal node is full, need to split the internal node
            if (internalNode.data.count >= maxKeys) {
              // insert and split internal kvs, determine new promotion target kv
              let (leftKVs, promotedParentElement, rightKVs) = ArrayUtil.insertOneAtIndexAndSplitArray(
                internalNode.data.kvs,
                (kv),
                insertIndex
              );

              // calculate the element count in the left KVs and the element count in the right KVs
              let leftCount = order / 2;
              let rightCount : Nat = if (order % 2 == 0) { leftCount - 1 } else {
                leftCount
              };

              // split internal children
              let (leftChildren, rightChildren) = NodeUtil.splitChildrenInTwoWithRebalances<K, V>(
                internalNode.children,
                insertIndex,
                leftChild,
                rightChild
              );

              // send the kv to be promoted, as well as the internal children left and right split
              #promote({
                kv = promotedParentElement;
                leftChild = #internal({
                  data = { kvs = leftKVs; var count = leftCount };
                  children = leftChildren
                });
                rightChild = #internal({
                  data = { kvs = rightKVs; var count = rightCount };
                  children = rightChildren
                })
              })
            } else {
              // insert the new kvs into the internal node
              NodeUtil.insertAtIndexOfNonFullNodeData(internalNode.data, ?kv, insertIndex);
              // split and re-insert the single child that needs rebalancing
              NodeUtil.insertRebalancedChild(internalNode.children, insertIndex, leftChild, rightChild);
              #insert(null)
            }
          }
        }
      }
    }
  };

  func createLeaf<K, V>(kvs : [var ?(K, V)], count : Nat) : Node<K, V> {
    #leaf({
      data = {
        kvs;
        var count
      }
    })
  };

  // Additional functionality compared to original source.
  func cloneNode<K, V>(node : Node<K, V>) : Node<K, V> {
    switch node {
      case (#leaf _) { node };
      case (#internal { data; children }) {
        let clonedKeyValueSet = VarArray.map<?(K, V), ?(K, V)>(data.kvs, func entry { entry });
        let clonedData = {
          kvs = clonedKeyValueSet;
          var count = data.count
        };
        let clonedChildren = VarArray.map<?Node<K, V>, ?Node<K, V>>(
          children,
          func child {
            switch child {
              case null null;
              case (?childNode) ?cloneNode(childNode)
            }
          }
        );
        # internal({
          data = clonedData;
          children = clonedChildren
        })
      }
    }
  };

  module ArrayUtil {
    /// Inserts an element into a mutable array at a specific index, shifting all other elements over
    ///
    /// Parameters:
    ///
    /// array - the array being inserted into
    /// insertElement - the element being inserted
    /// insertIndex - the index at which the element will be inserted
    /// currentLastElementIndex - the index of last **non-null** element in the array (used to start shifting elements over)
    ///
    /// Note: This assumes that there are nulls at the end of the array and that the array is not full.
    /// If the array is already full, this function will overflow the array size when attempting to
    /// insert and will cause the cansiter to trap
    public func insertAtPosition<T>(array : [var ?T], insertElement : ?T, insertIndex : Nat, currentLastElementIndex : Nat) : () {
      // if inserting at the end of the array, don't need to do any shifting and can just insert and return
      if (insertIndex == currentLastElementIndex + 1) {
        array[insertIndex] := insertElement;
        return
      };

      // otherwise, need to shift all of the elements at the end of the array over one by one until
      // the insert index is hit.
      var j = currentLastElementIndex;
      label l loop {
        array[j + 1] := array[j];
        if (j == insertIndex) {
          array[j] := insertElement;
          break l
        };

        j -= 1
      }
    };

    /// Splits the array into two halves as if the insert has occured, omitting the middle element and returning it so that it can
    /// be promoted to the parent internal node. This is used when inserting an element into an array of key-value data pairs that
    /// is already full.
    ///
    /// Note: Use only when inserting an element into a FULL array & promoting the resulting midpoint element.
    /// This is NOT the same as just splitting this array!
    ///
    /// Parameters:
    ///
    /// array - the array being split
    /// insertElement - the element being inserted
    /// insertIndex - the position/index that the insertElement should be inserted
    public func insertOneAtIndexAndSplitArray<T>(array : [var ?T], insertElement : T, insertIndex : Nat) : ([var ?T], T, [var ?T]) {
      // split at the BTree order / 2
      let splitIndex = (array.size() + 1) / 2;
      // this function assumes the the splitIndex is in the middle of the kvs array - trap otherwise
      if (splitIndex > array.size()) { assert false };

      let leftSplit = if (insertIndex < splitIndex) {
        VarArray.generate<?T>(
          array.size(),
          func(i) {
            // if below the split index
            if (i < splitIndex) {
              // if below the insert index, copy over
              if (i < insertIndex) { array[i] }
              // if less than the insert index, copy over the previous element (since the inserted element has taken up 1 extra slot)
              else if (i > insertIndex) { array[i - 1] }
              // if equal to the insert index add the element to be inserted to the left split
              else { ?insertElement }
            } else { null }
          }
        )
      }
      // index >= splitIndex
      else {
        VarArray.generate<?T>(
          array.size(),
          func(i) {
            // right biased splitting
            if (i < splitIndex) { array[i] } else { null }
          }
        )
      };

      let (rightSplit, middleElement) : ([var ?T], ?T) =
      // if insert > split index, inserted element will be inserted into the right split
      if (insertIndex > splitIndex) {
        let right = VarArray.generate<?T>(
          array.size(),
          func(i) {
            let adjIndex = i + splitIndex + 1; // + 1 accounts for the fact that the split element was part of the original array
            if (adjIndex <= array.size()) {
              if (adjIndex < insertIndex) { array[adjIndex] } else if (adjIndex > insertIndex) {
                array[adjIndex - 1]
              } else { ?insertElement }
            } else { null }
          }
        );
        (right, array[splitIndex])
      }
      // if inserted element was placed in the left split
      else if (insertIndex < splitIndex) {
        let right = VarArray.generate<?T>(
          array.size(),
          func(i) {
            let adjIndex = i + splitIndex;
            if (adjIndex < array.size()) { array[adjIndex] } else { null }
          }
        );
        (right, array[splitIndex - 1])
      }
      // insertIndex == splitIndex
      else {
        let right = VarArray.generate<?T>(
          array.size(),
          func(i) {
            let adjIndex = i + splitIndex;
            if (adjIndex < array.size()) { array[adjIndex] } else { null }
          }
        );
        (right, ?insertElement)
      };

      switch (middleElement) {
        case null {
          Runtime.trap("UNREACHABLE_ERROR: file a bug report! In Map.ArrayUtil.insertOneAtIndexAndSplitArray, middle element of a BTree node should never be null")
        };
        case (?el) { (leftSplit, el, rightSplit) }
      }
    };

    /// Context of use: This function is used after inserting a child node into the full child of an internal node that is also full.
    /// From the insertion, the full child is rebalanced and split, and then since the internal node is full, when replacing the two
    /// halves of that rebalanced child into the internal node's children this causes a second split. This function takes in the
    /// internal node's children, and the "rebalanced" split child nodes, as well as the index at which the "rebalanced" left and right
    /// child will be inserted and replaces the original child with those two halves
    ///
    /// Note: Use when inserting two successive elements into a FULL array and splitting that array.
    /// This is NOT the same as just splitting this array!
    ///
    /// Assumptions: this function also assumes that the children array is full (no nulls)
    ///
    /// Parameters:
    ///
    /// children - the internal node's children array being split
    /// rebalancedChildIndex - the index used to mark where the rebalanced left and right children will be inserted
    /// leftChildInsert - the rebalanced left child being inserted
    /// rightChildInsert - the rebalanced right child being inserted
    public func splitArrayAndInsertTwo<T>(children : [var ?T], rebalancedChildIndex : Nat, leftChildInsert : T, rightChildInsert : T) : ([var ?T], [var ?T]) {
      let splitIndex = children.size() / 2;

      let leftRebalancedChildren = VarArray.generate<?T>(
        children.size(),
        func(i) {
          // only insert elements up to the split index and fill the rest of the children with nulls
          if (i <= splitIndex) {
            if (i < rebalancedChildIndex) { children[i] }
            // insert the left and right rebalanced child halves if the rebalancedChildIndex comes before the splitIndex
            else if (i == rebalancedChildIndex) {
              ?leftChildInsert
            } else if (i == rebalancedChildIndex + 1) { ?rightChildInsert } else {
              children[i - 1]
            } // i > rebalancedChildIndex
          } else { null }
        }
      );

      let rightRebalanceChildren : [var ?T] =
      // Case 1: if both left and right rebalanced halves were inserted into the left child can just go from the split index onwards
      if (rebalancedChildIndex + 1 <= splitIndex) {
        VarArray.generate<?T>(
          children.size(),
          func(i) {
            let adjIndex = i + splitIndex;
            if (adjIndex < children.size()) { children[adjIndex] } else { null }
          }
        )
      }
      // Case 2: if both left and right rebalanced halves will be inserted into the right child
      else if (rebalancedChildIndex > splitIndex) {
        var rebalanceOffset = 0;
        VarArray.generate<?T>(
          children.size(),
          func(i) {
            let adjIndex = i + splitIndex + 1;
            if (adjIndex == rebalancedChildIndex) { ?leftChildInsert } else if (adjIndex == rebalancedChildIndex + 1) {
              rebalanceOffset := 1; // after inserting both rebalanced children, any elements coming after are from the previous index
              ?rightChildInsert
            } else if (adjIndex <= children.size()) {
              children[adjIndex - rebalanceOffset]
            } else { null }
          }
        )
      }
      // Case 3: if left rebalanced half was in left child, and right rebalanced half will be in right child
      // rebalancedChildIndex == splitIndex
      else {
        VarArray.generate<?T>(
          children.size(),
          func(i) {
            // first element is the right rebalanced half
            if (i == 0) { ?rightChildInsert } else {
              let adjIndex = i + splitIndex;
              if (adjIndex < children.size()) { children[adjIndex] } else {
                null
              }
            }
          }
        )
      };

      (leftRebalancedChildren, rightRebalanceChildren)
    };

    /// Specific to the BTree delete implementation (assumes node ordering such that nulls come at the end of the array)
    ///
    /// Assumptions:
    /// * All nulls come at the end of the array
    /// * Assumes the delete index provided is correct and non null - will trap otherwise
    /// * deleteIndex < array.size()
    ///
    /// Deletes an element from the the array, and then shifts all non-null elements coming after that deleted element by 1
    /// to the left. Returns the key-value that wer deleted
    public func deleteAndShiftValuesOver<T>(array : [var ?T], deleteIndex : Nat) : T {
      var deleted : T = switch (array[deleteIndex]) {
        case null {
          Runtime.trap("UNREACHABLE_ERROR: file a bug report! In Map.ArrayUtil.deleteAndShiftValuesOver, an invalid/incorrect delete index was passed")
        };
        case (?el) { el }
      };

      array[deleteIndex] := null;

      var i = deleteIndex + 1;
      label l loop {
        if (i >= array.size()) { break l };

        switch (array[i]) {
          case null { break l };
          case (?_) {
            array[i - 1] := array[i]
          }
        };

        i += 1
      };

      array[i - 1] := null;

      deleted
    };

    // replaces two successive elements in the array with a single element and shifts all other elements to the left by 1
    public func replaceTwoWithElementAndShift<T>(array : [var ?T], element : T, replaceIndex : Nat) {
      array[replaceIndex] := ?element;

      var i = replaceIndex + 1;
      let endShiftIndex : Nat = array.size() - 1;
      while (i < endShiftIndex) {
        switch (array[i]) {
          case (?_) { array[i] := array[i + 1] };
          case null { return }
        };

        i += 1
      };

      array[endShiftIndex] := null
    };

    /// BTree specific implementation
    ///
    /// In a single iteration insert at one position of the array while deleting at another position of the array, shifting all
    /// elements as appropriate
    ///
    /// This is used when borrowing a key from an inorder predecessor/successor through the parent node
    public func insertAtPostionAndDeleteAtPosition<T>(array : [var ?T], insertElement : ?T, insertIndex : Nat, deleteIndex : Nat) : T {
      var deleted : T = switch (array[deleteIndex]) {
        case null {
          Runtime.trap("UNREACHABLE_ERROR: file a bug report! In Map.ArrayUtil.insertAtPositionAndDeleteAtPosition, and incorrect delete index was passed")
        }; // indicated an incorrect delete index was passed - trap
        case (?el) { el }
      };

      // Example of this case:
      //
      //    Insert         Delete
      //      V              V
      //[var ?10, ?20, ?30, ?40, ?50]
      if (insertIndex < deleteIndex) {
        var i = deleteIndex;
        while (i > insertIndex) {
          array[i] := array[i - 1];
          i -= 1
        };

        array[insertIndex] := insertElement
      }
      // Example of this case:
      //
      //    Delete         Insert
      //      V              V
      //[var ?10, ?20, ?30, ?40, ?50]
      else if (insertIndex > deleteIndex) {
        array[deleteIndex] := null;
        var i = deleteIndex + 1;
        label l loop {
          if (i >= array.size()) { assert false; break l }; // TODO: remove? this should not happen since the insertIndex should get hit first?

          if (i == insertIndex) {
            array[i - 1] := array[i];
            array[i] := insertElement;
            break l
          } else {
            array[i - 1] := array[i]
          };

          i += 1
        };

      }
      // insertIndex == deleteIndex, can just do a swap
      else { array[deleteIndex] := insertElement };

      deleted
    };

    // which child the deletionIndex is referring to
    public type DeletionSide = { #left; #right };

    // merges a middle (parent) element with the left and right child arrays while deleting the element from the correct child by the deleteIndex passed
    public func mergeParentWithChildrenAndDelete<T>(
      parentKV : ?T,
      childCount : Nat,
      leftChild : [var ?T],
      rightChild : [var ?T],
      deleteIndex : Nat,
      deletionSide : DeletionSide
    ) : ([var ?T], T) {
      let mergedArray = VarArray.init<?T>(leftChild.size(), null);
      var i = 0;
      switch (deletionSide) {
        case (#left) {
          // BTree implementation expects the deleted element to exist - if null, traps
          let deletedElement = switch (leftChild[deleteIndex]) {
            case (?el) { el };
            case null {
              Runtime.trap("UNREACHABLE_ERROR: file a bug report! In Map.ArrayUtil.mergeParentWithChildrenAndDelete, an invalid delete index was passed")
            }
          };

          // copy over left child until deleted element is hit, then copy all elements after the deleted element
          while (i < childCount) {
            if (i < deleteIndex) {
              mergedArray[i] := leftChild[i]
            } else {
              mergedArray[i] := leftChild[i + 1]
            };
            i += 1
          };

          // insert parent kv in the middle
          mergedArray[childCount - 1] := parentKV;

          // copy over the rest of the right child elements
          while (i < childCount * 2) {
            mergedArray[i] := rightChild[i - childCount];
            i += 1
          };

          (mergedArray, deletedElement)
        };
        case (#right) {
          // BTree implementation expects the deleted element to exist - if null, traps
          let deletedElement = switch (rightChild[deleteIndex]) {
            case (?el) { el };
            case null {
              Runtime.trap("UNREACHABLE_ERROR: file a bug report! In Map.ArrayUtil.mergeParentWithChildrenAndDelete: element at deleted index must exist")
            }
          };
          // since deletion side is #right, can safely copy over all elements from the left child
          while (i < childCount) {
            mergedArray[i] := leftChild[i];
            i += 1
          };

          // insert parent kv in the middle
          mergedArray[childCount] := parentKV;
          i += 1;

          var j = 0;
          // copy over right child until deleted element is hit, then copy elements after the deleted element
          while (i < childCount * 2) {
            if (j < deleteIndex) {
              mergedArray[i] := rightChild[j]
            } else {
              mergedArray[i] := rightChild[j + 1]
            };
            i += 1;
            j += 1
          };

          (mergedArray, deletedElement)
        }
      }
    };

  };

  module BinarySearch {
    public type SearchResult = {
      #keyFound : Nat;
      #notFound : Nat
    };

    /// Searches an array for a specific key, returning the index it occurs at if #keyFound, or the child/insert index it may occur at
    /// if #notFound. This is used when determining if a key exists in an internal or leaf node, where a key should be inserted in a
    /// leaf node, or which child of an internal node a key could be in.
    ///
    /// Note: This function expects a mutable, nullable, array of keys in sorted order, where all nulls appear at the end of the array.
    /// This function may trap if a null value appears before any values. It also expects a maxIndex, which is the right-most index (bound)
    /// from which to begin the binary search (the left most bound is expected to be 0)
    ///
    /// Parameters:
    ///
    /// * array - the sorted array that the binary search is performed upon
    /// * compare - the comparator used to perform the search
    /// * searchKey - the key being compared against in the search
    /// * maxIndex - the right-most index (bound) from which to begin the search
    public func binarySearchNode<K, V>(array : [var ?(K, V)], compare : (K, K) -> Order.Order, searchKey : K, maxIndex : Nat) : SearchResult {
      // TODO: get rid of this check?
      // Trap if array is size 0 (should not happen)
      if (array.size() == 0) {
        assert false
      };

      // if all elements in the array are null (i.e. first element is null), return #notFound(0)
      if (maxIndex == 0) {
        return #notFound(0)
      };

      // Initialize search from first to last index
      var left : Nat = 0;
      var right = maxIndex; // maxIndex does not necessarily mean array.size() - 1
      // Search the array
      while (left < right) {
        let middle = (left + right) / 2;
        switch (array[middle]) {
          case null { assert false };
          case (?(key, _)) {
            switch (compare(searchKey, key)) {
              // If the element is present at the middle itself
              case (#equal) { return #keyFound(middle) };
              // If element is greater than mid, it can only be present in left subarray
              case (#greater) { left := middle + 1 };
              // If element is smaller than mid, it can only be present in right subarray
              case (#less) {
                right := if (middle == 0) { 0 } else { middle - 1 }
              }
            }
          }
        }
      };

      if (left == array.size()) {
        return #notFound(left)
      };

      // left == right
      switch (array[left]) {
        // inserting at end of array
        case null { #notFound(left) };
        case (?(key, _)) {
          switch (compare(searchKey, key)) {
            // if left is the key
            case (#equal) { #keyFound(left) };
            // if the key is not found, return notFound and the insert location
            case (#greater) { #notFound(left + 1) };
            case (#less) { #notFound(left) }
          }
        }
      }
    }
  };

  module NodeUtil {
    /// Inserts element at the given index into a non-full leaf node
    public func insertAtIndexOfNonFullNodeData<K, V>(data : Data<K, V>, kvPair : ?(K, V), insertIndex : Nat) : () {
      let currentLastElementIndex : Nat = if (data.count == 0) { 0 } else {
        data.count - 1
      };
      ArrayUtil.insertAtPosition<(K, V)>(data.kvs, kvPair, insertIndex, currentLastElementIndex);

      // increment the count of data in this node since just inserted an element
      data.count += 1
    };

    /// Inserts two rebalanced (split) child halves into a non-full array of children.
    public func insertRebalancedChild<K, V>(children : [var ?Node<K, V>], rebalancedChildIndex : Nat, leftChildInsert : Node<K, V>, rightChildInsert : Node<K, V>) : () {
      // Note: BTree will always have an order >= 4, so this will never have negative Nat overflow
      var j : Nat = children.size() - 2;

      // This is just a sanity check to ensure the children aren't already full (should split promote otherwise)
      // TODO: Remove this check once confident
      if (Option.isSome(children[j + 1])) { assert false };

      // Iterate backwards over the array and shift each element over to the right by one until the rebalancedChildIndex is hit
      while (j > rebalancedChildIndex) {
        children[j + 1] := children[j];
        j -= 1
      };

      // Insert both the left and right rebalanced children (replacing the pre-split child)
      children[j] := ?leftChildInsert;
      children[j + 1] := ?rightChildInsert
    };

    /// Used when splitting the children of an internal node
    ///
    /// Takes in the rebalanced child index, as well as both halves of the rebalanced child and splits the children, inserting the left and right child halves appropriately
    ///
    /// For more context, see the documentation for the splitArrayAndInsertTwo method in ArrayUtils.mo
    public func splitChildrenInTwoWithRebalances<K, V>(
      children : [var ?Node<K, V>],
      rebalancedChildIndex : Nat,
      leftChildInsert : Node<K, V>,
      rightChildInsert : Node<K, V>
    ) : ([var ?Node<K, V>], [var ?Node<K, V>]) {
      ArrayUtil.splitArrayAndInsertTwo<Node<K, V>>(children, rebalancedChildIndex, leftChildInsert, rightChildInsert)
    };

    /// Helper used to get the key index of of a key within a node
    ///
    /// for more, see the BinarySearch.binarySearchNode() documentation
    public func getKeyIndex<K, V>(data : Data<K, V>, compare : (K, K) -> Order.Order, key : K) : BinarySearch.SearchResult {
      BinarySearch.binarySearchNode<K, V>(data.kvs, compare, key, data.count)
    };

    // calculates a BTree Node's minimum allowed keys given the order of the BTree
    public func minKeysFromOrder(order : Nat) : Nat {
      if (order % 2 == 0) { order / 2 - 1 } else { order / 2 }
    };

    // Given a node, get the maximum key value (right most leaf kv)
    public func getMaxKeyValue<K, V>(node : ?Node<K, V>) : (K, V) {
      switch (node) {
        case (?#leaf({ data })) {
          switch (data.kvs[data.count - 1]) {
            case null {
              Runtime.trap("UNREACHABLE_ERROR: file a bug report! In Map.NodeUtil.getMaxKeyValue, data cannot have more elements than it's count")
            };
            case (?kv) { kv }
          }
        };
        case (?#internal({ data; children })) {
          getMaxKeyValue(children[data.count])
        };
        case null {
          Runtime.trap("UNREACHABLE_ERROR: file a bug report! In Map.NodeUtil.getMaxKeyValue, the node provided cannot be null")
        }
      }
    };

    type InorderBorrowType = {
      #predecessor;
      #successor
    };

    // attempts to retrieve the in max key of the child leaf node directly to the left if the node will allow it
    // returns the deleted max key if able to retrieve, null if not able
    //
    // mutates the predecessing node's keys
    public func borrowFromLeftLeafChild<K, V>(children : [var ?Node<K, V>], ofChildIndex : Nat) : ?(K, V) {
      let predecessorIndex : Nat = ofChildIndex - 1;
      borrowFromLeafChild(children, predecessorIndex, #predecessor)
    };

    // attempts to retrieve the in max key of the child leaf node directly to the right if the node will allow it
    // returns the deleted max key if able to retrieve, null if not able
    //
    // mutates the predecessing node's keys
    public func borrowFromRightLeafChild<K, V>(children : [var ?Node<K, V>], ofChildIndex : Nat) : ?(K, V) {
      borrowFromLeafChild(children, ofChildIndex + 1, #successor)
    };

    func borrowFromLeafChild<K, V>(children : [var ?Node<K, V>], borrowChildIndex : Nat, childSide : InorderBorrowType) : ?(K, V) {
      let minKeys = minKeysFromOrder(children.size());

      switch (children[borrowChildIndex]) {
        case (?#leaf({ data })) {
          if (data.count > minKeys) {
            // able to borrow a key-value from this child, so decrement the count of kvs
            data.count -= 1; // Since enforce order >= 4, there will always be at least 1 element per node
            switch (childSide) {
              case (#predecessor) {
                let deletedKV = data.kvs[data.count];
                data.kvs[data.count] := null;
                deletedKV
              };
              case (#successor) {
                ?ArrayUtil.deleteAndShiftValuesOver(data.kvs, 0)
              }
            }
          } else { null }
        };
        case _ {
          Runtime.trap("UNREACHABLE_ERROR: file a bug report! In Map.NodeUtil.borrowFromLeafChild, the node at the borrow child index cannot be null or internal")
        }
      }
    };

    type InternalBorrowResult<K, V> = {
      #borrowed : InternalBorrow<K, V>;
      #notEnoughKeys : Internal<K, V>
    };

    type InternalBorrow<K, V> = {
      deletedSiblingKVPair : ?(K, V);
      child : ?Node<K, V>
    };

    // Attempts to borrow a KV and child from an internal sibling node
    public func borrowFromInternalSibling<K, V>(children : [var ?Node<K, V>], borrowChildIndex : Nat, borrowType : InorderBorrowType) : InternalBorrowResult<K, V> {
      let minKeys = minKeysFromOrder(children.size());

      switch (children[borrowChildIndex]) {
        case (?#internal({ data; children })) {
          if (data.count > minKeys) {
            data.count -= 1;
            switch (borrowType) {
              case (#predecessor) {
                let deletedSiblingKVPair = data.kvs[data.count];
                data.kvs[data.count] := null;
                let child = children[data.count + 1];
                children[data.count + 1] := null;
                #borrowed({
                  deletedSiblingKVPair;
                  child
                })
              };
              case (#successor) {
                #borrowed({
                  deletedSiblingKVPair = ?ArrayUtil.deleteAndShiftValuesOver(data.kvs, 0);
                  child = ?ArrayUtil.deleteAndShiftValuesOver(children, 0)
                })
              }
            }
          } else { #notEnoughKeys({ data; children }) }
        };
        case _ {
          Runtime.trap("UNREACHABLE_ERROR: file a bug report! In Map.NodeUtil.borrowFromInternalSibling from internal sibling, the child at the borrow index cannot be null or a leaf")
        }
      }
    };

    type SiblingSide = { #left; #right };

    // Rotates the borrowed KV and child from sibling side of the internal node to the internal child recipient
    public func rotateBorrowedKVsAndChildFromSibling<K, V>(
      internalNode : Internal<K, V>,
      parentRotateIndex : Nat,
      borrowedSiblingKVPair : ?(K, V),
      borrowedSiblingChild : ?Node<K, V>,
      internalChildRecipient : Internal<K, V>,
      siblingSide : SiblingSide
    ) {
      // if borrowing from the left, the rotated key and child will always be inserted first
      // if borrowing from the right, the rotated key and child will always be inserted last
      let (kvIndex, childIndex) = switch (siblingSide) {
        case (#left) { (0, 0) };
        case (#right) {
          (internalChildRecipient.data.count, internalChildRecipient.data.count + 1)
        }
      };

      // get the parent kv that will be pushed down the the child
      let kvPairToBePushedToChild = internalNode.data.kvs[parentRotateIndex];
      // replace the parent with the sibling kv
      internalNode.data.kvs[parentRotateIndex] := borrowedSiblingKVPair;
      // push the kv and child down into the internalChild
      insertAtIndexOfNonFullNodeData<K, V>(internalChildRecipient.data, kvPairToBePushedToChild, kvIndex);

      ArrayUtil.insertAtPosition<Node<K, V>>(internalChildRecipient.children, borrowedSiblingChild, childIndex, internalChildRecipient.data.count)
    };

    // Merges the kvs and children of two internal nodes, pushing the parent kv in between the right and left halves
    public func mergeChildrenAndPushDownParent<K, V>(leftChild : Internal<K, V>, parentKV : ?(K, V), rightChild : Internal<K, V>) : Internal<K, V> {
      {
        data = mergeData<K, V>(leftChild.data, parentKV, rightChild.data);
        children = mergeChildren(leftChild.children, rightChild.children)
      }
    };

    func mergeData<K, V>(leftData : Data<K, V>, parentKV : ?(K, V), rightData : Data<K, V>) : Data<K, V> {
      assert leftData.count <= minKeysFromOrder(leftData.kvs.size() + 1);
      assert rightData.count <= minKeysFromOrder(rightData.kvs.size() + 1);

      let mergedKVs = VarArray.init<?(K, V)>(leftData.kvs.size(), null);
      var i = 0;
      while (i < leftData.count) {
        mergedKVs[i] := leftData.kvs[i];
        i += 1
      };

      mergedKVs[i] := parentKV;
      i += 1;

      var j = 0;
      while (j < rightData.count) {
        mergedKVs[i] := rightData.kvs[j];
        i += 1;
        j += 1
      };

      {
        kvs = mergedKVs;
        var count = leftData.count + 1 + rightData.count
      }
    };

    func mergeChildren<K, V>(leftChildren : [var ?Node<K, V>], rightChildren : [var ?Node<K, V>]) : [var ?Node<K, V>] {
      let mergedChildren = VarArray.init<?Node<K, V>>(leftChildren.size(), null);
      var i = 0;

      while (Option.isSome(leftChildren[i])) {
        mergedChildren[i] := leftChildren[i];
        i += 1
      };

      var j = 0;
      while (Option.isSome(rightChildren[j])) {
        mergedChildren[i] := rightChildren[j];
        i += 1;
        j += 1
      };

      mergedChildren
    }
  }
}<|MERGE_RESOLUTION|>--- conflicted
+++ resolved
@@ -47,14 +47,6 @@
     var count : Nat
   };
 
-<<<<<<< HEAD
-  public func freeze<K, V>(map : Map<K, V>, compare : (K, K) -> Order.Order) : Immutable.Map<K, V> = map.immutable;
-
-  public func thaw<K, V>(map : Immutable.Map<K, V>, compare : (K, K) -> Order.Order) : Map<K, V> = {
-    var immutable = map
-  };
-
-=======
   public type Internal<K, V> = {
     data : Data<K, V>;
     children : [var ?Node<K, V>]
@@ -164,7 +156,6 @@
   ///
   /// Runtime: `O(1)`.
   /// Space: `O(1)`.
->>>>>>> 972f5143
   public func empty<K, V>() : Map<K, V> {
     {
       var root = #leaf({
@@ -177,28 +168,6 @@
     }
   };
 
-<<<<<<< HEAD
-  public func isEmpty<K, V>(map : Map<K, V>) : Bool {
-    todo()
-  };
-
-  public func clear<K, V>(map : Map<K,  V>) {
-    todo()
-  };
-
-  public func clone<K, V>(map : Map<K, V>) : Map<K, V> = { var immutable = map.immutable };
-
-  public func singleton<K, V>(key : K, value : V) : Map<K, V> {
-    todo()
-  };
-
-  public func size<K, V>(map : Map<K, V>) : Nat {
-    todo()
-  };
-
-  public func containsKey<K, V>(map : Map<K, V>, compare : (K, K) -> Order.Order, key : K) : Bool {
-    todo()
-=======
   /// Create a new empty mutable key-value map with a single entry.
   ///
   /// Example:
@@ -382,7 +351,6 @@
   /// assuming that the `compare` function implements an `O(1)` comparison.
   public func containsKey<K, V>(map : Map<K, V>, compare : (K, K) -> Order.Order, key : K) : Bool {
     Option.isSome(get(map, compare, key))
->>>>>>> 972f5143
   };
 
   /// Get the value associated with key in the given map if present and `null` otherwise.
@@ -625,14 +593,6 @@
     }
   };
 
-<<<<<<< HEAD
-  public func maxEntry<K, V>(map : Map<K, V>) : ?(K, V) {
-    todo()
-  };
-
-  public func minEntry<K, V>(map : Map<K, V>) : ?(K, V) {
-    todo()
-=======
   /// Returns the maximum key in a BTree with its associated value. If the BTree is empty, returns null
   /// Retrieves the key-value pair from the map `m` with the maximum key.
   /// If the map is empty, returns `null`.
@@ -684,7 +644,6 @@
   /// where `n` denotes the number of key-value entries stored in the map.
   public func minEntry<K, V>(map : Map<K, V>) : ?(K, V) {
     entries(map).next()
->>>>>>> 972f5143
   };
 
   /// Returns an iterator over the key-value pairs in the map,
@@ -761,14 +720,6 @@
     }
   };
 
-<<<<<<< HEAD
-  public func keys<K, V>(map : Map<K, V>) : Iter.Iter<K> {
-    todo()
-  };
-
-  public func values<K, V>(map : Map<K, V>) : Iter.Iter<V> {
-    todo()
-=======
   /// Returns an iterator over the keys in the map,
   /// traversing all keys in ascending order.
   ///
@@ -847,7 +798,6 @@
         }
       }
     }
->>>>>>> 972f5143
   };
 
   /// Create a mutable key-value map with the entries obtained from an iterator.
@@ -1198,10 +1148,6 @@
     result
   };
 
-<<<<<<< HEAD
-  public func assertValid<K, V>(map : Map<K, V>, compare : (K, K) -> Order.Order) : () {
-    todo()
-=======
   /// Internal sanity check function.
   /// Can be used to check that key/value pairs have been inserted with a consistent key comparison function.
   /// Traps if the internal map structure is invalid.
@@ -1227,7 +1173,6 @@
     };
     checkIteration(entries(map), #less);
     checkIteration(reverseEntries(map), #greater)
->>>>>>> 972f5143
   };
 
   /// Generate a textual representation of all the entries in the map.
