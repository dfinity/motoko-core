/// Provides extended utility functions on Arrays.
///
/// Note the difference between mutable and non-mutable arrays below.
///
/// WARNING: If you are looking for a list that can grow and shrink in size,
/// it is recommended you use `List` for those purposes.
/// Arrays must be created with a fixed size.
///
/// Import from the base library to use this module.
/// ```motoko name=import
/// import Array "mo:base/Array";
/// ```

import Order "Order";
import Result "Result";
import VarArray "VarArray";
import Option "Option";
import Types "Types";
import Prim "mo:⛔";

module {

  /// Creates an empty array (equivalent to `[]`).
  public func empty<T>() : [T] = [];

  /// Creates an array containing `item` repeated `size` times.
  ///
  /// ```motoko include=import
  /// let array = Array.repeat<Nat>("Echo", 3);
  /// assert array == [var "Echo", "Echo", "Echo"];
  /// ```
  ///
  /// Runtime: O(size)
  ///
  /// Space: O(size)
  public func repeat<T>(item : T, size : Nat) : [T] = Prim.Array_tabulate<T>(size, func _ = item);

  /// Creates an immutable array of size `size`. Each element at index i
  /// is created by applying `generator` to i.
  ///
  /// ```motoko include=import
  /// let array : [Nat] = Array.tabulate<Nat>(4, func i = i * 2);
  /// assert array == [0, 2, 4, 6];
  /// ```
  ///
  /// Runtime: O(size)
  ///
  /// Space: O(size)
  ///
  /// *Runtime and space assumes that `generator` runs in O(1) time and space.
  public func tabulate<T>(size : Nat, generator : Nat -> T) : [T] = Prim.Array_tabulate<T>(size, generator);

  /// Transforms a mutable array into an immutable array.
  ///
  /// ```motoko include=import
  ///
  /// let varArray = [var 0, 1, 2];
  /// varArray[2] := 3;
  /// let array = Array.fromVarArray<Nat>(varArray);
  /// ```
  ///
  /// Runtime: O(size)
  ///
  /// Space: O(1)
  public func fromVarArray<T>(varArray : [var T]) : [T] = Prim.Array_tabulate<T>(varArray.size(), func i = varArray[i]);

  /// Transforms an immutable array into a mutable array.
  ///
  /// ```motoko include=import
  ///
  /// let array = [0, 1, 2];
  /// let varArray = Array.toVarArray<Nat>(array);
  /// varArray[2] := 3;
  /// varArray
  /// ```
  ///
  /// Runtime: O(size)
  ///
  /// Space: O(1)
  public func toVarArray<T>(array : [T]) : [var T] {
    let size = array.size();
    if (size == 0) {
      return [var]
    };
    let newArray = Prim.Array_init<T>(size, array[0]);
    var i = 0;
    while (i < size) {
      newArray[i] := array[i];
      i += 1
    };
    newArray
  };

  /// Tests if two arrays contain equal values (i.e. they represent the same
  /// list of elements). Uses `equal` to compare elements in the arrays.
  ///
  /// ```motoko include=import
  /// // Use the equal function from the Nat module to compare Nats
  /// import {equal} "mo:base/Nat";
  ///
  /// let array1 = [0, 1, 2, 3];
  /// let array2 = [0, 1, 2, 3];
  /// Array.equal(array1, array2, equal)
  /// ```
  ///
  /// Runtime: O(size1 + size2)
  ///
  /// Space: O(1)
  ///
  /// *Runtime and space assumes that `equal` runs in O(1) time and space.
  public func equal<T>(array1 : [T], array2 : [T], equal : (T, T) -> Bool) : Bool {
    let size1 = array1.size();
    let size2 = array2.size();
    if (size1 != size2) {
      return false
    };
    var i = 0;
    while (i < size1) {
      if (not equal(array1[i], array2[i])) {
        return false
      };
      i += 1
    };
    true
  };

  /// Returns the first value in `array` for which `predicate` returns true.
  /// If no element satisfies the predicate, returns null.
  ///
  /// ```motoko include=import
  /// let array = [1, 9, 4, 8];
  /// Array.find<Nat>(array, func x = x > 8)
  /// ```
  /// Runtime: O(size)
  ///
  /// Space: O(1)
  ///
  /// *Runtime and space assumes that `predicate` runs in O(1) time and space.
  public func find<T>(array : [T], predicate : T -> Bool) : ?T {
    for (element in array.values()) {
      if (predicate element) {
        return ?element
      }
    };
    null
  };

  /// Create a new array by concatenating the values of `array1` and `array2`.
  /// Note that `Array.append` copies its arguments and has linear complexity.
  ///
  /// ```motoko include=import
  /// let array1 = [1, 2, 3];
  /// let array2 = [4, 5, 6];
  /// Array.concat<Nat>(array1, array2)
  /// ```
  /// Runtime: O(size1 + size2)
  ///
  /// Space: O(size1 + size2)
  public func concat<T>(array1 : [T], array2 : [T]) : [T] {
    let size1 = array1.size();
    let size2 = array2.size();
    Prim.Array_tabulate<T>(
      size1 + size2,
      func i {
        if (i < size1) {
          array1[i]
        } else {
          array2[i - size1]
        }
      }
    )
  };

  /// Sorts the elements in the array according to `compare`.
  /// Sort is deterministic and stable.
  ///
  /// ```motoko include=import
  /// import Nat "mo:base/Nat";
  ///
  /// let array = [4, 2, 6];
  /// Array.sort(array, Nat.compare)
  /// ```
  /// Runtime: O(size * log(size))
  ///
  /// Space: O(size)
  /// *Runtime and space assumes that `compare` runs in O(1) time and space.
  public func sort<T>(array : [T], compare : (T, T) -> Order.Order) : [T] {
    let varArray : [var T] = toVarArray(array);
    VarArray.sortInPlace(varArray, compare);
    fromVarArray(varArray)
  };

  /// Creates a new array by reversing the order of elements in `array`.
  ///
  /// ```motoko include=import
  ///
  /// let array = [10, 11, 12];
  ///
  /// Array.reverse(array)
  /// ```
  ///
  /// Runtime: O(size)
  ///
  /// Space: O(1)
  public func reverse<T>(array : [T]) : [T] {
    let size = array.size();
    Prim.Array_tabulate<T>(size, func i = array[size - i - 1])
  };

  /// Calls `f` with each element in `array`.
  /// Retains original ordering of elements.
  ///
  /// ```motoko include=import
  /// import Debug "mo:base/Debug";
  ///
  /// let array = [0, 1, 2, 3];
  /// Array.forEach<Nat>(array, func(x) {
  ///   Debug.print(debug_show x)
  /// })
  /// ```
  ///
  /// Runtime: O(size)
  ///
  /// Space: O(size)
  ///
  /// *Runtime and space assumes that `f` runs in O(1) time and space.
  public func forEach<T>(array : [T], f : T -> ()) {
    for (item in array.values()) {
      f(item)
    }
  };

  /// Creates a new array by applying `f` to each element in `array`. `f` "maps"
  /// each element it is applied to of type `X` to an element of type `Y`.
  /// Retains original ordering of elements.
  ///
  /// ```motoko include=import
  ///
  /// let array1 = [0, 1, 2, 3];
  /// let array2 = Array.map<Nat, Nat>(array1, func x = x * 3)
  /// assert array2 == [0, 2, 4, 6];
  /// ```
  ///
  /// Runtime: O(size)
  ///
  /// Space: O(size)
  ///
  /// *Runtime and space assumes that `f` runs in O(1) time and space.
  public func map<T, R>(array : [T], f : T -> R) : [R] = Prim.Array_tabulate<R>(array.size(), func i = f(array[i]));

  /// Creates a new array by applying `predicate` to every element
  /// in `array`, retaining the elements for which `predicate` returns true.
  ///
  /// ```motoko include=import
  /// let array = [4, 2, 6, 1, 5];
  /// let evenElements = Array.filter<Nat>(array, func x = x % 2 == 0);
  /// ```
  /// Runtime: O(size)
  ///
  /// Space: O(size)
  /// *Runtime and space assumes that `predicate` runs in O(1) time and space.
  public func filter<T>(array : [T], f : T -> Bool) : [T] {
    var count = 0;
    let keep = Prim.Array_tabulate<Bool>(
      array.size(),
      func i {
        if (f(array[i])) {
          count += 1;
          true
        } else {
          false
        }
      }
    );
    var nextKeep = 0;
    Prim.Array_tabulate<T>(
      count,
      func _ {
        while (not keep[nextKeep]) {
          nextKeep += 1
        };
        nextKeep += 1;
        array[nextKeep - 1]
      }
    )
  };

  /// Creates a new array by applying `f` to each element in `array`,
  /// and keeping all non-null elements. The ordering is retained.
  ///
  /// ```motoko include=import
  /// import {toText} "mo:base/Nat";
  ///
  /// let array = [4, 2, 0, 1];
  /// let newArray =
  ///   Array.filterMap<Nat, Text>( // mapping from Nat to Text values
  ///     array,
  ///     func x = if (x == 0) { null } else { ?toText(100 / x) } // can't divide by 0, so return null
  ///   );
  /// ```
  /// Runtime: O(size)
  ///
  /// Space: O(size)
  /// *Runtime and space assumes that `f` runs in O(1) time and space.
  public func filterMap<T, R>(array : [T], f : T -> ?R) : [R] {
    var count = 0;
    let options = Prim.Array_tabulate<?R>(
      array.size(),
      func i {
        let result = f(array[i]);
        switch (result) {
          case (?element) {
            count += 1;
            result
          };
          case null {
            null
          }
        }
      }
    );

    var nextSome = 0;
    Prim.Array_tabulate<R>(
      count,
      func _ {
        while (Option.isNull(options[nextSome])) {
          nextSome += 1
        };
        nextSome += 1;
        switch (options[nextSome - 1]) {
          case (?element) element;
          case null {
            Prim.trap "Array.filterMap(): malformed array"
          }
        }
      }
    )
  };

  /// Creates a new array by applying `f` to each element in `array`.
  /// If any invocation of `f` produces an `#err`, returns an `#err`. Otherwise
  /// returns an `#ok` containing the new array.
  ///
  /// ```motoko include=import
  /// let array = [4, 3, 2, 1, 0];
  /// // divide 100 by every element in the array
  /// Array.mapResult<Nat, Nat, Text>(array, func x {
  ///   if (x > 0) {
  ///     #ok(100 / x)
  ///   } else {
  ///     #err "Cannot divide by zero"
  ///   }
  /// })
  /// ```
  ///
  /// Runtime: O(size)
  ///
  /// Space: O(size)
  ///
  /// *Runtime and space assumes that `f` runs in O(1) time and space.
  public func mapResult<T, R, E>(array : [T], f : T -> Result.Result<R, E>) : Result.Result<[R], E> {
    let size = array.size();

    var error : ?Result.Result<[R], E> = null;
    let results = Prim.Array_tabulate<?R>(
      size,
      func i {
        switch (f(array[i])) {
          case (#ok element) {
            ?element
          };
          case (#err e) {
            switch (error) {
              case null {
                // only take the first error
                error := ?(#err e)
              };
              case _ {}
            };
            null
          }
        }
      }
    );

    switch error {
      case null {
        // unpack the option
        #ok(
          map<?R, R>(
            results,
            func element {
              switch element {
                case (?element) {
                  element
                };
                case null {
                  Prim.trap "Array.mapResult(): malformed array"
                }
              }
            }
          )
        )
      };
      case (?error) {
        error
      }
    }
  };

  /// Creates a new array by applying `f` to each element in `array` and its index.
  /// Retains original ordering of elements.
  ///
  /// ```motoko include=import
  ///
  /// let array = [10, 10, 10, 10];
  /// Array.mapEntries<Nat, Nat>(array, func (x, i) = i * x)
  /// ```
  ///
  /// Runtime: O(size)
  ///
  /// Space: O(size)
  ///
  /// *Runtime and space assumes that `f` runs in O(1) time and space.
  public func mapEntries<T, R>(array : [T], f : (T, Nat) -> R) : [R] = Prim.Array_tabulate<R>(array.size(), func i = f(array[i], i));

  /// Creates a new array by applying `k` to each element in `array`,
  /// and concatenating the resulting arrays in order.
  ///
  /// ```motoko include=import
  /// import Nat "mo:base/Nat";
  ///
  /// let array = [1, 2, 3, 4];
  /// Array.flatMap<Nat, Int>(array, func x = [x, -x])
  ///
  /// ```
  /// Runtime: O(size)
  ///
  /// Space: O(size)
  /// *Runtime and space assumes that `k` runs in O(1) time and space.
  public func flatMap<T, R>(array : [T], k : T -> Types.Iter<R>) : [R] {
    var flatSize = 0;
    let arrays = Prim.Array_tabulate<[R]>(
      array.size(),
      func i {
        let subArray = fromIter<R>(k(array[i]));
        flatSize += subArray.size();
        subArray
      }
    );

    // could replace with a call to flatten,
    // but it would require an extra pass (to compute `flatSize`)
    var outer = 0;
    var inner = 0;
    Prim.Array_tabulate<R>(
      flatSize,
      func _ {
        while (inner == arrays[outer].size()) {
          inner := 0;
          outer += 1
        };
        let element = arrays[outer][inner];
        inner += 1;
        element
      }
    )
  };

  /// Collapses the elements in `array` into a single value by starting with `base`
  /// and progessively combining elements into `base` with `combine`. Iteration runs
  /// left to right.
  ///
  /// ```motoko include=import
  /// import {add} "mo:base/Nat";
  ///
  /// let array = [4, 2, 0, 1];
  /// let sum =
  ///   Array.foldLeft<Nat, Nat>(
  ///     array,
  ///     0, // start the sum at 0
  ///     func(sumSoFar, x) = sumSoFar + x // this entire function can be replaced with `add`!
  ///   );
  /// ```
  ///
  /// Runtime: O(size)
  ///
  /// Space: O(1)
  ///
  /// *Runtime and space assumes that `combine` runs in O(1) time and space.
  public func foldLeft<T, A>(array : [T], base : A, combine : (A, T) -> A) : A {
    var acc = base;
    for (element in array.values()) {
      acc := combine(acc, element)
    };
    acc
  };

  /// Collapses the elements in `array` into a single value by starting with `base`
  /// and progessively combining elements into `base` with `combine`. Iteration runs
  /// right to left.
  ///
  /// ```motoko include=import
  /// import {toText} "mo:base/Nat";
  ///
  /// let array = [1, 9, 4, 8];
  /// let bookTitle = Array.foldRight<Nat, Text>(array, "", func(x, acc) = toText(x) # acc);
  /// ```
  ///
  /// Runtime: O(size)
  ///
  /// Space: O(1)
  ///
  /// *Runtime and space assumes that `combine` runs in O(1) time and space.
  public func foldRight<T, A>(array : [T], base : A, combine : (T, A) -> A) : A {
    var acc = base;
    let size = array.size();
    var i = size;
    while (i > 0) {
      i -= 1;
      acc := combine(array[i], acc)
    };
    acc
  };

  /// Combines an iterator of arrays into a single array. Retains the original
  /// ordering of the elements.
  ///
  /// Consider using `Array.flatten()` where possible for better performance.
  ///
  /// ```motoko include=import
  ///
  /// let arrays = [[0, 1, 2], [2, 3], [], [4]];
  /// Array.join<Nat>(Array.fromIter(arrays))) // => [0, 1, 2, 2, 3, 4]
  /// ```
  ///
  /// Runtime: O(number of elements in array)
  ///
  /// Space: O(number of elements in array)
  public func join<T>(arrays : Types.Iter<[T]>) : [T] {
    flatten(fromIter(arrays))
  };

  /// Combines an array of arrays into a single array. Retains the original
  /// ordering of the elements.
  ///
  /// This has better performance compared to `Array.join()`.
  ///
  /// ```motoko include=import
  ///
  /// let arrays = [[0, 1, 2], [2, 3], [], [4]];
  /// Array.flatten<Nat>(arrays)) // => [0, 1, 2, 2, 3, 4]
  /// ```
  ///
  /// Runtime: O(number of elements in array)
  ///
  /// Space: O(number of elements in array)
  public func flatten<T>(arrays : [[T]]) : [T] {
    var flatSize = 0;
    for (subArray in arrays.values()) {
      flatSize += subArray.size()
    };

    var outer = 0;
    var inner = 0;
    Prim.Array_tabulate<T>(
      flatSize,
      func _ {
        while (inner == arrays[outer].size()) {
          inner := 0;
          outer += 1
        };
        let element = arrays[outer][inner];
        inner += 1;
        element
      }
    )
  };

  /// Create an array containing a single value.
  ///
  /// ```motoko include=import
  /// var array = Array.singleton(2);
  /// assert array == [2];
  /// ```
  ///
  /// Runtime: O(1)
  ///
  /// Space: O(1)
  public func singleton<T>(element : T) : [T] = [element];

  /// Returns the size of an array. Equivalent to `array.size()`.
  public func size<T>(array : [T]) : Nat = array.size();

  /// Returns whether an array is empty, i.e. contains zero elements.
  public func isEmpty<T>(array : [T]) : Bool = array.size() == 0;

  /// Converts an iterator to an array.
  public func fromIter<T>(iter : Types.Iter<T>) : [T] {
    var list : Types.Pure.List<T> = null;
    var size = 0;
    label l loop {
      switch (iter.next()) {
        case (?element) {
          list := ?(element, list);
          size += 1
        };
        case null { break l }
      }
    };
    if (size == 0) { return [] };
    let array = Prim.Array_init<T>(
      size,
      switch list {
        case (?(h, _)) h;
        case null {
          Prim.trap("Array.fromIter(): unreachable")
        }
      }
    );
    var i = size : Nat;
    while (i > 0) {
      i -= 1;
      switch list {
        case (?(h, t)) {
          array[i] := h;
          list := t
        };
        case null {
          Prim.trap("Array.fromIter(): unreachable")
        }
      }
    };
    Prim.Array_tabulate<T>(size, func i = array[i])
  };

  /// Returns an iterator (`Iter`) over the indices of `array`.
  /// An iterator provides a single method `next()`, which returns
  /// indices in order, or `null` when out of index to iterate over.
  ///
  /// Note: You can also use `array.keys()` instead of this function. See example
  /// below.
  ///
  /// ```motoko include=import
  /// let array = [10, 11, 12];
  ///
  /// var sum = 0;
  /// for (element in array.keys()) {
  ///   sum += element;
  /// };
  /// sum
  /// ```
  ///
  /// Runtime: O(1)
  ///
  /// Space: O(1)
  public func keys<T>(array : [T]) : Types.Iter<Nat> = array.keys();

  /// Iterator provides a single method `next()`, which returns
  /// elements in order, or `null` when out of elements to iterate over.
  ///
  /// Note: You can also use `array.values()` instead of this function. See example
  /// below.
  ///
  /// ```motoko include=import
  /// let array = [10, 11, 12];
  ///
  /// var sum = 0;
  /// for (element in array.values()) {
  ///   sum += element;
  /// };
  /// sum
  /// ```
  ///
  /// Runtime: O(1)
  ///
  /// Space: O(1)
  public func values<T>(array : [T]) : Types.Iter<T> = array.values();

  /// Iterator provides a single method `next()`, which returns
  /// pairs of (index, element) in order, or `null` when out of elements to iterate over.
  ///
  /// ```motoko include=import
  /// let array = [10, 11, 12];
  ///
  /// var sum = 0;
  /// for ((index, element) in Array.enumerate(array)) {
  ///   sum += element;
  /// };
  /// sum // => 33
  /// ```
  ///
  /// Runtime: O(1)
  ///
  /// Space: O(1)
  public func enumerate<T>(array : [var T]) : Types.Iter<(Nat, T)> = object {
    let size = array.size();
    var index = 0;
    public func next() : ?(Nat, T) {
      if (index > size) {
        return null
      };
      let i = index;
      index += 1;
      ?(i, array[i])
    }
  };

  /// Returns true if all elements in `array` satisfy the predicate function.
  ///
  /// ```motoko include=import
  /// let array = [1, 2, 3, 4];
  /// Array.all<Nat>(array, func x = x > 0) // => true
  /// ```
  ///
  /// Runtime: O(size)
  ///
  /// Space: O(1)
  ///
  /// *Runtime and space assumes that `predicate` runs in O(1) time and space.
  public func all<T>(array : [T], predicate : T -> Bool) : Bool {
    for (element in array.values()) {
      if (not predicate(element)) {
        return false
      }
    };
    true
  };

  /// Returns true if any element in `array` satisfies the predicate function.
  ///
  /// ```motoko include=import
  /// let array = [1, 2, 3, 4];
  /// Array.any<Nat>(array, func x = x > 3) // => true
  /// ```
  ///
  /// Runtime: O(size)
  ///
  /// Space: O(1)
  ///
  /// *Runtime and space assumes that `predicate` runs in O(1) time and space.
  public func any<T>(array : [T], predicate : T -> Bool) : Bool {
    for (element in array.values()) {
      if (predicate(element)) {
        return true
      }
    };
    false
  };

<<<<<<< HEAD
=======
  /// Returns a new sub-array from the given array provided the start index and length of elements in the sub-array.
  ///
  /// Limitations: Traps if the start index + length is greater than the size of the array
  ///
  /// ```motoko include=import
  ///
  /// let array = [1, 2, 3, 4, 5];
  /// let subArray = Array.subArray<Nat>(array, 2, 3);
  /// ```
  /// Runtime: O(length)
  ///
  /// Space: O(length)
  public func subArray<T>(array : [T], start : Nat, length : Nat) : [T] {
    if (start + length > array.size()) {
      Prim.trap("Array.subArray(): 'start + length' is greater than 'array.size()'")
    };
    Prim.Array_tabulate<T>(length, func i = array[start + i])
  };

>>>>>>> c1b95b73
  /// Returns the index of the first `element` in the `array`.
  ///
  /// ```motoko include=import
  /// import Char "mo:base/Char";
  /// let array = ['c', 'o', 'f', 'f', 'e', 'e'];
  /// assert Array.indexOf<Char>('c', array, Char.equal) == ?0;
  /// assert Array.indexOf<Char>('f', array, Char.equal) == ?2;
  /// assert Array.indexOf<Char>('g', array, Char.equal) == null;
  /// ```
  ///
  /// Runtime: O(array.size())
  ///
  /// Space: O(1)
  public func indexOf<T>(element : T, array : [T], equal : (T, T) -> Bool) : ?Nat = nextIndexOf<T>(element, array, 0, equal);

  /// Returns the index of the next occurence of `element` in the `array` starting from the `from` index (inclusive).
  ///
  /// ```motoko include=import
  /// import Char "mo:base/Char";
  /// let array = ['c', 'o', 'f', 'f', 'e', 'e'];
  /// assert Array.nextIndexOf<Char>('c', array, 0, Char.equal) == ?0;
  /// assert Array.nextIndexOf<Char>('f', array, 0, Char.equal) == ?2;
  /// assert Array.nextIndexOf<Char>('f', array, 2, Char.equal) == ?2;
  /// assert Array.nextIndexOf<Char>('f', array, 3, Char.equal) == ?3;
  /// assert Array.nextIndexOf<Char>('f', array, 4, Char.equal) == null;
  /// ```
  ///
  /// Runtime: O(array.size())
  ///
  /// Space: O(1)
  public func nextIndexOf<T>(element : T, array : [T], fromInclusive : Nat, equal : (T, T) -> Bool) : ?Nat {
    var index = fromInclusive;
    let size = array.size();
    while (index < size) {
      if (equal(array[index], element)) {
        return ?index
      } else {
        index += 1
      }
    };
    null
  };

  /// Returns the index of the last `element` in the `array`.
  ///
  /// ```motoko include=import
  /// import Char "mo:base/Char";
  /// let array = ['c', 'o', 'f', 'f', 'e', 'e'];
  /// assert Array.lastIndexOf<Char>('c', array, Char.equal) == ?0;
  /// assert Array.lastIndexOf<Char>('f', array, Char.equal) == ?3;
  /// assert Array.lastIndexOf<Char>('e', array, Char.equal) == ?5;
  /// assert Array.lastIndexOf<Char>('g', array, Char.equal) == null;
  /// ```
  ///
  /// Runtime: O(array.size())
  ///
  /// Space: O(1)
  public func lastIndexOf<T>(element : T, array : [T], equal : (T, T) -> Bool) : ?Nat = prevIndexOf<T>(element, array, array.size(), equal);

  /// Returns the index of the previous occurence of `element` in the `array` starting from the `from` index (exclusive).
  ///
  /// Negative indices are relative to the end of the array. For example, `-1` corresponds to the last element in the array.
  ///
  /// If the indices are out of bounds, they are clamped to the array bounds.
  /// If the first index is greater than the second, the function returns an empty iterator.
  ///
  /// ```motoko include=import
  /// import Char "mo:base/Char";
  /// let array = ['c', 'o', 'f', 'f', 'e', 'e'];
  /// assert Array.prevIndexOf<Char>('c', array, array.size(), Char.equal) == ?0;
  /// assert Array.prevIndexOf<Char>('e', array, array.size(), Char.equal) == ?5;
  /// assert Array.prevIndexOf<Char>('e', array, 5, Char.equal) == ?4;
  /// assert Array.prevIndexOf<Char>('e', array, 4, Char.equal) == null;
  /// ```
  ///
  /// Runtime: O(array.size());
  /// Space: O(1);
  public func prevIndexOf<T>(element : T, array : [T], fromExclusive : Nat, equal : (T, T) -> Bool) : ?Nat {
    var i = fromExclusive;
    while (i > 0) {
      i -= 1;
      if (equal(array[i], element)) {
        return ?i
      }
    };
    null
  };

  /// Returns an iterator over a slice of `array` starting at `fromInclusive` up to (but not including) `toExclusive`.
  ///
  /// Negative indices are relative to the end of the array. For example, `-1` corresponds to the last element in the array.
  ///
  /// If the indices are out of bounds, they are clamped to the array bounds.
  /// If the first index is greater than the second, the function returns an empty iterator.
  ///
  /// ```motoko include=import
  /// let array = [1, 2, 3, 4, 5];
  /// let iter1 = Array.range<Nat>(array, 3, array.size());
  /// assert iter1.next() == ?4;
  /// assert iter1.next() == ?5;
  /// assert iter1.next() == null;
  ///
  /// let iter2 = Array.range<Nat>(array, 3, -1);
  /// assert iter2.next() == ?4;
  /// assert iter2.next() == null;
  ///
  /// let iter3 = Array.range<Nat>(array, 0, 0);
  /// assert iter3.next() == null;
  /// ```
  ///
  /// Runtime: O(1)
  ///
  /// Space: O(1)
  public func range<T>(array : [T], fromInclusive : Int, toExclusive : Int) : Types.Iter<T> {
    let size = array.size();
    // Convert negative indices to positive and handle bounds
    let startInt = if (fromInclusive < 0) {
      let s = size + fromInclusive;
      if (s < 0) { 0 } else { s }
    } else {
      if (fromInclusive > size) { size } else { fromInclusive }
    };
    let endInt = if (toExclusive < 0) {
      let e = size + toExclusive;
      if (e < 0) { 0 } else { e }
    } else {
      if (toExclusive > size) { size } else { toExclusive }
    };
    // Convert to Nat (always non-negative due to bounds checking above)
    let start = Prim.abs(startInt);
    let end = Prim.abs(endInt);
    object {
      var pos = start;
      public func next() : ?T {
        if (pos >= end) {
          null
        } else {
          let elem = array[pos];
          pos += 1;
          ?elem
        }
      }
    }
  };

  /// Returns a new array containing elements from `array` starting at index `fromInclusive` up to (but not including) index `toExclusive`.
  /// If the indices are out of bounds, they are clamped to the array bounds.
  ///
  /// ```motoko include=import
  /// let array = [1, 2, 3, 4, 5];
  ///
  /// let slice1 = Array.sliceToArray<Nat>(array, 1, 4);
  /// assert slice1 == [2, 3, 4];
  ///
  /// let slice2 = Array.sliceToArray<Nat>(array, 1, -1);
  /// assert slice2 == [2, 3, 4];
  /// ```
  ///
  /// Runtime: O(toExclusive - fromInclusive)
  ///
  /// Space: O(toExclusive - fromInclusive)
  public func sliceToArray<T>(array : [T], fromInclusive : Int, toExclusive : Int) : [T] {
    let size = array.size();
    // Convert negative indices to positive and handle bounds
    let startInt = if (fromInclusive < 0) {
      let s = size + fromInclusive;
      if (s < 0) { 0 } else { s }
    } else {
      if (fromInclusive > size) { size } else { fromInclusive }
    };
    let endInt = if (toExclusive < 0) {
      let e = size + toExclusive;
      if (e < 0) { 0 } else { e }
    } else {
      if (toExclusive > size) { size } else { toExclusive }
    };
    // Convert to Nat (always non-negative due to bounds checking above)
    let start = Prim.abs(startInt);
    let end = Prim.abs(endInt);
    Prim.Array_tabulate<T>(end - start, func i = array[start + i]);
  };

  /// Converts the array to its textual representation using `f` to convert each element to `Text`.
  ///
  /// ```motoko include=import
  /// import Nat "mo:base/Nat";
  /// let array = [1, 2, 3];
  /// Array.toText<Nat>(array, Nat.toText) // => "[1, 2, 3]"
  /// ```
  ///
  /// Runtime: O(size)
  ///
  /// Space: O(size)
  ///
  /// *Runtime and space assumes that `f` runs in O(1) time and space.
  public func toText<T>(array : [T], f : T -> Text) : Text {
    let size = array.size();
    if (size == 0) { return "[]" };
    var text = "[";
    var i = 0;
    while (i < size) {
      if (i != 0) {
        text #= ", "
      };
      text #= f(array[i]);
      i += 1
    };
    text #= "]";
    text
  };

  /// Compares two arrays using the provided comparison function for elements.
  /// Returns #less, #equal, or #greater if `array1` is less than, equal to,
  /// or greater than `array2` respectively.
  ///
  /// If arrays have different sizes but all elements up to the shorter length are equal,
  /// the shorter array is considered #less than the longer array.
  ///
  /// ```motoko include=import
  /// import Nat "mo:base/Nat";
  /// let array1 = [1, 2, 3];
  /// let array2 = [1, 2, 4];
  /// Array.compare<Nat>(array1, array2, Nat.compare) // => #less
  ///
  /// let array3 = [1, 2];
  /// let array4 = [1, 2, 3];
  /// Array.compare<Nat>(array3, array4, Nat.compare) // => #less (shorter array)
  /// ```
  ///
  /// Runtime: O(min(size1, size2))
  ///
  /// Space: O(1)
  ///
  /// *Runtime and space assumes that `compare` runs in O(1) time and space.
  public func compare<T>(array1 : [T], array2 : [T], compare : (T, T) -> Order.Order) : Order.Order {
    let size1 = array1.size();
    let size2 = array2.size();
    var i = 0;
    let minSize = if (size1 < size2) { size1 } else { size2 };
    while (i < minSize) {
      switch (compare(array1[i], array2[i])) {
        case (#less) { return #less };
        case (#greater) { return #greater };
        case (#equal) { i += 1 }
      }
    };
    if (size1 < size2) { #less } else if (size1 > size2) { #greater } else {
      #equal
    }
  };

}<|MERGE_RESOLUTION|>--- conflicted
+++ resolved
@@ -749,28 +749,6 @@
     false
   };
 
-<<<<<<< HEAD
-=======
-  /// Returns a new sub-array from the given array provided the start index and length of elements in the sub-array.
-  ///
-  /// Limitations: Traps if the start index + length is greater than the size of the array
-  ///
-  /// ```motoko include=import
-  ///
-  /// let array = [1, 2, 3, 4, 5];
-  /// let subArray = Array.subArray<Nat>(array, 2, 3);
-  /// ```
-  /// Runtime: O(length)
-  ///
-  /// Space: O(length)
-  public func subArray<T>(array : [T], start : Nat, length : Nat) : [T] {
-    if (start + length > array.size()) {
-      Prim.trap("Array.subArray(): 'start + length' is greater than 'array.size()'")
-    };
-    Prim.Array_tabulate<T>(length, func i = array[start + i])
-  };
-
->>>>>>> c1b95b73
   /// Returns the index of the first `element` in the `array`.
   ///
   /// ```motoko include=import
