/// Provides extended utility functions on Arrays.
///
/// Note the difference between mutable and non-mutable arrays below.
///
/// WARNING: If you are looking for a list that can grow and shrink in size,
/// it is recommended you use either the Buffer class or the List class for
/// those purposes. Arrays must be created with a fixed size.
///
/// Import from the base library to use this module.
/// ```motoko name=import
/// import Array "mo:base/Array";
/// ```

import Iter "type/Iter";
import Order "Order";
import Result "Result";
import VarArray "VarArray";
import Option "Option";
import Prim "mo:⛔";
import { todo } "Debug";

module {

  /// Creates an empty array (equivalent to `[]`).
  public func empty<T>() : [T] = [];

  /// Creates an array containing `item` repeated `size` times.
  ///
  /// ```motoko include=import
  /// let array = Array.repeat<Nat>("Echo", 3);
  /// assert array == [var "Echo", "Echo", "Echo"];
  /// ```
  ///
  /// Runtime: O(size)
  ///
  /// Space: O(size)
  public func repeat<T>(item : T, size : Nat) : [T] = Prim.Array_tabulate<T>(size, func _ = item);

  /// Creates an immutable array of size `size`. Each element at index i
  /// is created by applying `generator` to i.
  ///
  /// ```motoko include=import
  /// let array : [Nat] = Array.tabulate<Nat>(4, func i = i * 2);
<<<<<<< HEAD
=======
  /// assert array == [0, 2, 4, 6];
>>>>>>> 26fdb1c1
  /// ```
  ///
  /// Runtime: O(size)
  ///
  /// Space: O(size)
  ///
  /// *Runtime and space assumes that `generator` runs in O(1) time and space.
  public func tabulate<T>(size : Nat, generator : Nat -> T) : [T] = Prim.Array_tabulate<T>(size, generator);

  /// Transforms a mutable array into an immutable array.
  ///
  /// ```motoko include=import
  ///
  /// let varArray = [var 0, 1, 2];
  /// varArray[2] := 3;
  /// let array = Array.fromVarArray<Nat>(varArray);
  /// ```
  ///
  /// Runtime: O(size)
  ///
  /// Space: O(1)
  public func fromVarArray<T>(varArray : [var T]) : [T] = Prim.Array_tabulate<T>(varArray.size(), func i = varArray[i]);

  /// Transforms an immutable array into a mutable array.
  ///
  /// ```motoko include=import
  ///
  /// let array = [0, 1, 2];
  /// let varArray = Array.toVarArray<Nat>(array);
  /// varArray[2] := 3;
  /// varArray
  /// ```
  ///
  /// Runtime: O(size)
  ///
  /// Space: O(1)
  public func toVarArray<T>(array : [T]) : [var T] {
    let size = array.size();
    if (size == 0) {
      return [var]
    };
    let newArray = Prim.Array_init<T>(size, array[0]);
    var i = 0;
    while (i < size) {
      newArray[i] := array[i];
      i += 1
    };
    newArray
  };

  /// Tests if two arrays contain equal values (i.e. they represent the same
  /// list of elements). Uses `equal` to compare elements in the arrays.
  ///
  /// ```motoko include=import
  /// // Use the equal function from the Nat module to compare Nats
  /// import {equal} "mo:base/Nat";
  ///
  /// let array1 = [0, 1, 2, 3];
  /// let array2 = [0, 1, 2, 3];
  /// Array.equal(array1, array2, equal)
  /// ```
  ///
  /// Runtime: O(size1 + size2)
  ///
  /// Space: O(1)
  ///
  /// *Runtime and space assumes that `equal` runs in O(1) time and space.
  public func equal<T>(array1 : [T], array2 : [T], equal : (T, T) -> Bool) : Bool {
    let size1 = array1.size();
    let size2 = array2.size();
    if (size1 != size2) {
      return false
    };
    var i = 0;
    while (i < size1) {
      if (not equal(array1[i], array2[i])) {
        return false
      };
      i += 1
    };
    true
  };

  /// Returns the first value in `array` for which `predicate` returns true.
  /// If no element satisfies the predicate, returns null.
  ///
  /// ```motoko include=import
  /// let array = [1, 9, 4, 8];
  /// Array.find<Nat>(array, func x = x > 8)
  /// ```
  /// Runtime: O(size)
  ///
  /// Space: O(1)
  ///
  /// *Runtime and space assumes that `predicate` runs in O(1) time and space.
  public func find<T>(array : [T], predicate : T -> Bool) : ?T {
    for (element in array.vals()) {
      if (predicate element) {
        return ?element
      }
    };
    null
  };

  /// Create a new array by concatenating the values of `array1` and `array2`.
  /// Note that `Array.append` copies its arguments and has linear complexity.
  ///
  /// ```motoko include=import
  /// let array1 = [1, 2, 3];
  /// let array2 = [4, 5, 6];
  /// Array.concat<Nat>(array1, array2)
  /// ```
  /// Runtime: O(size1 + size2)
  ///
  /// Space: O(size1 + size2)
  public func concat<T>(array1 : [T], array2 : [T]) : [T] {
    let size1 = array1.size();
    let size2 = array2.size();
    Prim.Array_tabulate<T>(
      size1 + size2,
      func i {
        if (i < size1) {
          array1[i]
        } else {
          array2[i - size1]
        }
      }
    )
  };

  /// Sorts the elements in the array according to `compare`.
  /// Sort is deterministic and stable.
  ///
  /// ```motoko include=import
  /// import Nat "mo:base/Nat";
  ///
  /// let array = [4, 2, 6];
  /// Array.sort(array, Nat.compare)
  /// ```
  /// Runtime: O(size * log(size))
  ///
  /// Space: O(size)
  /// *Runtime and space assumes that `compare` runs in O(1) time and space.
  public func sort<T>(array : [T], compare : (T, T) -> Order.Order) : [T] {
    let varArray : [var T] = toVarArray(array);
    VarArray.sortInPlace(varArray, compare);
    fromVarArray(varArray)
  };

  /// Creates a new array by reversing the order of elements in `array`.
  ///
  /// ```motoko include=import
  ///
  /// let array = [10, 11, 12];
  ///
  /// Array.reverse(array)
  /// ```
  ///
  /// Runtime: O(size)
  ///
  /// Space: O(1)
  public func reverse<T>(array : [T]) : [T] {
    let size = array.size();
    Prim.Array_tabulate<T>(size, func i = array[size - i - 1])
  };

  /// Calls `f` with each element in `array`.
  /// Retains original ordering of elements.
  ///
  /// ```motoko include=import
  /// import Debug "mo:base/Debug";
  ///
  /// let array = [0, 1, 2, 3];
  /// Array.forEach<Nat>(array, func(x) {
  ///   Debug.print(debug_show x)
  /// })
  /// ```
  ///
  /// Runtime: O(size)
  ///
  /// Space: O(size)
  ///
  /// *Runtime and space assumes that `f` runs in O(1) time and space.
  public func forEach<T>(array : [T], f : T -> ()) {
    for (item in array.vals()) {
      f(item)
    }
  };

  /// Creates a new array by applying `f` to each element in `array`. `f` "maps"
  /// each element it is applied to of type `X` to an element of type `Y`.
  /// Retains original ordering of elements.
  ///
  /// ```motoko include=import
  ///
  /// let array1 = [0, 1, 2, 3];
  /// let array2 = Array.map<Nat, Nat>(array1, func x = x * 3)
  /// assert array2 == [0, 2, 4, 6];
  /// ```
  ///
  /// Runtime: O(size)
  ///
  /// Space: O(size)
  ///
  /// *Runtime and space assumes that `f` runs in O(1) time and space.
  public func map<T, R>(array : [T], f : T -> R) : [R] = Prim.Array_tabulate<R>(array.size(), func i = f(array[i]));

  /// Creates a new array by applying `predicate` to every element
  /// in `array`, retaining the elements for which `predicate` returns true.
  ///
  /// ```motoko include=import
  /// let array = [4, 2, 6, 1, 5];
  /// let evenElements = Array.filter<Nat>(array, func x = x % 2 == 0);
  /// ```
  /// Runtime: O(size)
  ///
  /// Space: O(size)
  /// *Runtime and space assumes that `predicate` runs in O(1) time and space.
  public func filter<T>(array : [T], f : T -> Bool) : [T] {
    var count = 0;
    let keep = Prim.Array_tabulate<Bool>(
      array.size(),
      func i {
        if (f(array[i])) {
          count += 1;
          true
        } else {
          false
        }
      }
    );
    var nextKeep = 0;
    Prim.Array_tabulate<T>(
      count,
      func _ {
        while (not keep[nextKeep]) {
          nextKeep += 1
        };
        nextKeep += 1;
        array[nextKeep - 1]
      }
    )
  };

  /// Creates a new array by applying `f` to each element in `array`,
  /// and keeping all non-null elements. The ordering is retained.
  ///
  /// ```motoko include=import
  /// import {toText} "mo:base/Nat";
  ///
  /// let array = [4, 2, 0, 1];
  /// let newArray =
  ///   Array.filterMap<Nat, Text>( // mapping from Nat to Text values
  ///     array,
  ///     func x = if (x == 0) { null } else { ?toText(100 / x) } // can't divide by 0, so return null
  ///   );
  /// ```
  /// Runtime: O(size)
  ///
  /// Space: O(size)
  /// *Runtime and space assumes that `f` runs in O(1) time and space.
  public func filterMap<T, R>(array : [T], f : T -> ?R) : [R] {
    var count = 0;
    let options = Prim.Array_tabulate<?R>(
      array.size(),
      func i {
        let result = f(array[i]);
        switch (result) {
          case (?element) {
            count += 1;
            result
          };
          case null {
            null
          }
        }
      }
    );

    var nextSome = 0;
    Prim.Array_tabulate<R>(
      count,
      func _ {
        while (Option.isNull(options[nextSome])) {
          nextSome += 1
        };
        nextSome += 1;
        switch (options[nextSome - 1]) {
          case (?element) element;
          case null {
            Prim.trap "Malformed array in filterMap"
          }
        }
      }
    )
  };

  /// Creates a new array by applying `f` to each element in `array`.
  /// If any invocation of `f` produces an `#err`, returns an `#err`. Otherwise
  /// returns an `#ok` containing the new array.
  ///
  /// ```motoko include=import
  /// let array = [4, 3, 2, 1, 0];
  /// // divide 100 by every element in the array
  /// Array.mapResult<Nat, Nat, Text>(array, func x {
  ///   if (x > 0) {
  ///     #ok(100 / x)
  ///   } else {
  ///     #err "Cannot divide by zero"
  ///   }
  /// })
  /// ```
  ///
  /// Runtime: O(size)
  ///
  /// Space: O(size)
  ///
  /// *Runtime and space assumes that `f` runs in O(1) time and space.
  public func mapResult<T, R, E>(array : [T], f : T -> Result.Result<R, E>) : Result.Result<[R], E> {
    let size = array.size();

    var error : ?Result.Result<[R], E> = null;
    let results = Prim.Array_tabulate<?R>(
      size,
      func i {
        switch (f(array[i])) {
          case (#ok element) {
            ?element
          };
          case (#err e) {
            switch (error) {
              case null {
                // only take the first error
                error := ?(#err e)
              };
              case _ {}
            };
            null
          }
        }
      }
    );

    switch error {
      case null {
        // unpack the option
        #ok(
          map<?R, R>(
            results,
            func element {
              switch element {
                case (?element) {
                  element
                };
                case null {
                  Prim.trap "Malformed array in mapResults"
                }
              }
            }
          )
        )
      };
      case (?error) {
        error
      }
    }
  };

  /// Creates a new array by applying `f` to each element in `array` and its index.
  /// Retains original ordering of elements.
  ///
  /// ```motoko include=import
  ///
  /// let array = [10, 10, 10, 10];
  /// Array.mapEntries<Nat, Nat>(array, func (x, i) = i * x)
  /// ```
  ///
  /// Runtime: O(size)
  ///
  /// Space: O(size)
  ///
  /// *Runtime and space assumes that `f` runs in O(1) time and space.
  public func mapEntries<T, R>(array : [T], f : (T, Nat) -> R) : [R] = Prim.Array_tabulate<R>(array.size(), func i = f(array[i], i));

  /// Creates a new array by applying `k` to each element in `array`,
  /// and concatenating the resulting arrays in order.
  ///
  /// ```motoko include=import
  /// import Nat "mo:base/Nat";
  ///
  /// let array = [1, 2, 3, 4];
  /// Array.flatMap<Nat, Int>(array, func x = [x, -x])
  ///
  /// ```
  /// Runtime: O(size)
  ///
  /// Space: O(size)
  /// *Runtime and space assumes that `k` runs in O(1) time and space.
  public func flatMap<T, R>(array : [T], k : T -> Iter.Iter<R>) : [R] {
    var flatSize = 0;
    let arrays = Prim.Array_tabulate<[R]>(
      array.size(),
      func i {
        let subArray = fromIter<R>(k(array[i]));
        flatSize += subArray.size();
        subArray
      }
    );

    // could replace with a call to flatten,
    // but it would require an extra pass (to compute `flatSize`)
    var outer = 0;
    var inner = 0;
    Prim.Array_tabulate<R>(
      flatSize,
      func _ {
        while (inner == arrays[outer].size()) {
          inner := 0;
          outer += 1
        };
        let element = arrays[outer][inner];
        inner += 1;
        element
      }
    )
  };

  /// Collapses the elements in `array` into a single value by starting with `base`
  /// and progessively combining elements into `base` with `combine`. Iteration runs
  /// left to right.
  ///
  /// ```motoko include=import
  /// import {add} "mo:base/Nat";
  ///
  /// let array = [4, 2, 0, 1];
  /// let sum =
  ///   Array.foldLeft<Nat, Nat>(
  ///     array,
  ///     0, // start the sum at 0
  ///     func(sumSoFar, x) = sumSoFar + x // this entire function can be replaced with `add`!
  ///   );
  /// ```
  ///
  /// Runtime: O(size)
  ///
  /// Space: O(1)
  ///
  /// *Runtime and space assumes that `combine` runs in O(1) time and space.
  public func foldLeft<T, A>(array : [T], base : A, combine : (A, T) -> A) : A {
    var acc = base;
    for (element in array.vals()) {
      acc := combine(acc, element)
    };
    acc
  };

  /// Collapses the elements in `array` into a single value by starting with `base`
  /// and progessively combining elements into `base` with `combine`. Iteration runs
  /// right to left.
  ///
  /// ```motoko include=import
  /// import {toText} "mo:base/Nat";
  ///
  /// let array = [1, 9, 4, 8];
  /// let bookTitle = Array.foldRight<Nat, Text>(array, "", func(x, acc) = toText(x) # acc);
  /// ```
  ///
  /// Runtime: O(size)
  ///
  /// Space: O(1)
  ///
  /// *Runtime and space assumes that `combine` runs in O(1) time and space.
  public func foldRight<T, A>(array : [T], base : A, combine : (T, A) -> A) : A {
    var acc = base;
    let size = array.size();
    var i = size;
    while (i > 0) {
      i -= 1;
      acc := combine(array[i], acc)
    };
    acc
  };

  /// Combines an iterator of arrays into a single array. Retains the original
  /// ordering of the elements.
  ///
  /// Consider using `Array.flatten()` where possible for better performance.
  ///
  /// ```motoko include=import
  ///
  /// let arrays = [[0, 1, 2], [2, 3], [], [4]];
  /// Array.join<Nat>(Array.fromIter(arrays))) // => [0, 1, 2, 2, 3, 4]
  /// ```
  ///
  /// Runtime: O(number of elements in array)
  ///
  /// Space: O(number of elements in array)
  public func join<T>(arrays : Iter.Iter<[T]>) : [T] {
    flatten(fromIter(arrays))
  };

  /// Combines an array of arrays into a single array. Retains the original
  /// ordering of the elements.
  ///
  /// This has better performance compared to `Array.join()`.
  ///
  /// ```motoko include=import
  ///
  /// let arrays = [[0, 1, 2], [2, 3], [], [4]];
  /// Array.flatten<Nat>(arrays)) // => [0, 1, 2, 2, 3, 4]
  /// ```
  ///
  /// Runtime: O(number of elements in array)
  ///
  /// Space: O(number of elements in array)
  public func flatten<T>(arrays : [[T]]) : [T] {
    var flatSize = 0;
    for (subArray in arrays.vals()) {
      flatSize += subArray.size()
    };

    var outer = 0;
    var inner = 0;
    Prim.Array_tabulate<T>(
      flatSize,
      func _ {
        while (inner == arrays[outer].size()) {
          inner := 0;
          outer += 1
        };
        let element = arrays[outer][inner];
        inner += 1;
        element
      }
    )
  };

  /// Create an array containing a single value.
  ///
  /// ```motoko include=import
  /// var array = Array.singleton(2);
  /// assert array == [2];
  /// ```
  ///
  /// Runtime: O(1)
  ///
  /// Space: O(1)
  public func singleton<T>(element : T) : [T] = [element];

  /// Returns the size of an array. Equivalent to `array.size()`.
  public func size<T>(array : [T]) : Nat = array.size();

  /// Returns whether an array is empty, i.e. contains zero elements.
  public func isEmpty<T>(array : [T]) : Bool = array.size() == 0;

  /// Converts an iterator to an array.
  public func fromIter<T>(iter : Iter.Iter<T>) : [T] {
    todo() // Pending `List` data structure
  };

  /// Returns an iterator (`Iter`) over the indices of `array`.
  /// An iterator provides a single method `next()`, which returns
  /// indices in order, or `null` when out of index to iterate over.
  ///
  /// Note: You can also use `array.keys()` instead of this function. See example
  /// below.
  ///
  /// ```motoko include=import
  /// let array = [10, 11, 12];
  ///
  /// var sum = 0;
  /// for (element in array.keys()) {
  ///   sum += element;
  /// };
  /// sum
  /// ```
  ///
  /// Runtime: O(1)
  ///
  /// Space: O(1)
  public func keys<T>(array : [T]) : Iter.Iter<Nat> = array.keys();

  /// Iterator provides a single method `next()`, which returns
  /// elements in order, or `null` when out of elements to iterate over.
  ///
  /// Note: You can also use `array.values()` instead of this function. See example
  /// below.
  ///
  /// ```motoko include=import
  /// let array = [10, 11, 12];
  ///
  /// var sum = 0;
  /// for (element in array.values()) {
  ///   sum += element;
  /// };
  /// sum
  /// ```
  ///
  /// Runtime: O(1)
  ///
  /// Space: O(1)
  public func values<T>(array : [T]) : Iter.Iter<T> = array.vals();

  /// Iterator provides a single method `next()`, which returns
  /// pairs of (index, element) in order, or `null` when out of elements to iterate over.
  ///
  /// ```motoko include=import
  /// let array = [10, 11, 12];
  ///
  /// var sum = 0;
  /// for ((index, element) in Array.enumerate(array)) {
  ///   sum += element;
  /// };
  /// sum // => 33
  /// ```
  ///
  /// Runtime: O(1)
  ///
  /// Space: O(1)
  public func enumerate<T>(array : [var T]) : Iter.Iter<(Nat, T)> = object {
    let size = array.size();
    var index = 0;
    public func next() : ?(Nat, T) {
      if (index > size) {
        return null
      };
      let i = index;
      index += 1;
      ?(i, array[i])
    }
  };

  /// Returns true if all elements in `array` satisfy the predicate function.
  ///
  /// ```motoko include=import
  /// let array = [1, 2, 3, 4];
  /// Array.all<Nat>(array, func x = x > 0) // => true
  /// ```
  ///
  /// Runtime: O(size)
  ///
  /// Space: O(1)
  ///
  /// *Runtime and space assumes that `predicate` runs in O(1) time and space.
  public func all<T>(array : [T], predicate : T -> Bool) : Bool {
    for (element in array.vals()) {
      if (not predicate(element)) {
        return false
      }
    };
    true
  };

  /// Returns true if any element in `array` satisfies the predicate function.
  ///
  /// ```motoko include=import
  /// let array = [1, 2, 3, 4];
  /// Array.any<Nat>(array, func x = x > 3) // => true
  /// ```
  ///
  /// Runtime: O(size)
  ///
  /// Space: O(1)
  ///
  /// *Runtime and space assumes that `predicate` runs in O(1) time and space.
  public func any<T>(array : [T], predicate : T -> Bool) : Bool {
    for (element in array.vals()) {
      if (predicate(element)) {
        return true
      }
    };
    false
  };

  /// Returns a new sub-array from the given array provided the start index and length of elements in the sub-array.
  ///
  /// Limitations: Traps if the start index + length is greater than the size of the array
  ///
  /// ```motoko include=import
  ///
  /// let array = [1, 2, 3, 4, 5];
  /// let subArray = Array.subArray<Nat>(array, 2, 3);
  /// ```
  /// Runtime: O(length)
  ///
  /// Space: O(length)
  public func subArray<T>(array : [T], start : Nat, length : Nat) : [T] {
    if (start + length > array.size()) { Prim.trap("Array.subArray()") };
    Prim.Array_tabulate<T>(length, func i = array[start + i])
  };

  /// Returns the index of the first `element` in the `array`.
  ///
  /// ```motoko include=import
  /// import Char "mo:base/Char";
  /// let array = ['c', 'o', 'f', 'f', 'e', 'e'];
  /// assert Array.indexOf<Char>('c', array, Char.equal) == ?0;
  /// assert Array.indexOf<Char>('f', array, Char.equal) == ?2;
  /// assert Array.indexOf<Char>('g', array, Char.equal) == null;
  /// ```
  ///
  /// Runtime: O(array.size())
  ///
  /// Space: O(1)
  public func indexOf<T>(element : T, array : [T], equal : (T, T) -> Bool) : ?Nat = nextIndexOf<T>(element, array, 0, equal);

  /// Returns the index of the next occurence of `element` in the `array` starting from the `from` index (inclusive).
  ///
  /// ```motoko include=import
  /// import Char "mo:base/Char";
  /// let array = ['c', 'o', 'f', 'f', 'e', 'e'];
  /// assert Array.nextIndexOf<Char>('c', array, 0, Char.equal) == ?0;
  /// assert Array.nextIndexOf<Char>('f', array, 0, Char.equal) == ?2;
  /// assert Array.nextIndexOf<Char>('f', array, 2, Char.equal) == ?2;
  /// assert Array.nextIndexOf<Char>('f', array, 3, Char.equal) == ?3;
  /// assert Array.nextIndexOf<Char>('f', array, 4, Char.equal) == null;
  /// ```
  ///
  /// Runtime: O(array.size())
  ///
  /// Space: O(1)
  public func nextIndexOf<T>(element : T, array : [T], fromInclusive : Nat, equal : (T, T) -> Bool) : ?Nat {
    var index = fromInclusive;
    let size = array.size();
    while (index < size) {
      if (equal(array[index], element)) {
        return ?index
      } else {
        index += 1
      }
    };
    null
  };

  /// Returns the index of the last `element` in the `array`.
  ///
  /// ```motoko include=import
  /// import Char "mo:base/Char";
  /// let array = ['c', 'o', 'f', 'f', 'e', 'e'];
  /// assert Array.lastIndexOf<Char>('c', array, Char.equal) == ?0;
  /// assert Array.lastIndexOf<Char>('f', array, Char.equal) == ?3;
  /// assert Array.lastIndexOf<Char>('e', array, Char.equal) == ?5;
  /// assert Array.lastIndexOf<Char>('g', array, Char.equal) == null;
  /// ```
  ///
  /// Runtime: O(array.size())
  ///
  /// Space: O(1)
  public func lastIndexOf<T>(element : T, array : [T], equal : (T, T) -> Bool) : ?Nat = prevIndexOf<T>(element, array, array.size(), equal);

  /// Returns the index of the previous occurence of `element` in the `array` starting from the `from` index (exclusive).
  ///
  /// ```motoko include=import
  /// import Char "mo:base/Char";
  /// let array = ['c', 'o', 'f', 'f', 'e', 'e'];
  /// assert Array.prevIndexOf<Char>('c', array, array.size(), Char.equal) == ?0;
  /// assert Array.prevIndexOf<Char>('e', array, array.size(), Char.equal) == ?5;
  /// assert Array.prevIndexOf<Char>('e', array, 5, Char.equal) == ?4;
  /// assert Array.prevIndexOf<Char>('e', array, 4, Char.equal) == null;
  /// ```
  ///
  /// Runtime: O(array.size());
  /// Space: O(1);
  public func prevIndexOf<T>(element : T, array : [T], fromExclusive : Nat, equal : (T, T) -> Bool) : ?Nat {
    var i = fromExclusive;
    while (i > 0) {
      i -= 1;
      if (equal(array[i], element)) {
        return ?i
      }
    };
    null
  };

  /// Returns an iterator over a slice of the given array.
  ///
  /// ```motoko include=import
  /// let array = [1, 2, 3, 4, 5];
  /// let s = Array.range<Nat>(array, 3, array.size());
  /// assert s.next() == ?4;
  /// assert s.next() == ?5;
  /// assert s.next() == null;
  ///
  /// let s = Array.range<Nat>(array, 0, 0);
  /// assert s.next() == null;
  /// ```
  ///
  /// Runtime: O(1)
  ///
  /// Space: O(1)
<<<<<<< HEAD
  public func slice<T>(array : [T], fromInclusive : Int, toExclusive : Int) : Iter.Iter<T> {
    let size = array.size();
    
    func toIndex(i : Int) : Nat {
      let n = if (i < 0) {
        if (-i > size) { 0 } 
        else { size - Prim.abs(i) : Nat }
      } else {
        let p = (Prim.abs(i) : Nat);
        if (p > size) { size } else { p }
      };
      n
    };

    let start = toIndex(fromInclusive);
    let end_ = toIndex(toExclusive);
    let end = if (end_ < start) { start } else { end_ };

    object {
      var index = start;
      public func next() : ?T {
        if (index >= end) {
          null
        } else {
          let value = array[index];
          index += 1;
          ?value
=======
  public func range<T>(array : [T], fromInclusive : Int, toExclusive : Int) : Iter.Iter<T> {
    let size = array.size();
    // Convert negative indices to positive and handle bounds
    let startInt = if (fromInclusive < 0) {
      let s = size + fromInclusive;
      if (s < 0) { 0 } else { s }
    } else {
      if (fromInclusive > size) { size } else { fromInclusive }
    };
    let endInt = if (toExclusive < 0) {
      let e = size + toExclusive;
      if (e < 0) { 0 } else { e }
    } else {
      if (toExclusive > size) { size } else { toExclusive }
    };
    // Convert to Nat (values are non-negative due to bounds checking above)
    let start = Prim.abs(startInt);
    let end = Prim.abs(endInt);
    object {
      var pos = start;
      public func next() : ?T {
        if (pos >= end) {
          null
        } else {
          let elem = array[pos];
          pos += 1;
          ?elem
>>>>>>> 26fdb1c1
        }
      }
    }
  };

  /// Converts the array to its textual representation using `f` to convert each element to `Text`.
  ///
  /// ```motoko include=import
  /// import Nat "mo:base/Nat";
  /// let array = [1, 2, 3];
  /// Array.toText<Nat>(array, Nat.toText) // => "[1, 2, 3]"
  /// ```
  ///
  /// Runtime: O(size)
  ///
  /// Space: O(size)
  ///
  /// *Runtime and space assumes that `f` runs in O(1) time and space.
  public func toText<T>(array : [T], f : T -> Text) : Text {
    let size = array.size();
    if (size == 0) { return "[]" };
    var text = "[";
    var i = 0;
    while (i < size) {
      if (i != 0) {
        text #= ", "
      };
      text #= f(array[i]);
      i += 1
    };
    text #= "]";
    text
  };

  /// Compares two arrays using the provided comparison function for elements.
  /// Returns #less, #equal, or #greater if `array1` is less than, equal to,
  /// or greater than `array2` respectively.
  ///
  /// If arrays have different sizes but all elements up to the shorter length are equal,
  /// the shorter array is considered #less than the longer array.
  ///
  /// ```motoko include=import
  /// import Nat "mo:base/Nat";
  /// let array1 = [1, 2, 3];
  /// let array2 = [1, 2, 4];
  /// Array.compare<Nat>(array1, array2, Nat.compare) // => #less
  ///
  /// let array3 = [1, 2];
  /// let array4 = [1, 2, 3];
  /// Array.compare<Nat>(array3, array4, Nat.compare) // => #less (shorter array)
  /// ```
  ///
  /// Runtime: O(min(size1, size2))
  ///
  /// Space: O(1)
  ///
  /// *Runtime and space assumes that `compare` runs in O(1) time and space.
  public func compare<T>(array1 : [T], array2 : [T], compare : (T, T) -> Order.Order) : Order.Order {
    let size1 = array1.size();
    let size2 = array2.size();
    var i = 0;
    let minSize = if (size1 < size2) { size1 } else { size2 };
    while (i < minSize) {
      switch (compare(array1[i], array2[i])) {
        case (#less) { return #less };
        case (#greater) { return #greater };
        case (#equal) { i += 1 }
      }
    };
    if (size1 < size2) { #less } else if (size1 > size2) { #greater } else {
      #equal
    }
  };

}<|MERGE_RESOLUTION|>--- conflicted
+++ resolved
@@ -41,10 +41,7 @@
   ///
   /// ```motoko include=import
   /// let array : [Nat] = Array.tabulate<Nat>(4, func i = i * 2);
-<<<<<<< HEAD
-=======
   /// assert array == [0, 2, 4, 6];
->>>>>>> 26fdb1c1
   /// ```
   ///
   /// Runtime: O(size)
@@ -835,35 +832,6 @@
   /// Runtime: O(1)
   ///
   /// Space: O(1)
-<<<<<<< HEAD
-  public func slice<T>(array : [T], fromInclusive : Int, toExclusive : Int) : Iter.Iter<T> {
-    let size = array.size();
-    
-    func toIndex(i : Int) : Nat {
-      let n = if (i < 0) {
-        if (-i > size) { 0 } 
-        else { size - Prim.abs(i) : Nat }
-      } else {
-        let p = (Prim.abs(i) : Nat);
-        if (p > size) { size } else { p }
-      };
-      n
-    };
-
-    let start = toIndex(fromInclusive);
-    let end_ = toIndex(toExclusive);
-    let end = if (end_ < start) { start } else { end_ };
-
-    object {
-      var index = start;
-      public func next() : ?T {
-        if (index >= end) {
-          null
-        } else {
-          let value = array[index];
-          index += 1;
-          ?value
-=======
   public func range<T>(array : [T], fromInclusive : Int, toExclusive : Int) : Iter.Iter<T> {
     let size = array.size();
     // Convert negative indices to positive and handle bounds
@@ -891,7 +859,6 @@
           let elem = array[pos];
           pos += 1;
           ?elem
->>>>>>> 26fdb1c1
         }
       }
     }
