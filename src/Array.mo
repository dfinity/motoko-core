--- conflicted
+++ resolved
@@ -39,11 +39,7 @@
   /// is created by applying `generator` to i.
   ///
   /// ```motoko include=import
-<<<<<<< HEAD
   /// let array : [Nat] = Array.tabulate<Nat>(4, func i = i * 2);
-=======
-  /// let array : [Nat] = Array.generate<Nat>(4, func i = i * 2);
->>>>>>> 1d3f66cd
   /// ```
   ///
   /// Runtime: O(size)
@@ -51,11 +47,7 @@
   /// Space: O(size)
   ///
   /// *Runtime and space assumes that `generator` runs in O(1) time and space.
-<<<<<<< HEAD
   public func tabulate<T>(size : Nat, generator : Nat -> T) : [T] = Prim.Array_tabulate<T>(size, generator);
-=======
-  public func generate<T>(size : Nat, generator : Nat -> T) : [T] = Prim.Array_tabulate<T>(size, generator);
->>>>>>> 1d3f66cd
 
   /// Transforms a mutable array into an immutable array.
   ///
