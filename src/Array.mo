/// Provides extended utility functions on immutable Arrays (values of type `[T]`).
///
/// Note the difference between mutable (`[var T]`) and immutable (`[T]`) arrays.
/// Mutable arrays allow their elements to be modified after creation, while
/// immutable arrays are fixed once created.
///
/// WARNING: If you are looking for a list that can grow and shrink in size,
/// it is recommended you use `List` for those purposes.
/// Arrays must be created with a fixed size.
///
/// Import from the base library to use this module.
/// ```motoko name=import
/// import Array "mo:base/Array";
/// ```

import Order "Order";
import Result "Result";
import VarArray "VarArray";
import Option "Option";
import Types "Types";
import Prim "mo:⛔";

module {

  /// Creates an empty array (equivalent to `[]`).
  ///
  /// ```motoko include=import
  /// let array = Array.empty<Text>();
  /// assert array == [];
  /// ```
  ///
  /// Runtime: O(1)
  ///
  /// Space: O(1)
  public func empty<T>() : [T] = [];

  /// Creates an array containing `item` repeated `size` times.
  ///
  /// ```motoko include=import
  /// let array = Array.repeat<Text>("Echo", 3);
  /// assert array == ["Echo", "Echo", "Echo"];
  /// ```
  ///
  /// Runtime: O(size)
  ///
  /// Space: O(size)
  public func repeat<T>(item : T, size : Nat) : [T] = Prim.Array_tabulate<T>(size, func _ = item);

  /// Creates an immutable array of size `size`. Each element at index i
  /// is created by applying `generator` to i.
  ///
  /// ```motoko include=import
  /// let array : [Nat] = Array.tabulate<Nat>(4, func i = i * 2);
  /// assert array == [0, 2, 4, 6];
  /// ```
  ///
  /// Runtime: O(size)
  ///
  /// Space: O(size)
  ///
  /// *Runtime and space assumes that `generator` runs in O(1) time and space.
  public func tabulate<T>(size : Nat, generator : Nat -> T) : [T] = Prim.Array_tabulate<T>(size, generator);

  /// Transforms a mutable array into an immutable array.
  ///
  /// ```motoko include=import
  /// let varArray = [var 0, 1, 2];
  /// varArray[2] := 3;
  /// let array = Array.fromVarArray<Nat>(varArray);
  /// assert array == [0, 1, 3];
  /// ```
  ///
  /// Runtime: O(size)
  ///
  /// Space: O(1)
  public func fromVarArray<T>(varArray : [var T]) : [T] = Prim.Array_tabulate<T>(varArray.size(), func i = varArray[i]);

  /// Transforms an immutable array into a mutable array.
  ///
  /// ```motoko include=import
  /// import VarArray "mo:base/VarArray";
  /// import Nat "mo:base/Nat";
  ///
  /// let array = [0, 1, 2];
  /// let varArray = Array.toVarArray<Nat>(array);
  /// varArray[2] := 3;
  /// assert VarArray.equal(varArray, [var 0, 1, 3], Nat.equal);
  /// ```
  ///
  /// Runtime: O(size)
  ///
  /// Space: O(1)
  public func toVarArray<T>(array : [T]) : [var T] {
    let size = array.size();
    if (size == 0) {
      return [var]
    };
    let newArray = Prim.Array_init<T>(size, array[0]);
    var i = 0;
    while (i < size) {
      newArray[i] := array[i];
      i += 1
    };
    newArray
  };

  /// Tests if two arrays contain equal values (i.e. they represent the same
  /// list of elements). Uses `equal` to compare elements in the arrays.
  ///
  /// ```motoko include=import
  /// // Use the equal function from the Nat module to compare Nats
  /// import {equal} "mo:base/Nat";
  ///
  /// let array1 = [0, 1, 2, 3];
  /// let array2 = [0, 1, 2, 3];
  /// assert Array.equal(array1, array2, equal);
  /// ```
  ///
  /// Runtime: O(size1 + size2)
  ///
  /// Space: O(1)
  ///
  /// *Runtime and space assumes that `equal` runs in O(1) time and space.
  public func equal<T>(array1 : [T], array2 : [T], equal : (T, T) -> Bool) : Bool {
    let size1 = array1.size();
    let size2 = array2.size();
    if (size1 != size2) {
      return false
    };
    var i = 0;
    while (i < size1) {
      if (not equal(array1[i], array2[i])) {
        return false
      };
      i += 1
    };
    true
  };

  /// Returns the first value in `array` for which `predicate` returns true.
  /// If no element satisfies the predicate, returns null.
  ///
  /// ```motoko include=import
  /// let array = [1, 9, 4, 8];
  /// let found = Array.find<Nat>(array, func x = x > 8);
  /// assert found == ?9;
  /// ```
  /// Runtime: O(size)
  ///
  /// Space: O(1)
  ///
  /// *Runtime and space assumes that `predicate` runs in O(1) time and space.
  public func find<T>(array : [T], predicate : T -> Bool) : ?T {
    for (element in array.vals()) {
      if (predicate element) {
        return ?element
      }
    };
    null
  };

  /// Returns the first index in `array` for which `predicate` returns true.
  /// If no element satisfies the predicate, returns null.
  ///
  /// ```motoko include=import
  /// let array = ['A', 'B', 'C', 'D'];
<<<<<<< HEAD
  /// let found = Array.findIndex<Nat>(array, func(x) { x == 'C' });
=======
  /// let found = Array.findIndex<Char>(array, func(x) { x == 'C' });
>>>>>>> 73e67318
  /// assert found == ?2;
  /// ```
  /// Runtime: O(size)
  ///
  /// Space: O(1)
  ///
  /// *Runtime and space assumes that `predicate` runs in O(1) time and space.
  public func findIndex<T>(array : [T], predicate : T -> Bool) : ?Nat {
    for ((index, element) in enumerate(array)) {
      if (predicate element) {
        return ?index
      }
    };
    null
  };

  /// Create a new array by concatenating the values of `array1` and `array2`.
  /// Note that `Array.concat` copies its arguments and has linear complexity.
  ///
  /// ```motoko include=import
  /// let array1 = [1, 2, 3];
  /// let array2 = [4, 5, 6];
  /// let result = Array.concat<Nat>(array1, array2);
  /// assert result == [1, 2, 3, 4, 5, 6];
  /// ```
  /// Runtime: O(size1 + size2)
  ///
  /// Space: O(size1 + size2)
  public func concat<T>(array1 : [T], array2 : [T]) : [T] {
    let size1 = array1.size();
    let size2 = array2.size();
    Prim.Array_tabulate<T>(
      size1 + size2,
      func i {
        if (i < size1) {
          array1[i]
        } else {
          array2[i - size1]
        }
      }
    )
  };

  /// Sorts the elements in the array according to `compare`.
  /// Sort is deterministic and stable.
  ///
  /// ```motoko include=import
  /// import Nat "mo:base/Nat";
  ///
  /// let array = [4, 2, 6];
  /// let sorted = Array.sort(array, Nat.compare);
  /// assert sorted == [2, 4, 6];
  /// ```
  /// Runtime: O(size * log(size))
  ///
  /// Space: O(size)
  /// *Runtime and space assumes that `compare` runs in O(1) time and space.
  public func sort<T>(array : [T], compare : (T, T) -> Order.Order) : [T] {
    let varArray : [var T] = toVarArray(array);
    VarArray.sortInPlace(varArray, compare);
    fromVarArray(varArray)
  };

  /// Creates a new array by reversing the order of elements in `array`.
  ///
  /// ```motoko include=import
  /// let array = [10, 11, 12];
  /// let reversed = Array.reverse(array);
  /// assert reversed == [12, 11, 10];
  /// ```
  ///
  /// Runtime: O(size)
  ///
  /// Space: O(1)
  public func reverse<T>(array : [T]) : [T] {
    let size = array.size();
    Prim.Array_tabulate<T>(size, func i = array[size - i - 1])
  };

  /// Calls `f` with each element in `array`.
  /// Retains original ordering of elements.
  ///
  /// ```motoko include=import
  /// var sum = 0;
  /// let array = [0, 1, 2, 3];
  /// Array.forEach<Nat>(array, func(x) {
  ///   sum += x;
  /// });
  /// assert sum == 6;
  /// ```
  ///
  /// Runtime: O(size)
  ///
  /// Space: O(size)
  ///
  /// *Runtime and space assumes that `f` runs in O(1) time and space.
  public func forEach<T>(array : [T], f : T -> ()) {
    for (item in array.vals()) {
      f(item)
    }
  };

  /// Creates a new array by applying `f` to each element in `array`. `f` "maps"
  /// each element it is applied to of type `X` to an element of type `Y`.
  /// Retains original ordering of elements.
  ///
  /// ```motoko include=import
  /// let array1 = [0, 1, 2, 3];
  /// let array2 = Array.map<Nat, Nat>(array1, func x = x * 2);
  /// assert array2 == [0, 2, 4, 6];
  /// ```
  ///
  /// Runtime: O(size)
  ///
  /// Space: O(size)
  ///
  /// *Runtime and space assumes that `f` runs in O(1) time and space.
  public func map<T, R>(array : [T], f : T -> R) : [R] = Prim.Array_tabulate<R>(array.size(), func i = f(array[i]));

  /// Creates a new array by applying `predicate` to every element
  /// in `array`, retaining the elements for which `predicate` returns true.
  ///
  /// ```motoko include=import
  /// let array = [4, 2, 6, 1, 5];
  /// let evenElements = Array.filter<Nat>(array, func x = x % 2 == 0);
  /// assert evenElements == [4, 2, 6];
  /// ```
  /// Runtime: O(size)
  ///
  /// Space: O(size)
  /// *Runtime and space assumes that `predicate` runs in O(1) time and space.
  public func filter<T>(array : [T], f : T -> Bool) : [T] {
    var count = 0;
    let keep = Prim.Array_tabulate<Bool>(
      array.size(),
      func i {
        if (f(array[i])) {
          count += 1;
          true
        } else {
          false
        }
      }
    );
    var nextKeep = 0;
    Prim.Array_tabulate<T>(
      count,
      func _ {
        while (not keep[nextKeep]) {
          nextKeep += 1
        };
        nextKeep += 1;
        array[nextKeep - 1]
      }
    )
  };

  /// Creates a new array by applying `f` to each element in `array`,
  /// and keeping all non-null elements. The ordering is retained.
  ///
  /// ```motoko include=import
  /// import {toText} "mo:base/Nat";
  ///
  /// let array = [4, 2, 0, 1];
  /// let newArray =
  ///   Array.filterMap<Nat, Text>( // mapping from Nat to Text values
  ///     array,
  ///     func x = if (x == 0) { null } else { ?toText(100 / x) } // can't divide by 0, so return null
  ///   );
  /// assert newArray == ["25", "50", "100"];
  /// ```
  /// Runtime: O(size)
  ///
  /// Space: O(size)
  /// *Runtime and space assumes that `f` runs in O(1) time and space.
  public func filterMap<T, R>(array : [T], f : T -> ?R) : [R] {
    var count = 0;
    let options = Prim.Array_tabulate<?R>(
      array.size(),
      func i {
        let result = f(array[i]);
        switch (result) {
          case (?element) {
            count += 1;
            result
          };
          case null {
            null
          }
        }
      }
    );

    var nextSome = 0;
    Prim.Array_tabulate<R>(
      count,
      func _ {
        while (Option.isNull(options[nextSome])) {
          nextSome += 1
        };
        nextSome += 1;
        switch (options[nextSome - 1]) {
          case (?element) element;
          case null {
            Prim.trap "Array.filterMap(): malformed array"
          }
        }
      }
    )
  };

  /// Creates a new array by applying `f` to each element in `array`.
  /// If any invocation of `f` produces an `#err`, returns an `#err`. Otherwise
  /// returns an `#ok` containing the new array.
  ///
  /// ```motoko include=import
  /// let array = [4, 3, 2, 1, 0];
  /// // divide 100 by every element in the array
  /// let result = Array.mapResult<Nat, Nat, Text>(array, func x {
  ///   if (x > 0) {
  ///     #ok(100 / x)
  ///   } else {
  ///     #err "Cannot divide by zero"
  ///   }
  /// });
  /// assert result == #err "Cannot divide by zero";
  /// ```
  ///
  /// Runtime: O(size)
  ///
  /// Space: O(size)
  ///
  /// *Runtime and space assumes that `f` runs in O(1) time and space.
  public func mapResult<T, R, E>(array : [T], f : T -> Result.Result<R, E>) : Result.Result<[R], E> {
    let size = array.size();

    var error : ?Result.Result<[R], E> = null;
    let results = Prim.Array_tabulate<?R>(
      size,
      func i {
        switch (f(array[i])) {
          case (#ok element) {
            ?element
          };
          case (#err e) {
            switch (error) {
              case null {
                // only take the first error
                error := ?(#err e)
              };
              case _ {}
            };
            null
          }
        }
      }
    );

    switch error {
      case null {
        // unpack the option
        #ok(
          map<?R, R>(
            results,
            func element {
              switch element {
                case (?element) {
                  element
                };
                case null {
                  Prim.trap "Array.mapResult(): malformed array"
                }
              }
            }
          )
        )
      };
      case (?error) {
        error
      }
    }
  };

  /// Creates a new array by applying `f` to each element in `array` and its index.
  /// Retains original ordering of elements.
  ///
  /// ```motoko include=import
  /// let array = [10, 10, 10, 10];
  /// let newArray = Array.mapEntries<Nat, Nat>(array, func (x, i) = i * x);
  /// assert newArray == [0, 10, 20, 30];
  /// ```
  ///
  /// Runtime: O(size)
  ///
  /// Space: O(size)
  ///
  /// *Runtime and space assumes that `f` runs in O(1) time and space.
  public func mapEntries<T, R>(array : [T], f : (T, Nat) -> R) : [R] = Prim.Array_tabulate<R>(array.size(), func i = f(array[i], i));

  /// Creates a new array by applying `k` to each element in `array`,
  /// and concatenating the resulting arrays in order.
  ///
  /// ```motoko include=import
  /// let array = [1, 2, 3, 4];
  /// let newArray = Array.flatMap<Nat, Int>(array, func x = [x, -x].values());
  /// assert newArray == [1, -1, 2, -2, 3, -3, 4, -4];
  /// ```
  /// Runtime: O(size)
  ///
  /// Space: O(size)
  /// *Runtime and space assumes that `k` runs in O(1) time and space.
  public func flatMap<T, R>(array : [T], k : T -> Types.Iter<R>) : [R] {
    var flatSize = 0;
    let arrays = Prim.Array_tabulate<[R]>(
      array.size(),
      func i {
        let subArray = fromIter<R>(k(array[i]));
        flatSize += subArray.size();
        subArray
      }
    );

    // could replace with a call to flatten,
    // but it would require an extra pass (to compute `flatSize`)
    var outer = 0;
    var inner = 0;
    Prim.Array_tabulate<R>(
      flatSize,
      func _ {
        while (inner == arrays[outer].size()) {
          inner := 0;
          outer += 1
        };
        let element = arrays[outer][inner];
        inner += 1;
        element
      }
    )
  };

  /// Collapses the elements in `array` into a single value by starting with `base`
  /// and progessively combining elements into `base` with `combine`. Iteration runs
  /// left to right.
  ///
  /// ```motoko include=import
  /// import {add} "mo:base/Nat";
  ///
  /// let array = [4, 2, 0, 1];
  /// let sum =
  ///   Array.foldLeft<Nat, Nat>(
  ///     array,
  ///     0, // start the sum at 0
  ///     func(sumSoFar, x) = sumSoFar + x // this entire function can be replaced with `add`!
  ///   );
  /// assert sum == 7;
  /// ```
  ///
  /// Runtime: O(size)
  ///
  /// Space: O(1)
  ///
  /// *Runtime and space assumes that `combine` runs in O(1) time and space.
  public func foldLeft<T, A>(array : [T], base : A, combine : (A, T) -> A) : A {
    var acc = base;
    for (element in array.vals()) {
      acc := combine(acc, element)
    };
    acc
  };

  /// Collapses the elements in `array` into a single value by starting with `base`
  /// and progessively combining elements into `base` with `combine`. Iteration runs
  /// right to left.
  ///
  /// ```motoko include=import
  /// import {toText} "mo:base/Nat";
  ///
  /// let array = [1, 9, 4, 8];
  /// let bookTitle = Array.foldRight<Nat, Text>(array, "", func(x, acc) = toText(x) # acc);
  /// assert bookTitle == "1948";
  /// ```
  ///
  /// Runtime: O(size)
  ///
  /// Space: O(1)
  ///
  /// *Runtime and space assumes that `combine` runs in O(1) time and space.
  public func foldRight<T, A>(array : [T], base : A, combine : (T, A) -> A) : A {
    var acc = base;
    let size = array.size();
    var i = size;
    while (i > 0) {
      i -= 1;
      acc := combine(array[i], acc)
    };
    acc
  };

  /// Combines an iterator of arrays into a single array. Retains the original
  /// ordering of the elements.
  ///
  /// Consider using `Array.flatten()` for better performance.
  ///
  /// ```motoko include=import
  /// let arrays = [[0, 1, 2], [2, 3], [], [4]];
  /// let joinedArray = Array.join<Nat>(arrays.values());
  /// assert joinedArray == [0, 1, 2, 2, 3, 4];
  /// ```
  ///
  /// Runtime: O(number of elements in array)
  ///
  /// Space: O(number of elements in array)
  public func join<T>(arrays : Types.Iter<[T]>) : [T] {
    flatten(fromIter(arrays))
  };

  /// Combines an array of arrays into a single array. Retains the original
  /// ordering of the elements.
  ///
  /// This has better performance compared to `Array.join()`.
  ///
  /// ```motoko include=import
  /// let arrays = [[0, 1, 2], [2, 3], [], [4]];
  /// let flatArray = Array.flatten<Nat>(arrays);
  /// assert flatArray == [0, 1, 2, 2, 3, 4];
  /// ```
  ///
  /// Runtime: O(number of elements in array)
  ///
  /// Space: O(number of elements in array)
  public func flatten<T>(arrays : [[T]]) : [T] {
    var flatSize = 0;
    for (subArray in arrays.vals()) {
      flatSize += subArray.size()
    };

    var outer = 0;
    var inner = 0;
    Prim.Array_tabulate<T>(
      flatSize,
      func _ {
        while (inner == arrays[outer].size()) {
          inner := 0;
          outer += 1
        };
        let element = arrays[outer][inner];
        inner += 1;
        element
      }
    )
  };

  /// Create an array containing a single value.
  ///
  /// ```motoko include=import
  /// let array = Array.singleton(2);
  /// assert array == [2];
  /// ```
  ///
  /// Runtime: O(1)
  ///
  /// Space: O(1)
  public func singleton<T>(element : T) : [T] = [element];

  /// Returns the size of an array. Equivalent to `array.size()`.
  public func size<T>(array : [T]) : Nat = array.size();

  /// Returns whether an array is empty, i.e. contains zero elements.
  public func isEmpty<T>(array : [T]) : Bool = array.size() == 0;

  /// Converts an iterator to an array.
  public func fromIter<T>(iter : Types.Iter<T>) : [T] {
    var list : Types.Pure.List<T> = null;
    var size = 0;
    label l loop {
      switch (iter.next()) {
        case (?element) {
          list := ?(element, list);
          size += 1
        };
        case null { break l }
      }
    };
    if (size == 0) { return [] };
    let array = Prim.Array_init<T>(
      size,
      switch list {
        case (?(h, _)) h;
        case null {
          Prim.trap("Array.fromIter(): unreachable")
        }
      }
    );
    var i = size : Nat;
    while (i > 0) {
      i -= 1;
      switch list {
        case (?(h, t)) {
          array[i] := h;
          list := t
        };
        case null {
          Prim.trap("Array.fromIter(): unreachable")
        }
      }
    };
    Prim.Array_tabulate<T>(size, func i = array[i])
  };

  /// Returns an iterator (`Iter`) over the indices of `array`.
  /// An iterator provides a single method `next()`, which returns
  /// indices in order, or `null` when out of index to iterate over.
  ///
  /// Note: You can also use `array.keys()` instead of this function. See example
  /// below.
  ///
  /// ```motoko include=import
  /// let array = [10, 11, 12];
  ///
  /// var sum = 0;
  /// for (element in array.keys()) {
  ///   sum += element;
  /// };
  /// assert sum == 3; // 0 + 1 + 2
  /// ```
  ///
  /// Runtime: O(1)
  ///
  /// Space: O(1)
  public func keys<T>(array : [T]) : Types.Iter<Nat> = array.keys();

  /// Iterator provides a single method `next()`, which returns
  /// elements in order, or `null` when out of elements to iterate over.
  ///
  /// Note: You can also use `array.values()` instead of this function. See example
  /// below.
  ///
  /// ```motoko include=import
  /// let array = [10, 11, 12];
  ///
  /// var sum = 0;
  /// for (element in array.values()) {
  ///   sum += element;
  /// };
  /// assert sum == 33;
  /// ```
  ///
  /// Runtime: O(1)
  ///
  /// Space: O(1)
  public func values<T>(array : [T]) : Types.Iter<T> = array.vals();

  /// Iterator provides a single method `next()`, which returns
  /// pairs of (index, element) in order, or `null` when out of elements to iterate over.
  ///
  /// ```motoko include=import
  /// let array = [10, 11, 12];
  ///
  /// var sum = 0;
  /// for ((index, element) in Array.enumerate(array)) {
  ///   sum += element;
  /// };
  /// assert sum == 33;
  /// ```
  ///
  /// Runtime: O(1)
  ///
  /// Space: O(1)
  public func enumerate<T>(array : [T]) : Types.Iter<(Nat, T)> = object {
    let size = array.size();
    var index = 0;
    public func next() : ?(Nat, T) {
      if (index >= size) {
        return null
      };
      let i = index;
      index += 1;
      ?(i, array[i])
    }
  };

  /// Returns true if all elements in `array` satisfy the predicate function.
  ///
  /// ```motoko include=import
  /// let array = [1, 2, 3, 4];
  /// assert Array.all<Nat>(array, func x = x > 0);
  /// ```
  ///
  /// Runtime: O(size)
  ///
  /// Space: O(1)
  ///
  /// *Runtime and space assumes that `predicate` runs in O(1) time and space.
  public func all<T>(array : [T], predicate : T -> Bool) : Bool {
    for (element in array.vals()) {
      if (not predicate(element)) {
        return false
      }
    };
    true
  };

  /// Returns true if any element in `array` satisfies the predicate function.
  ///
  /// ```motoko include=import
  /// let array = [1, 2, 3, 4];
  /// assert Array.any<Nat>(array, func x = x > 3);
  /// ```
  ///
  /// Runtime: O(size)
  ///
  /// Space: O(1)
  ///
  /// *Runtime and space assumes that `predicate` runs in O(1) time and space.
  public func any<T>(array : [T], predicate : T -> Bool) : Bool {
    for (element in array.vals()) {
      if (predicate(element)) {
        return true
      }
    };
    false
  };

  /// Returns the index of the first `element` in the `array`.
  ///
  /// ```motoko include=import
  /// import Char "mo:base/Char";
  /// let array = ['c', 'o', 'f', 'f', 'e', 'e'];
  /// assert Array.indexOf<Char>('c', array, Char.equal) == ?0;
  /// assert Array.indexOf<Char>('f', array, Char.equal) == ?2;
  /// assert Array.indexOf<Char>('g', array, Char.equal) == null;
  /// ```
  ///
  /// Runtime: O(array.size())
  ///
  /// Space: O(1)
  public func indexOf<T>(element : T, array : [T], equal : (T, T) -> Bool) : ?Nat = nextIndexOf<T>(element, array, 0, equal);

  /// Returns the index of the next occurence of `element` in the `array` starting from the `from` index (inclusive).
  ///
  /// ```motoko include=import
  /// import Char "mo:base/Char";
  /// let array = ['c', 'o', 'f', 'f', 'e', 'e'];
  /// assert Array.nextIndexOf<Char>('c', array, 0, Char.equal) == ?0;
  /// assert Array.nextIndexOf<Char>('f', array, 0, Char.equal) == ?2;
  /// assert Array.nextIndexOf<Char>('f', array, 2, Char.equal) == ?2;
  /// assert Array.nextIndexOf<Char>('f', array, 3, Char.equal) == ?3;
  /// assert Array.nextIndexOf<Char>('f', array, 4, Char.equal) == null;
  /// ```
  ///
  /// Runtime: O(array.size())
  ///
  /// Space: O(1)
  public func nextIndexOf<T>(element : T, array : [T], fromInclusive : Nat, equal : (T, T) -> Bool) : ?Nat {
    var index = fromInclusive;
    let size = array.size();
    while (index < size) {
      if (equal(array[index], element)) {
        return ?index
      } else {
        index += 1
      }
    };
    null
  };

  /// Returns the index of the last `element` in the `array`.
  ///
  /// ```motoko include=import
  /// import Char "mo:base/Char";
  /// let array = ['c', 'o', 'f', 'f', 'e', 'e'];
  /// assert Array.lastIndexOf<Char>('c', array, Char.equal) == ?0;
  /// assert Array.lastIndexOf<Char>('f', array, Char.equal) == ?3;
  /// assert Array.lastIndexOf<Char>('e', array, Char.equal) == ?5;
  /// assert Array.lastIndexOf<Char>('g', array, Char.equal) == null;
  /// ```
  ///
  /// Runtime: O(array.size())
  ///
  /// Space: O(1)
  public func lastIndexOf<T>(element : T, array : [T], equal : (T, T) -> Bool) : ?Nat = prevIndexOf<T>(element, array, array.size(), equal);

  /// Returns the index of the previous occurence of `element` in the `array` starting from the `from` index (exclusive).
  ///
  /// Negative indices are relative to the end of the array. For example, `-1` corresponds to the last element in the array.
  ///
  /// If the indices are out of bounds, they are clamped to the array bounds.
  /// If the first index is greater than the second, the function returns an empty iterator.
  ///
  /// ```motoko include=import
  /// import Char "mo:base/Char";
  /// let array = ['c', 'o', 'f', 'f', 'e', 'e'];
  /// assert Array.prevIndexOf<Char>('c', array, array.size(), Char.equal) == ?0;
  /// assert Array.prevIndexOf<Char>('e', array, array.size(), Char.equal) == ?5;
  /// assert Array.prevIndexOf<Char>('e', array, 5, Char.equal) == ?4;
  /// assert Array.prevIndexOf<Char>('e', array, 4, Char.equal) == null;
  /// ```
  ///
  /// Runtime: O(array.size());
  /// Space: O(1);
  public func prevIndexOf<T>(element : T, array : [T], fromExclusive : Nat, equal : (T, T) -> Bool) : ?Nat {
    var i = fromExclusive;
    while (i > 0) {
      i -= 1;
      if (equal(array[i], element)) {
        return ?i
      }
    };
    null
  };

  /// Returns an iterator over a slice of `array` starting at `fromInclusive` up to (but not including) `toExclusive`.
  ///
  /// Negative indices are relative to the end of the array. For example, `-1` corresponds to the last element in the array.
  ///
  /// If the indices are out of bounds, they are clamped to the array bounds.
  /// If the first index is greater than the second, the function returns an empty iterator.
  ///
  /// ```motoko include=import
  /// let array = [1, 2, 3, 4, 5];
  /// let iter1 = Array.range<Nat>(array, 3, array.size());
  /// assert iter1.next() == ?4;
  /// assert iter1.next() == ?5;
  /// assert iter1.next() == null;
  ///
  /// let iter2 = Array.range<Nat>(array, 3, -1);
  /// assert iter2.next() == ?4;
  /// assert iter2.next() == null;
  ///
  /// let iter3 = Array.range<Nat>(array, 0, 0);
  /// assert iter3.next() == null;
  /// ```
  ///
  /// Runtime: O(1)
  ///
  /// Space: O(1)
  public func range<T>(array : [T], fromInclusive : Int, toExclusive : Int) : Types.Iter<T> {
    let size = array.size();
    // Convert negative indices to positive and handle bounds
    let startInt = if (fromInclusive < 0) {
      let s = size + fromInclusive;
      if (s < 0) { 0 } else { s }
    } else {
      if (fromInclusive > size) { size } else { fromInclusive }
    };
    let endInt = if (toExclusive < 0) {
      let e = size + toExclusive;
      if (e < 0) { 0 } else { e }
    } else {
      if (toExclusive > size) { size } else { toExclusive }
    };
    // Convert to Nat (always non-negative due to bounds checking above)
    let start = Prim.abs(startInt);
    let end = Prim.abs(endInt);
    object {
      var pos = start;
      public func next() : ?T {
        if (pos >= end) {
          null
        } else {
          let elem = array[pos];
          pos += 1;
          ?elem
        }
      }
    }
  };

  /// Returns a new array containing elements from `array` starting at index `fromInclusive` up to (but not including) index `toExclusive`.
  /// If the indices are out of bounds, they are clamped to the array bounds.
  ///
  /// ```motoko include=import
  /// let array = [1, 2, 3, 4, 5];
  ///
  /// let slice1 = Array.sliceToArray<Nat>(array, 1, 4);
  /// assert slice1 == [2, 3, 4];
  ///
  /// let slice2 = Array.sliceToArray<Nat>(array, 1, -1);
  /// assert slice2 == [2, 3, 4];
  /// ```
  ///
  /// Runtime: O(toExclusive - fromInclusive)
  ///
  /// Space: O(toExclusive - fromInclusive)
  public func sliceToArray<T>(array : [T], fromInclusive : Int, toExclusive : Int) : [T] {
    let size = array.size();
    // Convert negative indices to positive and handle bounds
    let startInt = if (fromInclusive < 0) {
      let s = size + fromInclusive;
      if (s < 0) { 0 } else { s }
    } else {
      if (fromInclusive > size) { size } else { fromInclusive }
    };
    let endInt = if (toExclusive < 0) {
      let e = size + toExclusive;
      if (e < 0) { 0 } else { e }
    } else {
      if (toExclusive > size) { size } else { toExclusive }
    };
    // Convert to Nat (always non-negative due to bounds checking above)
    let start = Prim.abs(startInt);
    let end = Prim.abs(endInt);
    Prim.Array_tabulate<T>(end - start, func i = array[start + i])
  };

  /// Converts the array to its textual representation using `f` to convert each element to `Text`.
  ///
  /// ```motoko include=import
  /// import Nat "mo:base/Nat";
  ///
  /// let array = [1, 2, 3];
  /// let text = Array.toText<Nat>(array, Nat.toText);
  /// assert text == "[1, 2, 3]";
  /// ```
  ///
  /// Runtime: O(size)
  ///
  /// Space: O(size)
  ///
  /// *Runtime and space assumes that `f` runs in O(1) time and space.
  public func toText<T>(array : [T], f : T -> Text) : Text {
    let size = array.size();
    if (size == 0) { return "[]" };
    var text = "[";
    var i = 0;
    while (i < size) {
      if (i != 0) {
        text #= ", "
      };
      text #= f(array[i]);
      i += 1
    };
    text #= "]";
    text
  };

  /// Compares two arrays using the provided comparison function for elements.
  /// Returns #less, #equal, or #greater if `array1` is less than, equal to,
  /// or greater than `array2` respectively.
  ///
  /// If arrays have different sizes but all elements up to the shorter length are equal,
  /// the shorter array is considered #less than the longer array.
  ///
  /// ```motoko include=import
  /// import Nat "mo:base/Nat";
  ///
  /// let array1 = [1, 2, 3];
  /// let array2 = [1, 2, 4];
  /// assert Array.compare<Nat>(array1, array2, Nat.compare) == #less;
  /// ```
  ///
  /// ```motoko include=import
  /// import Nat "mo:base/Nat";
  ///
  /// let array3 = [1, 2];
  /// let array4 = [1, 2, 3];
  /// assert Array.compare<Nat>(array3, array4, Nat.compare) == #less;
  /// ```
  ///
  /// Runtime: O(min(size1, size2))
  ///
  /// Space: O(1)
  ///
  /// *Runtime and space assumes that `compare` runs in O(1) time and space.
  public func compare<T>(array1 : [T], array2 : [T], compare : (T, T) -> Order.Order) : Order.Order {
    let size1 = array1.size();
    let size2 = array2.size();
    var i = 0;
    let minSize = if (size1 < size2) { size1 } else { size2 };
    while (i < minSize) {
      switch (compare(array1[i], array2[i])) {
        case (#less) { return #less };
        case (#greater) { return #greater };
        case (#equal) { i += 1 }
      }
    };
    if (size1 < size2) { #less } else if (size1 > size2) { #greater } else {
      #equal
    }
  };

}<|MERGE_RESOLUTION|>--- conflicted
+++ resolved
@@ -164,11 +164,7 @@
   ///
   /// ```motoko include=import
   /// let array = ['A', 'B', 'C', 'D'];
-<<<<<<< HEAD
-  /// let found = Array.findIndex<Nat>(array, func(x) { x == 'C' });
-=======
   /// let found = Array.findIndex<Char>(array, func(x) { x == 'C' });
->>>>>>> 73e67318
   /// assert found == ?2;
   /// ```
   /// Runtime: O(size)
