/// 64-bit signed integers

import Int "Int";
import Iter "IterType";
import Prim "mo:⛔";
import { todo } "Debug";
<<<<<<< HEAD
import Iter "Iter";
=======
>>>>>>> 1135c04c

module {

  public type Int64 = Prim.Types.Int64;

  public let minimumValue = -9_223_372_036_854_775_808 : Int64;

  public let maximumValue = 9_223_372_036_854_775_807 : Int64;

  public let toInt : Int64 -> Int = Prim.int64ToInt;

  public let fromInt : Int -> Int64 = Prim.intToInt64;

  public let fromInt32 : Int32 -> Int64 = Prim.int32ToInt64;

  public let toInt32 : Int64 -> Int32 = Prim.int64ToInt32;

  public let fromIntWrap : Int -> Int64 = Prim.intToInt64Wrap;

  public let fromNat64 : Nat64 -> Int64 = Prim.nat64ToInt64;

  public let toNat64 : Int64 -> Nat64 = Prim.int64ToNat64;

  public func toText(x : Int64) : Text {
    Int.toText(toInt(x))
  };

  public func abs(x : Int64) : Int64 {
    fromInt(Int.abs(toInt(x)))
  };

  public func min(x : Int64, y : Int64) : Int64 {
    if (x < y) { x } else { y }
  };

  public func max(x : Int64, y : Int64) : Int64 {
    if (x < y) { y } else { x }
  };

  public func equal(x : Int64, y : Int64) : Bool { x == y };

  public func notEqual(x : Int64, y : Int64) : Bool { x != y };

  public func less(x : Int64, y : Int64) : Bool { x < y };

  public func lessOrEqual(x : Int64, y : Int64) : Bool { x <= y };

  public func greater(x : Int64, y : Int64) : Bool { x > y };

  public func greaterOrEqual(x : Int64, y : Int64) : Bool { x >= y };

  public func compare(x : Int64, y : Int64) : { #less; #equal; #greater } {
    if (x < y) { #less } else if (x == y) { #equal } else { #greater }
  };

  public func neg(x : Int64) : Int64 { -x };

  public func add(x : Int64, y : Int64) : Int64 { x + y };

  public func sub(x : Int64, y : Int64) : Int64 { x - y };

  public func mul(x : Int64, y : Int64) : Int64 { x * y };

  public func div(x : Int64, y : Int64) : Int64 { x / y };

  public func rem(x : Int64, y : Int64) : Int64 { x % y };

  public func pow(x : Int64, y : Int64) : Int64 { x ** y };

  public func bitnot(x : Int64) : Int64 { ^x };

  public func bitand(x : Int64, y : Int64) : Int64 { x & y };

  public func bitor(x : Int64, y : Int64) : Int64 { x | y };

  public func bitxor(x : Int64, y : Int64) : Int64 { x ^ y };

  public func bitshiftLeft(x : Int64, y : Int64) : Int64 { x << y };

  public func bitshiftRight(x : Int64, y : Int64) : Int64 { x >> y };

  public func bitrotLeft(x : Int64, y : Int64) : Int64 { x <<> y };

  public func bitrotRight(x : Int64, y : Int64) : Int64 { x <>> y };

  public func bittest(x : Int64, p : Nat) : Bool {
    Prim.btstInt64(x, Prim.intToInt64(p))
  };

  public func bitset(x : Int64, p : Nat) : Int64 {
    x | (1 << Prim.intToInt64(p))
  };

  public func bitclear(x : Int64, p : Nat) : Int64 {
    x & ^(1 << Prim.intToInt64(p))
  };

  public func bitflip(x : Int64, p : Nat) : Int64 {
    x ^ (1 << Prim.intToInt64(p))
  };

  public let bitcountNonZero : (x : Int64) -> Int64 = Prim.popcntInt64;

  public let bitcountLeadingZero : (x : Int64) -> Int64 = Prim.clzInt64;

  public let bitcountTrailingZero : (x : Int64) -> Int64 = Prim.ctzInt64;

  public func addWrap(x : Int64, y : Int64) : Int64 { x +% y };

  public func subWrap(x : Int64, y : Int64) : Int64 { x -% y };

  public func mulWrap(x : Int64, y : Int64) : Int64 { x *% y };

  public func powWrap(x : Int64, y : Int64) : Int64 { x **% y };

<<<<<<< HEAD
  public class range(fromInclusive : Int64, toExclusive : Int64) {
    todo()
  };

  public class rangeInclusive(from : Int64, to : Int64) {
    todo()
  };

  public func allValues() : Iter.Iter<Int64> {
    todo()
  }

=======
  public func allValues() : Iter.Iter<Bool> {
    todo()
  };
>>>>>>> 1135c04c
}<|MERGE_RESOLUTION|>--- conflicted
+++ resolved
@@ -4,10 +4,6 @@
 import Iter "IterType";
 import Prim "mo:⛔";
 import { todo } "Debug";
-<<<<<<< HEAD
-import Iter "Iter";
-=======
->>>>>>> 1135c04c
 
 module {
 
@@ -123,7 +119,6 @@
 
   public func powWrap(x : Int64, y : Int64) : Int64 { x **% y };
 
-<<<<<<< HEAD
   public class range(fromInclusive : Int64, toExclusive : Int64) {
     todo()
   };
@@ -134,11 +129,6 @@
 
   public func allValues() : Iter.Iter<Int64> {
     todo()
-  }
+  };
 
-=======
-  public func allValues() : Iter.Iter<Bool> {
-    todo()
-  };
->>>>>>> 1135c04c
 }