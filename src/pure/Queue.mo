--- conflicted
+++ resolved
@@ -16,11 +16,6 @@
 ///
 /// Construction: Create a new queue with the `empty<T>()` function.
 ///
-<<<<<<< HEAD
-/// Note that some operations that traverse the elements of the queue (e.g. `forEach`, `values`) preserve the order of the elements,
-/// whereas others (e.g. `map`, `contains`, `any`) do NOT guarantee that the elements are visited in any order.
-/// The order is undefined to avoid allocations, making these operations more efficient.
-=======
 /// Note on the costs of push and pop functions:
 /// * Runtime: `O(1)` amortized costs, `O(size)` worst case cost per single call.
 /// * Space: `O(1)` amortized costs, `O(size)` worst case cost per single call.
@@ -30,7 +25,6 @@
 /// ```motoko name=import
 /// import Queue "mo:base/pure/Queue";
 /// ```
->>>>>>> da7bc7bb
 
 import Types "../Types";
 import List "List";
@@ -60,18 +54,11 @@
   /// Create a new empty queue.
   ///
   /// Example:
-<<<<<<< HEAD
-  /// ```motoko
-  /// import Queue "mo:new-base/Queue";
-  ///
-  /// Queue.empty<Nat>()
-=======
   /// ```motoko include=import
   /// persistent actor {
   ///   let queue = Queue.empty<Nat>();
   ///   assert Queue.isEmpty(queue);
   /// }
->>>>>>> da7bc7bb
   /// ```
   ///
   /// Runtime: `O(1)`.
@@ -83,19 +70,11 @@
   /// Returns true if `queue` is empty, otherwise `false`.
   ///
   /// Example:
-<<<<<<< HEAD
-  /// ```motoko
-  /// import Queue "mo:new-base/Queue";
-  ///
-  /// let queue = Queue.empty<Nat>();
-  /// Queue.isEmpty(queue) // => true
-=======
   /// ```motoko include=import
   /// persistent actor {
   ///   let queue = Queue.empty<Nat>();
   ///   assert Queue.isEmpty(queue);
   /// }
->>>>>>> da7bc7bb
   /// ```
   ///
   /// Runtime: `O(1)`.
@@ -109,18 +88,11 @@
   /// Create a new queue comprising a single element.
   ///
   /// Example:
-<<<<<<< HEAD
-  /// ```motoko
-  /// import Queue "mo:new-base/Queue";
-  ///
-  /// Queue.singleton<Nat>(25)
-=======
   /// ```motoko include=import
   /// persistent actor {
   ///   let queue = Queue.singleton(25);
   ///   assert Queue.size(queue) == 1;
   /// }
->>>>>>> da7bc7bb
   /// ```
   ///
   /// Runtime: `O(1)`.
@@ -131,19 +103,11 @@
   /// Determine the number of elements contained in a queue.
   ///
   /// Example:
-<<<<<<< HEAD
-  /// ```motoko
-  /// import {singleton; size} "mo:new-base/Queue";
-  ///
-  /// let queue = singleton<Nat>(42);
-  /// size(queue) // => 1
-=======
   /// ```motoko include=import
   /// persistent actor {
   ///   let queue = Queue.singleton(42);
   ///   assert Queue.size(queue) == 1;
   /// }
->>>>>>> da7bc7bb
   /// ```
   ///
   /// Runtime: `O(1)` in Release profile (compiled with `--release` flag), `O(size)` otherwise.
@@ -161,39 +125,6 @@
     case (#rebal((_, big, small))) BigState.size(big) + SmallState.size(small)
   };
 
-<<<<<<< HEAD
-  /// Test if a queue contains a given value.
-  /// Returns true if the queue contains the item, otherwise false.
-  /// Note that this operation traverses the elements in arbitrary order.
-  ///
-  /// Example:
-  /// ```motoko
-  /// import Queue "mo:new-base/Queue";
-  /// import Nat "mo:new-base/Nat";
-  ///
-  /// let queue = Queue.pushBack(Queue.pushBack(Queue.empty<Nat>(), 1), 2);
-  /// Queue.contains(queue, Nat.equal, 1) // => true
-  /// ```
-  ///
-  /// Note that the order in which the elements from the `queue` are checked is undefined and may vary.
-  ///
-  /// Runtime: `O(size)`
-  ///
-  /// Space: `O(1)`
-  public func contains<T>(queue : Queue<T>, eq : (T, T) -> Bool, item : T) : Bool = switch queue {
-    case (#empty) false;
-    case (#one(x)) eq(x, item);
-    case (#two(x, y)) eq(x, item) or eq(y, item);
-    case (#three(x, y, z)) eq(x, item) or eq(y, item) or eq(z, item);
-    case (#idles(((l1, l2), _), ((r1, r2), _))) List.contains(l1, eq, item) or List.contains(l2, eq, item) or List.contains(r2, eq, item) or List.contains(r1, eq, item); // note that the order of the right stack is reversed, but for this operation it does not matter
-    case (#rebal((_, big, small))) {
-      let (extraB, _, (oldB1, oldB2), _) = BigState.current(big);
-      let (extraS, _, (oldS1, oldS2), _) = SmallState.current(small);
-      // note that the order is one of the stacks is reversed (depending on the `direction` field), but for this operation it does not matter
-      List.contains(extraB, eq, item) or List.contains(oldB1, eq, item) or List.contains(oldB2, eq, item) or List.contains(extraS, eq, item) or List.contains(oldS1, eq, item) or List.contains(oldS2, eq, item)
-    }
-  };
-=======
   /// Check if a queue contains a specific element.
   /// Returns true if the queue contains an element equal to `item` according to the `equal` function.
   ///
@@ -214,25 +145,16 @@
   ///
   /// Space: O(1)
   public func contains<T>(queue : Queue<T>, equal : (T, T) -> Bool, item : T) : Bool = List.contains(queue.0, equal, item) or List.contains(queue.2, equal, item);
->>>>>>> da7bc7bb
 
   /// Inspect the optional element on the front end of a queue.
   /// Returns `null` if `queue` is empty. Otherwise, the front element of `queue`.
   ///
   /// Example:
-<<<<<<< HEAD
-  /// ```motoko
-  /// import Queue "mo:new-base/Queue";
-  ///
-  /// let queue = Queue.pushFront(Queue.pushFront(Queue.empty<Nat>(), 2), 1);
-  /// Queue.peekFront(queue) // => ?1
-=======
   /// ```motoko include=import
   /// persistent actor {
   ///   let queue = Queue.pushFront(Queue.pushFront(Queue.empty(), 2), 1);
   ///   assert Queue.peekFront(queue) == ?1;
   /// }
->>>>>>> da7bc7bb
   /// ```
   ///
   /// Runtime: `O(1)`.
@@ -254,35 +176,17 @@
   /// Returns `null` if `queue` is empty. Otherwise, the back element of `queue`.
   ///
   /// Example:
-<<<<<<< HEAD
-  /// ```motoko
-  /// import Queue "mo:new-base/Queue";
-  ///
-  /// let queue = Queue.pushBack(Queue.pushBack(Queue.empty<Nat>(), 1), 2);
-  /// Queue.peekBack(queue) // => ?2
-=======
   /// ```motoko include=import
   /// persistent actor {
   ///   let queue = Queue.pushBack(Queue.pushBack(Queue.empty(), 1), 2);
   ///   assert Queue.peekBack(queue) == ?2;
   /// }
->>>>>>> da7bc7bb
   /// ```
   ///
   /// Runtime: `O(1)`.
   ///
   /// Space: `O(1)`.
   public func peekBack<T>(queue : Queue<T>) : ?T = switch queue {
-<<<<<<< HEAD
-    case (#empty) null;
-    case (#one(x)) ?x;
-    case (#two(_, y)) ?y;
-    case (#three(_, _, z)) ?z;
-    case (#idles(_, (r, _))) Stacks.first(r);
-    case (#rebal((dir, big, small))) switch dir {
-      case (#left) ?BigState.peek(big);
-      case (#right) ?SmallState.peek(small)
-=======
     case ((_, _, ?(x, _)) or (?(x, null), _, _)) ?x;
     case _ { debug assert List.isEmpty(queue.0); null }
   };
@@ -299,7 +203,6 @@
         (a, n, List.reverse b)
       };
       case q q
->>>>>>> da7bc7bb
     }
   };
 
@@ -307,74 +210,6 @@
   /// Returns the new queue with `element` in the front followed by the elements of `queue`.
   ///
   /// Example:
-<<<<<<< HEAD
-  /// ```motoko
-  /// import Queue "mo:new-base/Queue";
-  ///
-  /// Queue.pushFront(Queue.pushFront(Queue.empty<Nat>(), 2), 1) // queue with elements [1, 2]
-  /// ```
-  ///
-  /// Runtime: `O(1)` worst-case!
-  ///
-  /// Space: `O(1)` worst-case!
-  public func pushFront<T>(queue : Queue<T>, element : T) : Queue<T> = switch queue {
-    case (#empty) #one(element);
-    case (#one(y)) #two(element, y);
-    case (#two(y, z)) #three(element, y, z);
-    case (#three(a, b, c)) {
-      let i1 = ((?(element, ?(a, null)), null), 2);
-      let i2 = ((?(c, ?(b, null)), null), 2);
-      #idles(i1, i2)
-    };
-    case (#idles(l0, (r, nR))) {
-      let (l, nL) = Idle.push(l0, element); // enque the element to the left end
-      // check if the size invariant still holds
-      if (3 * nR >= nL) {
-        // debug assert 3 * nL >= nR;
-        #idles((l, nL), (r, nR))
-      } else {
-        // debug assert false;
-        // initiate the rebalancing process
-        let targetSizeL = nL - nR - 1 : Nat;
-        let targetSizeR = 2 * nR + 1;
-        // debug assert targetSizeL + targetSizeR == nL + nR;
-        let big = #big1(Current.new(l, targetSizeL), l, null, targetSizeL);
-        let small = #small1(Current.new(r, targetSizeR), r, null);
-        let states = (#right, big, small);
-        let states6 = States.step(States.step(States.step(States.step(States.step(States.step(states))))));
-        #rebal(states6)
-      }
-    };
-    // if the queue is in the middle of a rebalancing process: push the element and advance the rebalancing process by 4 steps
-    // move back into the idle state if the rebalancing is done
-    case (#rebal((dir, big0, small0))) switch dir {
-      case (#right) {
-        let big = BigState.push(big0, element);
-        let states4 = States.step(States.step(States.step(States.step((#right, big, small0)))));
-        // debug assert states4.0 == #right;
-        switch states4 {
-          case (_, #big2(#idle(_, big)), #small3(#idle(_, small))) {
-            // debug assert idlesInvariant(big, small);
-            #idles(big, small)
-          };
-          case _ #rebal(states4)
-        }
-      };
-      case (#left) {
-        let small = SmallState.push(small0, element);
-        let states4 = States.step(States.step(States.step(States.step((#left, big0, small)))));
-        // debug assert states4.0 == #left;
-        switch states4 {
-          case (_, #big2(#idle(_, big)), #small3(#idle(_, small))) {
-            // debug assert idlesInvariant(small, big);
-            #idles(small, big) // swapped because dir=left
-          };
-          case _ #rebal(states4)
-        }
-      }
-    }
-  };
-=======
   /// ```motoko include=import
   /// persistent actor {
   ///   let queue = Queue.pushFront(Queue.pushFront(Queue.empty(), 2), 1);
@@ -390,21 +225,11 @@
   ///
   /// `n` denotes the number of elements stored in the queue.
   public func pushFront<T>(queue : Queue<T>, element : T) : Queue<T> = check(?(element, queue.0), queue.1 + 1, queue.2);
->>>>>>> da7bc7bb
 
   /// Insert a new element on the back end of a queue.
   /// Returns the new queue with all the elements of `queue`, followed by `element` on the back.
   ///
   /// Example:
-<<<<<<< HEAD
-  /// ```motoko
-  /// import Queue "mo:new-base/Queue";
-  ///
-  /// Queue.pushBack(Queue.pushBack(Queue.empty<Nat>(), 1), 2) // queue with elements [1, 2]
-  /// ```
-  ///
-  /// Runtime: `O(1)` worst-case!
-=======
   /// ```motoko include=import
   /// persistent actor {
   ///   let queue = Queue.pushBack(Queue.pushBack(Queue.empty(), 1), 2);
@@ -416,25 +241,15 @@
   /// Runtime: `O(size)` worst-case, amortized to `O(1)`.
   ///
   /// Space: `O(size)` worst-case, amortized to `O(1)`.
->>>>>>> da7bc7bb
-  ///
-  /// Space: `O(1)` worst-case!
-  public func pushBack<T>(queue : Queue<T>, element : T) : Queue<T> = reverse(pushFront(reverse(queue), element));
+  ///
+  /// `n` denotes the number of elements stored in the queue.
+  public func pushBack<T>(queue : Queue<T>, element : T) : Queue<T> = check(queue.0, queue.1 + 1, ?(element, queue.2));
 
   /// Remove the element on the front end of a queue.
   /// Returns `null` if `queue` is empty. Otherwise, it returns a pair of
   /// the first element and a new queue that contains all the remaining elements of `queue`.
   ///
   /// Example:
-<<<<<<< HEAD
-  /// ```motoko
-  /// import Queue "mo:new-base/Queue";
-  /// import Debug "mo:new-base/Debug";
-  ///
-  /// let initial = Queue.pushFront(Queue.pushFront(Queue.empty<Nat>(), 2), 1); // initial queue with elements [1, 2]
-  /// Queue.popFront(initial) // => ?(1, [2])
-  /// ```
-=======
   /// ```motoko include=import
   /// import Runtime "mo:base/Runtime";
   ///
@@ -454,75 +269,12 @@
   /// Runtime: `O(size)` worst-case, amortized to `O(1)`.
   ///
   /// Space: `O(size)` worst-case, amortized to `O(1)`.
->>>>>>> da7bc7bb
-  ///
-  /// Runtime: `O(1)` worst-case!
-  ///
-  /// Space: `O(1)` worst-case!
-  public func popFront<T>(queue : Queue<T>) : ?(T, Queue<T>) = switch queue {
-    case (#empty) null;
-    case (#one(x)) ?(x, #empty);
-    case (#two(x, y)) ?(x, #one(y));
-    case (#three(x, y, z)) ?(x, #two(y, z));
-    case (#idles(l0, (r, nR))) {
-      let (x, (l, nL)) = Idle.pop(l0);
-      if (3 * nL >= nR) {
-        ?(x, #idles((l, nL), (r, nR)))
-      } else if (nL >= 1) {
-        let targetSizeL = 2 * nL + 1;
-        let targetSizeR = nR - nL - 1 : Nat;
-        // debug assert targetSizeL + targetSizeR == nL + nR;
-        let small = #small1(Current.new(l, targetSizeL), l, null);
-        let big = #big1(Current.new(r, targetSizeR), r, null, targetSizeR);
-        let states = (#left, big, small);
-        let states6 = States.step(States.step(States.step(States.step(States.step(States.step(states))))));
-        ?(x, #rebal(states6))
-      } else {
-        ?(x, Stacks.smallqueue(r))
-      }
-    };
-    case (#rebal((dir, big0, small0))) switch dir {
-      case (#left) {
-        let (x, small) = SmallState.pop(small0);
-        let states4 = States.step(States.step(States.step(States.step((#left, big0, small)))));
-        // debug assert states4.0 == #left;
-        switch states4 {
-          case (_, #big2(#idle(_, big)), #small3(#idle(_, small))) {
-            // debug assert idlesInvariant(small, big);
-            ?(x, #idles(small, big))
-          };
-          case _ ?(x, #rebal(states4))
-        }
-      };
-      case (#right) {
-        let (x, big) = BigState.pop(big0);
-        let states4 = States.step(States.step(States.step(States.step((#right, big, small0)))));
-        // debug assert states4.0 == #right;
-        switch states4 {
-          case (_, #big2(#idle(_, big)), #small3(#idle(_, small))) {
-            // debug assert idlesInvariant(big, small);
-            ?(x, #idles(big, small))
-          };
-          case _ ?(x, #rebal(states4))
-        }
-      }
-    }
-  };
-
-  public func debugState<T>(q : Queue<T>) : {
-    #empty;
-    #one;
-    #two;
-    #three;
-    #idles;
-    #rebal
-  } = switch q {
-    case (#empty) #empty;
-    case (#one(x)) #one;
-    case (#two(x, y)) #two;
-    case (#three(x, y, z)) #three;
-    case (#idles(_, _)) #idles;
-    case (#rebal(_, _, _)) #rebal
+  ///
+  /// `n` denotes the number of elements stored in the queue.
+  public func popFront<T>(queue : Queue<T>) : ?(T, Queue<T>) = if (queue.1 == 0) null else switch queue {
+    case (?(i, f), n, b) ?(i, (f, n - 1, b));
+    case (null, _, ?(i, null)) ?(i, (null, 0, null));
+    case _ popFront(check queue)
   };
 
   /// Remove the element on the back end of a queue.
@@ -531,17 +283,6 @@
   /// and, as the second pair item, the removed back element.
   ///
   /// Example:
-<<<<<<< HEAD
-  /// ```motoko
-  /// import Queue "mo:new-base/Queue";
-  /// import Debug "mo:new-base/Debug";
-  ///
-  /// let initial = Queue.pushBack(Queue.pushBack(Queue.empty<Nat>(), 1), 2); // initial queue with elements [1, 2]
-  /// Queue.popBack(initial) // => ?(2, [1])
-  /// ```
-  ///
-  /// Runtime: `O(1)` worst-case!
-=======
   /// ```motoko include=import
   /// import Runtime "mo:base/Runtime";
   ///
@@ -564,29 +305,22 @@
   /// Runtime: `O(size)` worst-case, amortized to `O(1)`.
   ///
   /// Space: `O(size)` worst-case, amortized to `O(1)`.
->>>>>>> da7bc7bb
-  ///
-  /// Space: `O(1)` worst-case!
-  public func popBack<T>(queue : Queue<T>) : ?(Queue<T>, T) = do ? {
-    let (x, queue2) = popFront(reverse(queue))!;
-    (reverse(queue2), x)
+  ///
+  /// `n` denotes the number of elements stored in the queue.
+  public func popBack<T>(queue : Queue<T>) : ?(Queue<T>, T) = if (queue.1 == 0) null else switch queue {
+    case (f, n, ?(i, b)) ?((f, n - 1, b), i);
+    case (?(i, null), _, null) ?((null, 0, null), i);
+    case _ popBack(check queue)
   };
 
   /// Turn an iterator into a queue, consuming it.
   ///
   /// Example:
-<<<<<<< HEAD
-  /// ```motoko
-  /// import Queue "mo:new-base/Queue";
-  ///
-  /// Queue.fromIter([1, 2, 3].vals()) // queue with elements [1, 2, 3], 1 at the front, 3 at the back
-=======
   /// ```motoko include=import
   /// persistent actor {
   ///   let queue = Queue.fromIter([0, 1, 2, 3, 4].values());
   ///   assert Queue.size(queue) == 5;
   /// }
->>>>>>> da7bc7bb
   /// ```
   ///
   /// Runtime: `O(size)`
@@ -598,62 +332,6 @@
     queue
   };
 
-<<<<<<< HEAD
-  /// Create an iterator over the elements in the queue. The order of the elements is from front to back.
-  ///
-  /// Example:
-  /// ```motoko
-  /// import Queue "mo:new-base/Queue";
-  ///
-  /// let queue = Queue.fromIter([1, 2, 3].vals());
-  /// let iter = Queue.values(queue);
-  /// Array.fromIter(iter) // => [1, 2, 3]
-  /// ```
-  ///
-  /// Runtime: `O(1)` to create the iterator and for each `next()` call.
-  ///
-  /// Space: `O(1)` to create the iterator and for each `next()` call.
-  public func values<T>(queue : Queue<T>) : Iter.Iter<T> {
-    object {
-      var current = queue;
-      public func next() : ?T {
-        switch (popFront(current)) {
-          case null null;
-          case (?result) {
-            current := result.1;
-            ?result.0
-          }
-        }
-      }
-    }
-  };
-
-  /// Create an iterator over the elements in the queue. The order of the elements is from back to front.
-  ///
-  /// Example:
-  /// ```motoko
-  /// import Queue "mo:new-base/Queue";
-  ///
-  /// let queue = Queue.fromIter([1, 2, 3].vals());
-  /// let iter = Queue.valuesRev(queue);
-  /// Array.fromIter(iter) // => [3, 2, 1]
-  /// ```
-  ///
-  /// Runtime: `O(1)` to create the iterator and for each `next()` call.
-  ///
-  /// Space: `O(1)` to create the iterator and for each `next()` call.
-  public func valuesRev<T>(queue : Queue<T>) : Iter.Iter<T> {
-    object {
-      var current = queue;
-      public func next() : ?T {
-        switch (popBack(current)) {
-          case null null;
-          case (?result) {
-            current := result.0;
-            ?result.1
-          }
-        }
-=======
   /// Convert a queue to an iterator of its elements in front-to-back order.
   ///
   /// Performance note: Creating the iterator needs `O(size)` runtime and space!
@@ -703,159 +381,53 @@
           if (not equal(v1, v2)) { return false }
         };
         case (_, _) { return false }
->>>>>>> da7bc7bb
       }
     }
   };
 
-  /// Compare two queues for equality using a provided equality function to compare their elements.
-  /// Two queues are considered equal if they contain the same elements in the same order.
-  ///
-  /// Example:
-<<<<<<< HEAD
-  /// ```motoko
-  /// import Queue "mo:new-base/Queue";
-  /// import Nat "mo:new-base/Nat";
-  ///
-  /// let queue1 = Queue.fromIter([1, 2, 3].vals());
-  /// let queue2 = Queue.fromIter([1, 2, 3].vals());
-  /// Queue.equal(queue1, queue2, Nat.equal) // => true
-=======
+  /// Create an iterator over the elements in the queue. The order of the elements is from back to front.
+  ///
+  /// Example:
   /// ```motoko include=import
   /// persistent actor {
   ///   let queue = Queue.fromIter([1, 2, 3].values());
   ///   let allGreaterThanOne = Queue.all<Nat>(queue, func n = n > 1);
   ///   assert not allGreaterThanOne; // false because 1 is not > 1
   /// }
->>>>>>> da7bc7bb
-  /// ```
-  ///
-  /// Runtime: `O(size)`
-  ///
-  /// Space: `O(size)`
-  public func equal<T>(queue1 : Queue<T>, queue2 : Queue<T>, equality : (T, T) -> Bool) : Bool = switch (popFront queue1, popFront queue2) {
-    case (null, null) true;
-    case (?(x1, queue1Tail), ?(x2, queue2Tail)) equality(x1, x2) and equal(queue1Tail, queue2Tail, equality); // Note that this is tail recursive (`and` is expanded to `if`).
-    case _ false
-  };
-
-  /// Compare two queues lexicographically using a provided comparison function to compare their elements.
-  /// Returns `#less` if `queue1` is lexicographically less than `queue2`, `#equal` if they are equal, and `#greater` otherwise.
-  ///
-  /// Example:
-  /// ```motoko
-  /// import Queue "mo:new-base/Queue";
-  /// import Nat "mo:new-base/Nat";
-  ///
-<<<<<<< HEAD
-  /// let queue1 = Queue.fromIter([1, 2, 3].vals());
-  /// let queue2 = Queue.fromIter([1, 2, 4].vals());
-  /// Queue.compare(queue1, queue2, Nat.compare) // => #less
-  /// ```
-=======
+  /// ```
+  ///
+  /// Runtime: `O(1)` to create the iterator and for each `next()` call.
+  ///
   /// Space: O(size) as the current implementation uses `values` to iterate over the queue.
->>>>>>> da7bc7bb
-  ///
-  /// Runtime: `O(size)`
-  ///
-  /// Space: `O(size)`
-  public func compare<T>(queue1 : Queue<T>, queue2 : Queue<T>, comparison : (T, T) -> Types.Order) : Types.Order = switch (popFront queue1, popFront queue2) {
-    case (null, null) #equal;
-    case (null, _) #less;
-    case (_, null) #greater;
-    case (?(x1, queue1Tail), ?(x2, queue2Tail)) {
-      switch (comparison(x1, x2)) {
-        case (#equal) compare(queue1Tail, queue2Tail, comparison);
-        case order order
-      }
-    }
-  };
-
-  /// Return true if the given predicate is true for all queue elements.
-  /// Note that this operation traverses the elements in arbitrary order.
-  ///
-  /// Example:
-<<<<<<< HEAD
-  /// ```motoko
-  /// import Queue "mo:new-base/Queue";
-  ///
-  /// let queue = Queue.fromIter([2, 4, 6].vals());
-  /// Queue.all(queue, func n = n % 2 == 0) // => true
-=======
+  ///
+  /// *Runtime and space assumes that `f` runs in O(1) time and space.
+  public func all<T>(queue : Queue<T>, predicate : T -> Bool) : Bool {
+    for (item in values queue) if (not (predicate item)) return false;
+    return true
+  };
+
+  /// Compare two queues for equality using a provided equality function to compare their elements.
+  /// Two queues are considered equal if they contain the same elements in the same order.
+  ///
+  /// Example:
   /// ```motoko include=import
   /// persistent actor {
   ///   let queue = Queue.fromIter([1, 2, 3].values());
   ///   let hasGreaterThanOne = Queue.any<Nat>(queue, func n = n > 1);
   ///   assert hasGreaterThanOne; // true because 2 and 3 are > 1
   /// }
->>>>>>> da7bc7bb
   /// ```
   ///
   /// Runtime: `O(size)`
   ///
-  /// Space: `O(1)`
-  ///
-  /// *Runtime and space assumes that predicate runs in `O(1)` time and space.
-  public func all<T>(queue : Queue<T>, predicate : T -> Bool) : Bool = switch queue {
-    case (#empty) true;
-    case (#one(x)) predicate x;
-    case (#two(x, y)) predicate x and predicate y;
-    case (#three(x, y, z)) predicate x and predicate y and predicate z;
-    case (#idles(((l1, l2), _), ((r1, r2), _))) List.all(l1, predicate) and List.all(l2, predicate) and List.all(r2, predicate) and List.all(r1, predicate); // note that the order of the right stack is reversed, but for thisation it does not matter
-    case (#rebal(_, big, small)) {
-      let (extraB, _, (oldB1, oldB2), _) = BigState.current(big);
-      let (extraS, _, (oldS1, oldS2), _) = SmallState.current(small);
-      // note that the order is one of the stacks is reversed (depending on the `direction` field), but for this operation it does not matter
-      List.all(extraB, predicate) and List.all(oldB1, predicate) and List.all(oldB2, predicate) and List.all(extraS, predicate) and List.all(oldS1, predicate) and List.all(oldS2, predicate)
-    }
-  };
-
-  /// Return true if the given predicate is true for any queue element.
-  /// Note that this operation traverses the elements in arbitrary order.
-  ///
-  /// Example:
-  /// ```motoko
-  /// import Queue "mo:new-base/Queue";
-  ///
-<<<<<<< HEAD
-  /// let queue = Queue.fromIter([1, 2, 3].vals());
-  /// Queue.any(queue, func n = n > 2) // => true
-  /// ```
-=======
   /// Space: O(size) as the current implementation uses `values` to iterate over the queue.
->>>>>>> da7bc7bb
-  ///
-  /// Runtime: `O(size)`
-  ///
-  /// Space: `O(1)`
-  ///
-  /// *Runtime and space assumes that predicate runs in `O(1)` time and space.
-  public func any<T>(queue : Queue<T>, predicate : T -> Bool) : Bool = switch queue {
-    case (#empty) false;
-    case (#one(x)) predicate x;
-    case (#two(x, y)) predicate x or predicate y;
-    case (#three(x, y, z)) predicate x or predicate y or predicate z;
-    case (#idles(((l1, l2), _), ((r1, r2), _))) List.any(l1, predicate) or List.any(l2, predicate) or List.any(r2, predicate) or List.any(r1, predicate); // note that the order of the right stack is reversed, but for thisation it does not matter
-    case (#rebal(_, big, small)) {
-      let (extraB, _, (oldB1, oldB2), _) = BigState.current(big);
-      let (extraS, _, (oldS1, oldS2), _) = SmallState.current(small);
-      // note that the order is one of the stacks is reversed (depending on the `direction` field), but for this operation it does not matter
-      List.any(extraB, predicate) or List.any(oldB1, predicate) or List.any(oldB2, predicate) or List.any(extraS, predicate) or List.any(oldS1, predicate) or List.any(oldS2, predicate)
-    }
-  };
-
-<<<<<<< HEAD
-  /// Call the given function for its side effect on each queue element in order: from front to back.
-  ///
-  /// Example:
-  /// ```motoko
-  /// import Queue "mo:new-base/Queue";
-  ///
-  /// var sum = 0;
-  /// let queue = Queue.fromIter([1, 2, 3].vals());
-  /// Queue.forEach(queue, func n = sum += n);
-  /// sum // => 6
-=======
+  ///
+  /// *Runtime and space assumes that `f` runs in O(1) time and space.
+  public func any<T>(queue : Queue<T>, predicate : T -> Bool) : Bool {
+    for (item in values queue) if (predicate item) return true;
+    return false
+  };
+
   /// Call the given function for its side effect, with each queue element in turn.
   /// The order of visiting elements is front-to-back.
   ///
@@ -867,7 +439,6 @@
   ///   Queue.forEach<Text>(queue, func n = text #= n);
   ///   assert text == "ABC";
   /// }
->>>>>>> da7bc7bb
   /// ```
   ///
   /// Runtime: `O(size)`
@@ -891,11 +462,6 @@
   ///
   /// Note: The order of visiting elements is undefined with the current implementation.
   /// Example:
-<<<<<<< HEAD
-  /// ```motoko
-  /// import Queue "mo:new-base/Queue";
-  /// import Nat "mo:new-base/Nat";
-=======
   /// ```motoko include=import
   /// import Iter "mo:base/Iter";
   /// import Nat "mo:base/Nat";
@@ -905,11 +471,6 @@
   ///   let textQueue = Queue.map<Nat, Text>(queue, Nat.toText);
   ///   assert Iter.toArray(Queue.values(textQueue)) == ["0", "1", "2"];
   /// }
-  /// ```
->>>>>>> da7bc7bb
-  ///
-  /// let queue = Queue.fromIter([1, 2, 3].vals());
-  /// let mapped = Queue.map(queue, func n = n * 2) // queue with elements [2, 4, 6]
   /// ```
   ///
   /// Runtime: `O(size)`
@@ -938,20 +499,12 @@
   /// Note: The order of visiting elements is undefined with the current implementation.
   ///
   /// Example:
-<<<<<<< HEAD
-  /// ```motoko
-  /// import Queue "mo:new-base/Queue";
-  ///
-  /// let queue = Queue.fromIter([1, 2, 3, 4].vals());
-  /// let filtered = Queue.filter(queue, func n = n % 2 == 0) // queue with elements [2, 4]
-=======
   /// ```motoko include=import
   /// persistent actor {
   ///   let queue = Queue.fromIter([0, 1, 2, 1].values());
   ///   let filtered = Queue.filter<Nat>(queue, func n = n != 1);
   ///   assert Queue.size(filtered) == 2;
   /// }
->>>>>>> da7bc7bb
   /// ```
   ///
   /// Runtime: `O(size)`
@@ -971,13 +524,6 @@
   /// Note: The order of visiting elements is undefined with the current implementation.
   ///
   /// Example:
-<<<<<<< HEAD
-  /// ```motoko
-  /// import Queue "mo:new-base/Queue";
-  ///
-  /// let queue = Queue.fromIter([1, 2, 3, 4].vals());
-  /// let filtered = Queue.filterMap(queue, func n = if n % 2 == 0 then ?n else null) // queue with elements [2, 4]
-=======
   /// ```motoko include=import
   /// persistent actor {
   ///   let queue = Queue.fromIter([1, 2, 3].values());
@@ -987,7 +533,6 @@
   ///   );
   ///   assert Queue.size(doubled) == 2;
   /// }
->>>>>>> da7bc7bb
   /// ```
   ///
   /// Runtime: `O(size)`
@@ -1006,23 +551,6 @@
     q
   };
 
-<<<<<<< HEAD
-  /// Create a `Text` representation of a queue for debugging purposes.
-  ///
-  /// Example:
-  /// ```motoko
-  /// import Queue "mo:new-base/Queue";
-  ///
-  /// let queue = Queue.fromIter([1, 2, 3].vals());
-  /// Queue.toText(queue, Nat.toText) // => "PureQueue[1, 2, 3]"
-  /// ```
-  ///
-  /// Runtime: `O(size)`
-  ///
-  /// Space: `O(size)`
-  ///
-  /// *Runtime and space assumes that f runs in `O(1)` time and space.
-=======
   /// Convert a queue to its text representation using the provided conversion function.
   /// This function is meant to be used for debugging and testing purposes.
   ///
@@ -1039,7 +567,6 @@
   /// Runtime: O(size)
   ///
   /// Space: O(size)
->>>>>>> da7bc7bb
   public func toText<T>(queue : Queue<T>, f : T -> Text) : Text {
     var text = "PureQueue[";
     var first = true;
@@ -1047,11 +574,8 @@
       if (first) first := false else text #= ", ";
       text #= f(t)
     };
-<<<<<<< HEAD
-=======
     List.forEach(queue.0, add);
     List.forEach(List.reverse(queue.2), add);
->>>>>>> da7bc7bb
     text # "]"
   };
 
@@ -1059,26 +583,33 @@
   /// This operation is cheap, it does NOT require copying the elements.
   ///
   /// Example:
-<<<<<<< HEAD
-  /// ```motoko
-  /// import Queue "mo:new-base/Queue";
-  ///
-  /// let queue = Queue.fromIter([1, 2, 3].vals());
-  /// Queue.toText(Queue.reverse(queue), Nat.toText) // => "PureQueue[3, 2, 1]"
-  /// ```
-  ///
-  /// Runtime: `O(1)`
-  ///
-  /// Space: `O(1)`
-  public func reverse<T>(queue : Queue<T>) : Queue<T> = switch queue {
-    case (#empty) queue;
-    case (#one(_)) queue;
-    case (#two(x, y)) #two(y, x);
-    case (#three(x, y, z)) #three(z, y, x);
-    case (#idles(l, r)) #idles(r, l);
-    case (#rebal(#left, big, small)) #rebal(#right, big, small);
-    case (#rebal(#right, big, small)) #rebal(#left, big, small)
-  };
+  /// ```motoko include=import
+  /// import Nat "mo:base/Nat";
+  ///
+  /// persistent actor {
+  ///   let queue1 = Queue.fromIter([1, 2].values());
+  ///   let queue2 = Queue.fromIter([1, 3].values());
+  ///   assert Queue.compare(queue1, queue2, Nat.compare) == #less;
+  /// }
+  /// ```
+  ///
+  /// Runtime: O(size)
+  ///
+  /// Space: O(size)
+  ///
+  /// *Runtime and space assumes that argument `compare` runs in O(1) time and space.
+  public func compare<T>(queue1 : Queue<T>, queue2 : Queue<T>, compareItem : (T, T) -> Order.Order) : Order.Order {
+    let (i1, i2) = (values queue1, values queue2);
+    loop switch (i1.next(), i2.next()) {
+      case (?v1, ?v2) switch (compareItem(v1, v2)) {
+        case (#equal) ();
+        case c return c
+      };
+      case (null, null) return #equal;
+      case (null, _) return #less;
+      case (_, null) return #greater
+    }
+  }
 
   type Stacks<T> = (left : List<T>, right : List<T>);
 
@@ -1274,21 +805,6 @@
   type CopyState<T> = { #copy : (Current<T>, List<T>, List<T>, Nat) };
 
   /// Represents the last rebalancing phase of both small and big ends of the queue. It is used to reverse the elements from the previous phases to restore the original order. It can be in one of the following states:
-=======
-  /// ```motoko include=import
-  /// import Nat "mo:base/Nat";
-  ///
-  /// persistent actor {
-  ///   let queue1 = Queue.fromIter([1, 2].values());
-  ///   let queue2 = Queue.fromIter([1, 3].values());
-  ///   assert Queue.compare(queue1, queue2, Nat.compare) == #less;
-  /// }
-  /// ```
-  ///
-  /// Runtime: O(size)
-  ///
-  /// Space: O(size)
->>>>>>> da7bc7bb
   ///
   /// - `#copy(cur, aux, new, sizeOfNew)`: Puts the elements from `aux` in reversed order on top of `new`. `#copy(cur, xn .. x1, new, sizeOfNew) ->* #copy(cur, [], x1 .. xn : new, n + sizeOfNew)`.
   /// - `#idle(cur, idle)`: The rebalancing process is done and the queue is in the idle state.
