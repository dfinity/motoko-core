--- conflicted
+++ resolved
@@ -6,13 +6,11 @@
 /// The input queue is left unchanged.
 ///
 /// Examples of use-cases:
-/// - Queue (FIFO) by using `pushBack()` and `popFront()`.
-/// - Stack (LIFO) by using `pushFront()` and `popFront()`.
-/// - Deque (double-ended queue) by using any combination of push/pop operations on either end.
-///
-/// A Queue is internally implemented as a real-time double-ended queue based on the paper
-/// "Real-Time Double-Ended Queue Verified (Proof Pearl)". The implementation maintains
-/// worst-case constant time `O(1)` for push/pop operations through gradual rebalancing steps.
+/// Queue (FIFO) by using `pushBack()` and `popFront()`.
+/// Stack (LIFO) by using `pushFront()` and `popFront()`.
+///
+/// A Queue is internally implemented as two lists, a head access list and a (reversed) tail access list,
+/// that are dynamically size-balanced by splitting.
 ///
 /// Construction: Create a new queue with the `empty<T>()` function.
 ///
@@ -26,912 +24,656 @@
 /// import Queue "mo:base/pure/Queue";
 /// ```
 
-import Types "../Types";
-import List "List";
-import Option "../Option";
-import { trap } "../Runtime";
 import Iter "../Iter";
-import Debug "../Debug";
-
-module {
-  /// The real-time queue data structure can be in one of the following states:
-  ///
-  /// - `#empty`: the queue is empty
-  /// - `#one`: the queue contains a single element
-  /// - `#two`: the queue contains two elements
-  /// - `#three`: the queue contains three elements
-  /// - `#idles`: the queue is in the idle state, where `l` and `r` are non-empty stacks of elements fulfilling the size invariant
-  /// - `#rebal`: the queue is in the rebalancing state
-  public type Queue<T> = {
-    #empty;
-    #one : T;
-    #two : (T, T);
-    #three : (T, T, T);
-    #idles : (Idle<T>, Idle<T>);
-    #rebal : States<T>
-  };
-
-  /// Create a new empty queue.
-  ///
-  /// Example:
-  /// ```motoko include=import
-  /// persistent actor {
-  ///   let queue = Queue.empty<Nat>();
-  ///   assert Queue.isEmpty(queue);
-  /// }
-  /// ```
-  ///
-  /// Runtime: `O(1)`.
-  ///
-  /// Space: `O(1)`.
-  public func empty<T>() : Queue<T> = #empty;
-
-  /// Determine whether a queue is empty.
-  /// Returns true if `queue` is empty, otherwise `false`.
-  ///
-  /// Example:
-  /// ```motoko include=import
-  /// persistent actor {
-  ///   let queue = Queue.empty<Nat>();
-  ///   assert Queue.isEmpty(queue);
-  /// }
-  /// ```
-  ///
-  /// Runtime: `O(1)`.
-  ///
-  /// Space: `O(1)`.
-  public func isEmpty<T>(queue : Queue<T>) : Bool = switch queue {
-    case (#empty) true;
-    case _ false
-  };
-
-  /// Create a new queue comprising a single element.
-  ///
-  /// Example:
-  /// ```motoko include=import
-  /// persistent actor {
-  ///   let queue = Queue.singleton(25);
-  ///   assert Queue.size(queue) == 1;
-  /// }
-  /// ```
-  ///
-  /// Runtime: `O(1)`.
-  ///
-  /// Space: `O(1)`.
-  public func singleton<T>(element : T) : Queue<T> = #one(element);
-
-  /// Determine the number of elements contained in a queue.
-  ///
-  /// Example:
-  /// ```motoko include=import
-  /// persistent actor {
-  ///   let queue = Queue.singleton(42);
-  ///   assert Queue.size(queue) == 1;
-  /// }
-  /// ```
-  ///
-  /// Runtime: `O(1)` in Release profile (compiled with `--release` flag), `O(size)` otherwise.
-  ///
-  /// Space: `O(1)`.
-  public func size<T>(queue : Queue<T>) : Nat = switch queue {
-    case (#empty) 0;
-    case (#one(_)) 1;
-    case (#two(_, _)) 2;
-    case (#three(_, _, _)) 3;
-    case (#idles((l, nL), (r, nR))) {
-      // debug assert Stacks.size(l) == nL and Stacks.size(r) == nR;
-      nL + nR
+<< << << <HEAD import Debug "../Debug", == == == = import List "List", import Order "../Order", import Types "../Types">>>>>>> kamil / deque
+
+module {type List<T> = Types.Pure.List<T>;
+
+/// Double-ended queue data type.
+public type Queue<T> = Types.Pure.Queue<T>;
+
+/// Create a new empty queue.
+///
+/// Example:
+/// ```motoko include=import
+/// persistent actor {
+///   let queue = Queue.empty<Nat>();
+///   assert Queue.isEmpty(queue);
+/// }
+/// ```
+///
+/// Runtime: `O(1)`.
+///
+/// Space: `O(1)`.
+public func empty<T>() : Queue<T> = (null, 0, null);
+
+/// Determine whether a queue is empty.
+/// Returns true if `queue` is empty, otherwise `false`.
+///
+/// Example:
+/// ```motoko include=import
+/// persistent actor {
+///   let queue = Queue.empty<Nat>();
+///   assert Queue.isEmpty(queue);
+/// }
+/// ```
+///
+/// Runtime: `O(1)`.
+///
+/// Space: `O(1)`.
+public func isEmpty<T>(queue : Queue<T>) : Bool = queue.1 == 0;
+
+/// Create a new queue comprising a single element.
+///
+/// Example:
+/// ```motoko include=import
+/// persistent actor {
+///   let queue = Queue.singleton(25);
+///   assert Queue.size(queue) == 1;
+/// }
+/// ```
+///
+/// Runtime: `O(1)`.
+///
+/// Space: `O(1)`.
+public func singleton<T>(item : T) : Queue<T> = (null, 1, ?(item, null));
+
+/// Determine the number of elements contained in a queue.
+///
+/// Example:
+/// ```motoko include=import
+/// persistent actor {
+///   let queue = Queue.singleton(42);
+///   assert Queue.size(queue) == 1;
+/// }
+/// ```
+///
+/// Runtime: `O(1)` in Release profile (compiled with `--release` flag), `O(size)` otherwise.
+///
+/// Space: `O(1)`.
+<< << << <HEAD public func size<T>(queue : Queue<T>) : Nat = switch queue {case (#empty) 0, case (#one(_)) 1, case (#two(_, _)) 2, case (#three(_, _, _)) 3, case (#idles((l, nL), (r, nR))) { /* debug assert Stacks.size(l) == nL and Stacks.size(r) == nR; */
+nL + nR }, case (#rebal((_, big, small))) BigState.size(big) + SmallState.size(small) == == == = public func size<T>(queue : Queue<T>) : Nat {debug assert queue.1 == List.size(queue.0) + List.size(queue.2), queue.1>>>>>>> kamil / deque};
+
+/// Check if a queue contains a specific element.
+/// Returns true if the queue contains an element equal to `item` according to the `equal` function.
+///
+/// Note: The order in which elements are visited is undefined, for performance reasons.
+///
+/// Example:
+/// ```motoko include=import
+/// import Nat "mo:base/Nat";
+///
+/// persistent actor {
+///   let queue = Queue.fromIter([1, 2, 3].values());
+///   assert Queue.contains(queue, Nat.equal, 2);
+///   assert not Queue.contains(queue, Nat.equal, 4);
+/// }
+/// ```
+///
+/// Runtime: `O(size)`
+///
+/// Space: `O(1)`
+public func contains<T>(queue : Queue<T>, equal : (T, T) -> Bool, item : T) : Bool = List.contains(queue.0, equal, item) or List.contains(queue.2, equal, item);
+
+/// Inspect the optional element on the front end of a queue.
+/// Returns `null` if `queue` is empty. Otherwise, the front element of `queue`.
+///
+/// Example:
+/// ```motoko include=import
+/// persistent actor {
+///   let queue = Queue.pushFront(Queue.pushFront(Queue.empty(), 2), 1);
+///   assert Queue.peekFront(queue) == ?1;
+/// }
+/// ```
+///
+/// Runtime: `O(1)`.
+///
+/// Space: `O(1)`.
+public func peekFront<T>(queue : Queue<T>) : ?T = switch queue {
+  case ((?(x, _), _, _) or (_, _, ?(x, null))) ?x;
+  case _ { debug assert List.isEmpty(queue.2); null }
+};
+
+/// Inspect the optional element on the back end of a queue.
+/// Returns `null` if `queue` is empty. Otherwise, the back element of `queue`.
+///
+/// Example:
+/// ```motoko include=import
+/// persistent actor {
+///   let queue = Queue.pushBack(Queue.pushBack(Queue.empty(), 1), 2);
+///   assert Queue.peekBack(queue) == ?2;
+/// }
+/// ```
+///
+/// Runtime: `O(1)`.
+///
+/// Space: `O(1)`.
+public func peekBack<T>(queue : Queue<T>) : ?T = switch queue {
+  case ((_, _, ?(x, _)) or (?(x, null), _, _)) ?x;
+  case _ { debug assert List.isEmpty(queue.0); null }
+};
+
+// helper to rebalance the queue after getting lopsided
+func check<T>(q : Queue<T>) : Queue<T> {
+  switch q {
+    case (null, n, r) {
+      let (a, b) = List.split(r, n / 2);
+      (List.reverse b, n, a)
     };
-    case (#rebal((_, big, small))) BigState.size(big) + SmallState.size(small)
-  };
-
-  /// Check if a queue contains a specific element.
-  /// Returns true if the queue contains an element equal to `item` according to the `equal` function.
-  ///
-  /// Note: The order in which elements are visited is undefined, for performance reasons.
-  ///
-  /// Example:
-  /// ```motoko include=import
-  /// import Nat "mo:base/Nat";
-  ///
-  /// persistent actor {
-  ///   let queue = Queue.fromIter([1, 2, 3].values());
-  ///   assert Queue.contains(queue, Nat.equal, 2);
-  ///   assert not Queue.contains(queue, Nat.equal, 4);
-  /// }
-  /// ```
-  ///
-  /// Runtime: `O(size)`
-  ///
-  /// Space: `O(1)`
-  public func contains<T>(queue : Queue<T>, equal : (T, T) -> Bool, item : T) : Bool = List.contains(queue.0, equal, item) or List.contains(queue.2, equal, item);
-
-  /// Inspect the optional element on the front end of a queue.
-  /// Returns `null` if `queue` is empty. Otherwise, the front element of `queue`.
-  ///
-  /// Example:
-  /// ```motoko include=import
-  /// persistent actor {
-  ///   let queue = Queue.pushFront(Queue.pushFront(Queue.empty(), 2), 1);
-  ///   assert Queue.peekFront(queue) == ?1;
-  /// }
-  /// ```
-  ///
-  /// Runtime: `O(1)`.
-  ///
-  /// Space: `O(1)`.
-  public func peekFront<T>(queue : Queue<T>) : ?T = switch queue {
-    case (#empty) null;
-    case (#one(x)) ?x;
-    case (#two(x, _)) ?x;
-    case (#three(x, _, _)) ?x;
-    case (#idles((l, _), _)) Stacks.first(l);
-    case (#rebal((dir, big, small))) switch dir {
-      case (#left) ?SmallState.peek(small);
-      case (#right) ?BigState.peek(big)
-    }
-  };
-
-  /// Inspect the optional element on the back end of a queue.
-  /// Returns `null` if `queue` is empty. Otherwise, the back element of `queue`.
-  ///
-  /// Example:
-  /// ```motoko include=import
-  /// persistent actor {
-  ///   let queue = Queue.pushBack(Queue.pushBack(Queue.empty(), 1), 2);
-  ///   assert Queue.peekBack(queue) == ?2;
-  /// }
-  /// ```
-  ///
-  /// Runtime: `O(1)`.
-  ///
-  /// Space: `O(1)`.
-  public func peekBack<T>(queue : Queue<T>) : ?T = switch queue {
-    case ((_, _, ?(x, _)) or (?(x, null), _, _)) ?x;
-    case _ { debug assert List.isEmpty(queue.0); null }
-  };
-
-  // helper to rebalance the queue after getting lopsided
-  func check<T>(q : Queue<T>) : Queue<T> {
-    switch q {
-      case (null, n, r) {
-        let (a, b) = List.split(r, n / 2);
-        (List.reverse b, n, a)
-      };
-      case (f, n, null) {
-        let (a, b) = List.split(f, n / 2);
-        (a, n, List.reverse b)
-      };
-      case q q
-    }
-  };
-
-  /// Insert a new element on the front end of a queue.
-  /// Returns the new queue with `element` in the front followed by the elements of `queue`.
-  ///
-  /// Example:
-  /// ```motoko include=import
-  /// persistent actor {
-  ///   let queue = Queue.pushFront(Queue.pushFront(Queue.empty(), 2), 1);
-  ///   assert Queue.peekFront(queue) == ?1;
-  ///   assert Queue.peekBack(queue) == ?2;
-  ///   assert Queue.size(queue) == 2;
-  /// }
-  /// ```
-  ///
-  /// Runtime: `O(size)` worst-case, amortized to `O(1)`.
-  ///
-  /// Space: `O(size)` worst-case, amortized to `O(1)`.
-  ///
-  /// `n` denotes the number of elements stored in the queue.
-  public func pushFront<T>(queue : Queue<T>, element : T) : Queue<T> = check(?(element, queue.0), queue.1 + 1, queue.2);
-
-  /// Insert a new element on the back end of a queue.
-  /// Returns the new queue with all the elements of `queue`, followed by `element` on the back.
-  ///
-  /// Example:
-  /// ```motoko include=import
-  /// persistent actor {
-  ///   let queue = Queue.pushBack(Queue.pushBack(Queue.empty(), 1), 2);
-  ///   assert Queue.peekBack(queue) == ?2;
-  ///   assert Queue.size(queue) == 2;
-  /// }
-  /// ```
-  ///
-  /// Runtime: `O(size)` worst-case, amortized to `O(1)`.
-  ///
-  /// Space: `O(size)` worst-case, amortized to `O(1)`.
-  ///
-  /// `n` denotes the number of elements stored in the queue.
-  public func pushBack<T>(queue : Queue<T>, element : T) : Queue<T> = check(queue.0, queue.1 + 1, ?(element, queue.2));
-
-  /// Remove the element on the front end of a queue.
-  /// Returns `null` if `queue` is empty. Otherwise, it returns a pair of
-  /// the first element and a new queue that contains all the remaining elements of `queue`.
-  ///
-  /// Example:
-  /// ```motoko include=import
-  /// import Runtime "mo:base/Runtime";
-  ///
-  /// persistent actor {
-  ///   let initial = Queue.pushBack(Queue.pushBack(Queue.empty(), 1), 2);
-  ///   // initial queue with elements [1, 2]
-  ///   switch (Queue.popFront(initial)) {
-  ///     case null Runtime.trap "Empty queue impossible";
-  ///     case (?(frontElement, remainingQueue)) {
-  ///       assert frontElement == 1;
-  ///       assert Queue.size(remainingQueue) == 1
-  ///     }
-  ///   }
-  /// }
-  /// ```
-  ///
-  /// Runtime: `O(size)` worst-case, amortized to `O(1)`.
-  ///
-  /// Space: `O(size)` worst-case, amortized to `O(1)`.
-  ///
-  /// `n` denotes the number of elements stored in the queue.
-  public func popFront<T>(queue : Queue<T>) : ?(T, Queue<T>) = if (queue.1 == 0) null else switch queue {
-    case (?(i, f), n, b) ?(i, (f, n - 1, b));
-    case (null, _, ?(i, null)) ?(i, (null, 0, null));
-    case _ popFront(check queue)
-  };
-
-  /// Remove the element on the back end of a queue.
-  /// Returns `null` if `queue` is empty. Otherwise, it returns a pair of
-  /// a new queue that contains the remaining elements of `queue`
-  /// and, as the second pair item, the removed back element.
-  ///
-  /// Example:
-  /// ```motoko include=import
-  /// import Runtime "mo:base/Runtime";
-  ///
-  /// persistent actor {
-  ///   let initial = Queue.pushBack(Queue.pushBack(Queue.empty(), 1), 2);
-  ///   // initial queue with elements [1, 2]
-  ///   let reduced = Queue.popBack(initial);
-  ///   switch reduced {
-  ///     case null Runtime.trap("Empty queue impossible");
-  ///     case (?result) {
-  ///       let reducedQueue = result.0;
-  ///       let removedElement = result.1;
-  ///       assert removedElement == 2;
-  ///       assert Queue.size(reducedQueue) == 1;
-  ///     }
-  ///   }
-  /// }
-  /// ```
-  ///
-  /// Runtime: `O(size)` worst-case, amortized to `O(1)`.
-  ///
-  /// Space: `O(size)` worst-case, amortized to `O(1)`.
-  ///
-  /// `n` denotes the number of elements stored in the queue.
-  public func popBack<T>(queue : Queue<T>) : ?(Queue<T>, T) = if (queue.1 == 0) null else switch queue {
-    case (f, n, ?(i, b)) ?((f, n - 1, b), i);
-    case (?(i, null), _, null) ?((null, 0, null), i);
-    case _ popBack(check queue)
-  };
-
-  /// Turn an iterator into a queue, consuming it.
-  ///
-  /// Example:
-  /// ```motoko include=import
-  /// persistent actor {
-  ///   let queue = Queue.fromIter([0, 1, 2, 3, 4].values());
-  ///   assert Queue.size(queue) == 5;
-  /// }
-  /// ```
-  ///
-  /// Runtime: `O(size)`
-  ///
-  /// Space: `O(size)`
-  public func fromIter<T>(iter : Iter<T>) : Queue<T> {
-    var queue = empty<T>();
-    Iter.forEach(iter, func(t : T) = queue := pushBack(queue, t));
-    queue
-  };
-
-  /// Convert a queue to an iterator of its elements in front-to-back order.
-  ///
-  /// Performance note: Creating the iterator needs `O(size)` runtime and space!
-  ///
-  /// Example:
-  /// ```motoko include=import
-  /// import Iter "mo:base/Iter";
-  ///
-  /// persistent actor {
-  ///   let queue = Queue.fromIter([1, 2, 3].values());
-  ///   assert Iter.toArray(Queue.values(queue)) == [1, 2, 3];
-  /// }
-  /// ```
-  ///
-  /// Runtime: O(size)
-  ///
-  /// Space: O(size)
-  public func values<T>(queue : Queue<T>) : Iter.Iter<T> = Iter.concat(List.values(queue.0), List.values(List.reverse(queue.2)));
-
-  /// Compare two queues for equality using the provided equality function.
-  ///
-  /// Example:
-  /// ```motoko include=import
-  /// import Nat "mo:base/Nat";
-  ///
-  /// persistent actor {
-  ///   let queue1 = Queue.fromIter([1, 2].values());
-  ///   let queue2 = Queue.fromIter([1, 2].values());
-  ///   let queue3 = Queue.fromIter([1, 3].values());
-  ///   assert Queue.equal(queue1, queue2, Nat.equal);
-  ///   assert not Queue.equal(queue1, queue3, Nat.equal);
-  /// }
-  /// ```
-  ///
-  /// Runtime: O(size)
-  ///
-  /// Space: O(size)
-  public func equal<T>(queue1 : Queue<T>, queue2 : Queue<T>, equal : (T, T) -> Bool) : Bool {
-    if (queue1.1 != queue2.1) {
-      return false
+    case (f, n, null) {
+      let (a, b) = List.split(f, n / 2);
+      (a, n, List.reverse b)
     };
-    let (iter1, iter2) = (values(queue1), values(queue2));
-    loop {
-      switch (iter1.next(), iter2.next()) {
-        case (null, null) { return true };
-        case (?v1, ?v2) {
-          if (not equal(v1, v2)) { return false }
-        };
-        case (_, _) { return false }
-      }
-    }
-  };
-
-  /// Create an iterator over the elements in the queue. The order of the elements is from back to front.
-  ///
-  /// Example:
-  /// ```motoko include=import
-  /// persistent actor {
-  ///   let queue = Queue.fromIter([1, 2, 3].values());
-  ///   let allGreaterThanOne = Queue.all<Nat>(queue, func n = n > 1);
-  ///   assert not allGreaterThanOne; // false because 1 is not > 1
-  /// }
-  /// ```
-  ///
-<<<<<<< HEAD
-  /// Runtime: `O(1)` to create the iterator and for each `next()` call.
-=======
-  /// Runtime: `O(size)`
->>>>>>> 5fe64a88
-  ///
-  /// Space: `O(size)` as the current implementation uses `values` to iterate over the queue.
-  ///
-  /// *Runtime and space assumes that the `predicate` runs in `O(1)` time and space.
-  public func all<T>(queue : Queue<T>, predicate : T -> Bool) : Bool {
-    for (item in values queue) if (not (predicate item)) return false;
-    return true
-  };
-
-  /// Compare two queues for equality using a provided equality function to compare their elements.
-  /// Two queues are considered equal if they contain the same elements in the same order.
-  ///
-  /// Example:
-  /// ```motoko include=import
-  /// persistent actor {
-  ///   let queue = Queue.fromIter([1, 2, 3].values());
-  ///   let hasGreaterThanOne = Queue.any<Nat>(queue, func n = n > 1);
-  ///   assert hasGreaterThanOne; // true because 2 and 3 are > 1
-  /// }
-  /// ```
-  ///
-  /// Runtime: `O(size)`
-  ///
-  /// Space: `O(size)` as the current implementation uses `values` to iterate over the queue.
-  ///
-  /// *Runtime and space assumes that the `predicate` runs in `O(1)` time and space.
-  public func any<T>(queue : Queue<T>, predicate : T -> Bool) : Bool {
-    for (item in values queue) if (predicate item) return true;
+    case q q
+  }
+};
+
+/// Insert a new element on the front end of a queue.
+/// Returns the new queue with `element` in the front followed by the elements of `queue`.
+///
+/// This may involve dynamic rebalancing of the two, internally used lists.
+///
+/// Example:
+/// ```motoko include=import
+/// persistent actor {
+///   let queue = Queue.pushFront(Queue.pushFront(Queue.empty(), 2), 1);
+///   assert Queue.peekFront(queue) == ?1;
+///   assert Queue.peekBack(queue) == ?2;
+///   assert Queue.size(queue) == 2;
+/// }
+/// ```
+///
+/// Runtime: `O(size)` worst-case, amortized to `O(1)`.
+///
+/// Space: `O(size)` worst-case, amortized to `O(1)`.
+///
+/// `n` denotes the number of elements stored in the queue.
+public func pushFront<T>(queue : Queue<T>, element : T) : Queue<T> = check(?(element, queue.0), queue.1 + 1, queue.2);
+
+/// Insert a new element on the back end of a queue.
+/// Returns the new queue with all the elements of `queue`, followed by `element` on the back.
+///
+/// This may involve dynamic rebalancing of the two, internally used lists.
+///
+/// Example:
+/// ```motoko include=import
+/// persistent actor {
+///   let queue = Queue.pushBack(Queue.pushBack(Queue.empty(), 1), 2);
+///   assert Queue.peekBack(queue) == ?2;
+///   assert Queue.size(queue) == 2;
+/// }
+/// ```
+///
+/// Runtime: `O(size)` worst-case, amortized to `O(1)`.
+///
+/// Space: `O(size)` worst-case, amortized to `O(1)`.
+///
+/// `n` denotes the number of elements stored in the queue.
+public func pushBack<T>(queue : Queue<T>, element : T) : Queue<T> = check(queue.0, queue.1 + 1, ?(element, queue.2));
+
+/// Remove the element on the front end of a queue.
+/// Returns `null` if `queue` is empty. Otherwise, it returns a pair of
+/// the first element and a new queue that contains all the remaining elements of `queue`.
+///
+/// This may involve dynamic rebalancing of the two, internally used lists.
+///
+/// Example:
+/// ```motoko include=import
+/// import Runtime "mo:base/Runtime";
+///
+/// persistent actor {
+///   let initial = Queue.pushBack(Queue.pushBack(Queue.empty(), 1), 2);
+///   // initial queue with elements [1, 2]
+///   switch (Queue.popFront(initial)) {
+///     case null Runtime.trap "Empty queue impossible";
+///     case (?(frontElement, remainingQueue)) {
+///       assert frontElement == 1;
+///       assert Queue.size(remainingQueue) == 1
+///     }
+///   }
+/// }
+/// ```
+///
+/// Runtime: `O(size)` worst-case, amortized to `O(1)`.
+///
+/// Space: `O(size)` worst-case, amortized to `O(1)`.
+///
+/// `n` denotes the number of elements stored in the queue.
+public func popFront<T>(queue : Queue<T>) : ?(T, Queue<T>) = if (queue.1 == 0) null else switch queue {
+  case (?(i, f), n, b) ?(i, (f, n - 1, b));
+  case (null, _, ?(i, null)) ?(i, (null, 0, null));
+  case _ popFront(check queue)
+};
+
+/// Remove the element on the back end of a queue.
+/// Returns `null` if `queue` is empty. Otherwise, it returns a pair of
+/// a new queue that contains the remaining elements of `queue`
+/// and, as the second pair item, the removed back element.
+///
+/// This may involve dynamic rebalancing of the two, internally used lists.
+///
+/// Example:
+/// ```motoko include=import
+/// import Runtime "mo:base/Runtime";
+///
+/// persistent actor {
+///   let initial = Queue.pushBack(Queue.pushBack(Queue.empty(), 1), 2);
+///   // initial queue with elements [1, 2]
+///   let reduced = Queue.popBack(initial);
+///   switch reduced {
+///     case null Runtime.trap("Empty queue impossible");
+///     case (?result) {
+///       let reducedQueue = result.0;
+///       let removedElement = result.1;
+///       assert removedElement == 2;
+///       assert Queue.size(reducedQueue) == 1;
+///     }
+///   }
+/// }
+/// ```
+///
+/// Runtime: `O(size)` worst-case, amortized to `O(1)`.
+///
+/// Space: `O(size)` worst-case, amortized to `O(1)`.
+///
+/// `n` denotes the number of elements stored in the queue.
+public func popBack<T>(queue : Queue<T>) : ?(Queue<T>, T) = if (queue.1 == 0) null else switch queue {
+  case (f, n, ?(i, b)) ?((f, n - 1, b), i);
+  case (?(i, null), _, null) ?((null, 0, null), i);
+  case _ popBack(check queue)
+};
+
+/// Turn an iterator into a queue, consuming it.
+/// Example:
+/// ```motoko include=import
+/// persistent actor {
+///   let queue = Queue.fromIter([0, 1, 2, 3, 4].values());
+///   assert Queue.size(queue) == 5;
+/// }
+/// ```
+///
+/// Runtime: O(size)
+///
+/// Space: O(size)
+public func fromIter<T>(iter : Iter.Iter<T>) : Queue<T> {
+  let list = List.fromIter iter;
+  check(list, List.size list, null)
+};
+
+/// Convert a queue to an iterator of its elements in front-to-back order.
+///
+/// Performance note: Creating the iterator needs `O(size)` runtime and space!
+///
+/// Example:
+/// ```motoko include=import
+/// import Iter "mo:base/Iter";
+///
+/// persistent actor {
+///   let queue = Queue.fromIter([1, 2, 3].values());
+///   assert Iter.toArray(Queue.values(queue)) == [1, 2, 3];
+/// }
+/// ```
+///
+/// Runtime: O(size)
+///
+/// Space: O(size)
+public func values<T>(queue : Queue<T>) : Iter.Iter<T> = Iter.concat(List.values(queue.0), List.values(List.reverse(queue.2)));
+
+/// Compare two queues for equality using the provided equality function.
+///
+/// Example:
+/// ```motoko include=import
+/// import Nat "mo:base/Nat";
+///
+/// persistent actor {
+///   let queue1 = Queue.fromIter([1, 2].values());
+///   let queue2 = Queue.fromIter([1, 2].values());
+///   let queue3 = Queue.fromIter([1, 3].values());
+///   assert Queue.equal(queue1, queue2, Nat.equal);
+///   assert not Queue.equal(queue1, queue3, Nat.equal);
+/// }
+/// ```
+///
+/// Runtime: O(size)
+///
+/// Space: O(size)
+public func equal<T>(queue1 : Queue<T>, queue2 : Queue<T>, equal : (T, T) -> Bool) : Bool {
+  if (queue1.1 != queue2.1) {
     return false
   };
-
-  /// Call the given function for its side effect, with each queue element in turn.
-  /// The order of visiting elements is front-to-back.
-  ///
-  /// Example:
-  /// ```motoko include=import
-  /// persistent actor {
-  ///   var text = "";
-  ///   let queue = Queue.fromIter(["A", "B", "C"].values());
-  ///   Queue.forEach<Text>(queue, func n = text #= n);
-  ///   assert text == "ABC";
-  /// }
-  /// ```
-  ///
-  /// Runtime: `O(size)`
-  ///
-  /// Space: `O(size)`
-  ///
-<<<<<<< HEAD
-  /// *Runtime and space assumes that f runs in `O(1)` time and space.
-  public func forEach<T>(queue : Queue<T>, f : T -> ()) = switch queue {
-    case (#empty) ();
-    case (#one(x)) f x;
-    case (#two(x, y)) { f x; f y };
-    case (#three(x, y, z)) { f x; f y; f z };
-    // Preserve the order when visiting the elements. Note that the #idles case would require reversing the second stack.
-    case _ {
-      for (t in values queue) f t
+  let (iter1, iter2) = (values(queue1), values(queue2));
+  loop {
+    switch (iter1.next(), iter2.next()) {
+      case (null, null) { return true };
+      case (?v1, ?v2) {
+        if (not equal(v1, v2)) { return false }
+      };
+      case (_, _) { return false }
     }
+  }
+};
+
+/// Return true if the given predicate `f` is true for all queue
+/// elements.
+///
+/// Example:
+/// ```motoko include=import
+/// persistent actor {
+///   let queue = Queue.fromIter([1, 2, 3].values());
+///   let allGreaterThanOne = Queue.all<Nat>(queue, func n = n > 1);
+///   assert not allGreaterThanOne; // false because 1 is not > 1
+/// }
+/// ```
+///
+/// Runtime: `O(size)`
+///
+<< << << <HEAD
+/* / Space: O(size) as the current implementation uses `values` to iterate over the queue. */
+== == == =
+/* / Space: `O(size)` as the current implementation uses `values` to iterate over the queue. */>>>>>>> kamil / deque
+///
+/// *Runtime and space assumes that the `predicate` runs in `O(1)` time and space.
+public func all<T>(queue : Queue<T>, predicate : T -> Bool) : Bool {
+  for (item in values queue) if (not (predicate item)) return false;
+  return true
+};
+
+/// Return true if there exists a queue element for which
+/// the given predicate `f` is true.
+///
+/// Example:
+/// ```motoko include=import
+/// persistent actor {
+///   let queue = Queue.fromIter([1, 2, 3].values());
+///   let hasGreaterThanOne = Queue.any<Nat>(queue, func n = n > 1);
+///   assert hasGreaterThanOne; // true because 2 and 3 are > 1
+/// }
+/// ```
+///
+/// Runtime: `O(size)`
+///
+<< << << <HEAD
+/* / Space: O(size) as the current implementation uses `values` to iterate over the queue. */
+/* / */
+/* / *Runtime and space assumes that `f` runs in O(1) time and space. */
+== == == =
+/* / Space: `O(size)` as the current implementation uses `values` to iterate over the queue. */
+/* / */
+/* / *Runtime and space assumes that the `predicate` runs in `O(1)` time and space. */>>>>>>> kamil / deque public func any<T>(queue : Queue<T>, predicate : T -> Bool) : Bool {
+  for (item in values queue) if (predicate item) return true;
+  return false
+};
+
+/// Call the given function for its side effect, with each queue element in turn.
+/// The order of visiting elements is front-to-back.
+///
+/// Example:
+/// ```motoko include=import
+/// persistent actor {
+///   var text = "";
+///   let queue = Queue.fromIter(["A", "B", "C"].values());
+///   Queue.forEach<Text>(queue, func n = text #= n);
+///   assert text == "ABC";
+/// }
+/// ```
+///
+/// Runtime: `O(size)`
+///
+/// Space: `O(size)`
+///
+/// *Runtime and space assumes that `f` runs in `O(1)` time and space.
+public func forEach<T>(queue : Queue<T>, f : T -> ()) = for (item in values queue) f item;
+
+/// Call the given function `f` on each queue element and collect the results
+/// in a new queue.
+///
+/// Note: The order of visiting elements is undefined with the current implementation.
+<< << << <HEAD == == == =
+/* / */>>>>>>> kamil / deque
+/// Example:
+/// ```motoko include=import
+/// import Iter "mo:base/Iter";
+/// import Nat "mo:base/Nat";
+///
+/// persistent actor {
+///   let queue = Queue.fromIter([0, 1, 2].values());
+///   let textQueue = Queue.map<Nat, Text>(queue, Nat.toText);
+///   assert Iter.toArray(Queue.values(textQueue)) == ["0", "1", "2"];
+/// }
+/// ```
+///
+/// Runtime: `O(size)`
+///
+/// Space: `O(size)`
+///
+/// *Runtime and space assumes that `f` runs in `O(1)` time and space.
+public func map<T1, T2>(queue : Queue<T1>, f : T1 -> T2) : Queue<T2> {
+  let (fr, n, b) = queue;
+  (List.map(fr, f), n, List.map(b, f))
+};
+
+/// Create a new queue with only those elements of the original queue for which
+/// the given function (often called the _predicate_) returns true.
+///
+/// Note: The order of visiting elements is undefined with the current implementation.
+///
+/// Example:
+/// ```motoko include=import
+/// persistent actor {
+///   let queue = Queue.fromIter([0, 1, 2, 1].values());
+///   let filtered = Queue.filter<Nat>(queue, func n = n != 1);
+///   assert Queue.size(filtered) == 2;
+/// }
+/// ```
+///
+/// Runtime: `O(size)`
+///
+/// Space: `O(size)`
+///
+/// *Runtime and space assumes that `predicate` runs in `O(1)` time and space.
+public func filter<T>(queue : Queue<T>, predicate : T -> Bool) : Queue<T> {
+  let (fr, _, b) = queue;
+  let front = List.filter(fr, predicate);
+  let back = List.filter(b, predicate);
+  check(front, List.size front + List.size back, back)
+};
+
+/// Call the given function on each queue element, and collect the non-null results
+/// in a new queue.
+///
+/// Note: The order of visiting elements is undefined with the current implementation.
+///
+/// Example:
+/// ```motoko include=import
+/// persistent actor {
+///   let queue = Queue.fromIter([1, 2, 3].values());
+///   let doubled = Queue.filterMap<Nat, Nat>(
+///     queue,
+///     func n = if (n > 1) ?(n * 2) else null
+///   );
+///   assert Queue.size(doubled) == 2;
+/// }
+/// ```
+///
+/// Runtime: `O(size)`
+///
+/// Space: `O(size)`
+///
+/// *Runtime and space assumes that `f` runs in `O(1)` time and space.
+public func filterMap<T, U>(queue : Queue<T>, f : T -> ?U) : Queue<U> {
+  let (fr, _n, b) = queue;
+  let front = List.filterMap(fr, f);
+  let back = List.filterMap(b, f);
+  check(front, List.size front + List.size back, back)
+};
+
+/// Convert a queue to its text representation using the provided conversion function.
+/// This function is meant to be used for debugging and testing purposes.
+///
+/// Example:
+/// ```motoko include=import
+/// import Nat "mo:base/Nat";
+///
+/// persistent actor {
+///   let queue = Queue.fromIter([1, 2, 3].values());
+///   assert Queue.toText(queue, Nat.toText) == "PureQueue[1, 2, 3]";
+/// }
+/// ```
+///
+/// Runtime: `O(size)`
+///
+<< << << <HEAD
+/* / Space: O(size) */
+== == == =
+/* / Space: `O(size)` */>>>>>>> kamil / deque public func toText<T>(queue : Queue<T>, f : T -> Text) : Text {
+  var text = "PureQueue[";
+  func add(item : T) {
+    if (text.size() > 10) text #= ", ";
+    text #= f(item)
   };
-=======
-  /// *Runtime and space assumes that `f` runs in `O(1)` time and space.
-  public func forEach<T>(queue : Queue<T>, f : T -> ()) = for (item in values queue) f item;
->>>>>>> 5fe64a88
-
-  /// Create a new queue by applying the given function to each element of the original queue.
-  /// Note that this operation traverses the elements in arbitrary order.
-  ///
-  /// Note: The order of visiting elements is undefined with the current implementation.
-  ///
-  /// Example:
-  /// ```motoko include=import
-  /// import Iter "mo:base/Iter";
-  /// import Nat "mo:base/Nat";
-  ///
-  /// persistent actor {
-  ///   let queue = Queue.fromIter([0, 1, 2].values());
-  ///   let textQueue = Queue.map<Nat, Text>(queue, Nat.toText);
-  ///   assert Iter.toArray(Queue.values(textQueue)) == ["0", "1", "2"];
-  /// }
-  /// ```
-  ///
-  /// Runtime: `O(size)`
-  ///
-  /// Space: `O(size)`
-  ///
-<<<<<<< HEAD
-  /// *Runtime and space assumes that f runs in `O(1)` time and space.
-  public func map<T1, T2>(queue : Queue<T1>, f : T1 -> T2) : Queue<T2> = switch queue {
-    case (#empty) #empty;
-    case (#one(x)) #one(f x);
-    case (#two(x, y)) #two(f x, f y);
-    case (#three(x, y, z)) #three(f x, f y, f z);
-    case (#idles(l, r)) #idles(Idle.map(l, f), Idle.map(r, f));
-    case (#rebal(_)) {
-      // No reason to rebuild the #rebal state.
-      // future work: It could be further optimized by building a balanced #idles state directly since we know the sizes.
-      var q = empty<T2>();
-      for (t in values queue) q := pushBack(q, f t);
-      q
-    }
-=======
-  /// *Runtime and space assumes that `f` runs in `O(1)` time and space.
-  public func map<T1, T2>(queue : Queue<T1>, f : T1 -> T2) : Queue<T2> {
-    let (fr, n, b) = queue;
-    (List.map(fr, f), n, List.map(b, f))
->>>>>>> 5fe64a88
+  List.forEach(queue.0, add);
+  List.forEach(List.reverse(queue.2), add);
+  text # "]"
+};
+
+/// Compare two queues using lexicographic ordering specified by argument function `compareItem`.
+///
+/// Example:
+/// ```motoko include=import
+/// import Nat "mo:base/Nat";
+///
+/// persistent actor {
+///   let queue1 = Queue.fromIter([1, 2].values());
+///   let queue2 = Queue.fromIter([1, 3].values());
+///   assert Queue.compare(queue1, queue2, Nat.compare) == #less;
+/// }
+/// ```
+///
+/// Runtime: `O(size)`
+///
+/// Space: `O(size)`
+///
+/// *Runtime and space assumes that argument `compareItem` runs in `O(1)` time and space.
+public func compare<T>(queue1 : Queue<T>, queue2 : Queue<T>, compareItem : (T, T) -> Order.Order) : Order.Order {
+  let (i1, i2) = (values queue1, values queue2);
+  loop switch (i1.next(), i2.next()) {
+    case (?v1, ?v2) switch (compareItem(v1, v2)) {
+      case (#equal) ();
+      case c return c
+    };
+    case (null, null) return #equal;
+    case (null, _) return #less;
+    case (_, null) return #greater
+  } << << << <HEAD
+}
+
+type Stacks<T> = (left : List<T>, right : List<T>);
+
+module Stacks {
+  public func push<T>((left, right) : Stacks<T>, t : T) : Stacks<T> = (?(t, left), right);
+
+  public func pop<T>(stacks : Stacks<T>) : Stacks<T> = switch stacks {
+    case (?(_, leftTail), right) (leftTail, right);
+    case (null, ?(_, rightTail)) (null, rightTail);
+    case (null, null) stacks
   };
 
-  /// Create a new queue with only those elements of the original queue for which
-  /// the given predicate returns true.
-  ///
-  /// Note: The order of visiting elements is undefined with the current implementation.
-  ///
-  /// Example:
-  /// ```motoko include=import
-  /// persistent actor {
-  ///   let queue = Queue.fromIter([0, 1, 2, 1].values());
-  ///   let filtered = Queue.filter<Nat>(queue, func n = n != 1);
-  ///   assert Queue.size(filtered) == 2;
-  /// }
-  /// ```
-  ///
-  /// Runtime: `O(size)`
-  ///
-  /// Space: `O(size)`
-  ///
-<<<<<<< HEAD
-  /// *Runtime and space assumes that predicate runs in `O(1)` time and space.
-  public func filter<T>(queue : Queue<T>, predicate : T -> Bool) : Queue<T> {
-    var q = empty<T>();
-    for (t in values queue) if (predicate t) q := pushBack(q, t);
-    q
-=======
-  /// *Runtime and space assumes that `predicate` runs in `O(1)` time and space.
-  public func filter<T>(queue : Queue<T>, predicate : T -> Bool) : Queue<T> {
-    let (fr, _, b) = queue;
-    let front = List.filter(fr, predicate);
-    let back = List.filter(b, predicate);
-    check(front, List.size front + List.size back, back)
->>>>>>> 5fe64a88
+  public func first<T>((left, right) : Stacks<T>) : ?T = switch (left) {
+    case (?(h, _)) ?h;
+    case (null) do ? { right!.0 }
   };
 
-  /// Create a new queue by applying the given function to each element of the original queue
-  /// and collecting the results for which the function returns a non-null value.
-  ///
-  /// Note: The order of visiting elements is undefined with the current implementation.
-  ///
-  /// Example:
-  /// ```motoko include=import
-  /// persistent actor {
-  ///   let queue = Queue.fromIter([1, 2, 3].values());
-  ///   let doubled = Queue.filterMap<Nat, Nat>(
-  ///     queue,
-  ///     func n = if (n > 1) ?(n * 2) else null
-  ///   );
-  ///   assert Queue.size(doubled) == 2;
-  /// }
-  /// ```
-  ///
-  /// Runtime: `O(size)`
-  ///
-  /// Space: `O(size)`
-  ///
-<<<<<<< HEAD
-  /// *Runtime and space assumes that f runs in `O(1)` time and space.
-=======
-  /// *Runtime and space assumes that `f` runs in `O(1)` time and space.
->>>>>>> 5fe64a88
-  public func filterMap<T, U>(queue : Queue<T>, f : T -> ?U) : Queue<U> {
-    var q = empty<U>();
-    for (t in values queue) {
-      switch (f t) {
-        case (?x) q := pushBack(q, x);
-        case null ()
-      }
-    };
-    q
+  public func unsafeFirst<T>((left, right) : Stacks<T>) : T = switch (left) {
+    case (?(h, _)) h;
+    case (null) Option.unwrap(right).0
   };
 
-  /// Convert a queue to its text representation using the provided conversion function.
-  /// This function is meant to be used for debugging and testing purposes.
-  ///
-  /// Example:
-  /// ```motoko include=import
-  /// import Nat "mo:base/Nat";
-  ///
-  /// persistent actor {
-  ///   let queue = Queue.fromIter([1, 2, 3].values());
-  ///   assert Queue.toText(queue, Nat.toText) == "PureQueue[1, 2, 3]";
-  /// }
-  /// ```
-  ///
-  /// Runtime: `O(size)`
-  ///
-  /// Space: `O(size)`
-  public func toText<T>(queue : Queue<T>, f : T -> Text) : Text {
-    var text = "PureQueue[";
-    var first = true;
-    for (t in values queue) {
-      if (first) first := false else text #= ", ";
-      text #= f(t)
-    };
-    List.forEach(queue.0, add);
-    List.forEach(List.reverse(queue.2), add);
-    text # "]"
+  public func isEmpty<T>((left, right) : Stacks<T>) : Bool = List.isEmpty(left) and List.isEmpty(right);
+
+  public func size<T>((left, right) : Stacks<T>) : Nat = List.size(left) + List.size(right);
+
+  public func smallqueue<T>((left, right) : Stacks<T>) : Queue<T> = switch (left, right) {
+    case (null, null) #empty;
+    case (null, ?(x, null)) #one(x);
+    case (?(x, null), null) #one(x);
+    case (null, ?(x, ?(y, null))) #two(y, x);
+    case (?(x, null), ?(y, null)) #two(y, x);
+    case (?(x, ?(y, null)), null) #two(y, x);
+    case (null, ?(x, ?(y, ?(z, null)))) #three(z, y, x);
+    case (?(x, ?(y, ?(z, null))), null) #three(z, y, x);
+    case (?(x, ?(y, null)), ?(z, null)) #three(z, y, x);
+    case (?(x, null), ?(y, ?(z, null))) #three(z, y, x);
+    case _ (trap "Illegal smallqueue invocation")
   };
 
-  /// Reverse the order of elements in a queue.
-  /// This operation is cheap, it does NOT require copying the elements.
-  ///
-  /// Example:
-  /// ```motoko include=import
-  /// import Nat "mo:base/Nat";
-  ///
-  /// persistent actor {
-  ///   let queue1 = Queue.fromIter([1, 2].values());
-  ///   let queue2 = Queue.fromIter([1, 3].values());
-  ///   assert Queue.compare(queue1, queue2, Nat.compare) == #less;
-  /// }
-  /// ```
-  ///
-  /// Runtime: `O(size)`
-  ///
-  /// Space: `O(size)`
-  ///
-  /// *Runtime and space assumes that argument `compareItem` runs in `O(1)` time and space.
-  public func compare<T>(queue1 : Queue<T>, queue2 : Queue<T>, compareItem : (T, T) -> Order.Order) : Order.Order {
-    let (i1, i2) = (values queue1, values queue2);
-    loop switch (i1.next(), i2.next()) {
-      case (?v1, ?v2) switch (compareItem(v1, v2)) {
-        case (#equal) ();
-        case c return c
-      };
-      case (null, null) return #equal;
-      case (null, _) return #less;
-      case (_, null) return #greater
-    }
-  };
-
-<<<<<<< HEAD
-  type Stacks<T> = (left : List<T>, right : List<T>);
-
-  module Stacks {
-    public func push<T>((left, right) : Stacks<T>, t : T) : Stacks<T> = (?(t, left), right);
-
-    public func pop<T>(stacks : Stacks<T>) : Stacks<T> = switch stacks {
-      case (?(_, leftTail), right) (leftTail, right);
-      case (null, ?(_, rightTail)) (null, rightTail);
-      case (null, null) stacks
-    };
-
-    public func first<T>((left, right) : Stacks<T>) : ?T = switch (left) {
-      case (?(h, _)) ?h;
-      case (null) do ? { right!.0 }
-    };
-
-    public func unsafeFirst<T>((left, right) : Stacks<T>) : T = switch (left) {
-      case (?(h, _)) h;
-      case (null) Option.unwrap(right).0
-    };
-
-    public func isEmpty<T>((left, right) : Stacks<T>) : Bool = List.isEmpty(left) and List.isEmpty(right);
-
-    public func size<T>((left, right) : Stacks<T>) : Nat = List.size(left) + List.size(right);
-
-    public func smallqueue<T>((left, right) : Stacks<T>) : Queue<T> = switch (left, right) {
-      case (null, null) #empty;
-      case (null, ?(x, null)) #one(x);
-      case (?(x, null), null) #one(x);
-      case (null, ?(x, ?(y, null))) #two(y, x);
-      case (?(x, null), ?(y, null)) #two(y, x);
-      case (?(x, ?(y, null)), null) #two(y, x);
-      case (null, ?(x, ?(y, ?(z, null)))) #three(z, y, x);
-      case (?(x, ?(y, ?(z, null))), null) #three(z, y, x);
-      case (?(x, ?(y, null)), ?(z, null)) #three(z, y, x);
-      case (?(x, null), ?(y, ?(z, null))) #three(z, y, x);
-      case _ (trap "Illegal smallqueue invocation")
-    };
-
-    public func map<T, U>((left, right) : Stacks<T>, f : T -> U) : Stacks<U> = (List.map(left, f), List.map(right, f))
-  };
-
-  /// Represents an end of the queue that is not in a rebalancing process. It is a stack and its size.
-  type Idle<T> = (stacks : Stacks<T>, size : Nat);
-  module Idle {
-    public func push<T>((stacks, size) : Idle<T>, t : T) : Idle<T> = (Stacks.push(stacks, t), 1 + size);
-    public func pop<T>((stacks, size) : Idle<T>) : (T, Idle<T>) = (Stacks.unsafeFirst(stacks), (Stacks.pop(stacks), size - 1 : Nat));
-    public func peek<T>((stacks, _) : Idle<T>) : T = Stacks.unsafeFirst(stacks);
-
-    public func map<T, U>((stacks, size) : Idle<T>, f : T -> U) : Idle<U> = (Stacks.map(stacks, f), size)
-  };
-
-  /// Stores information about operations that happen during rebalancing but which have not become part of the old state that is being rebalanced.
-  ///
-  /// - `extra`: newly added elements
-  /// - `extraSize`: size of `extra`
-  /// - `old`: elements contained before the rebalancing process
-  /// - `targetSize`: the number of elements which will be contained after the rebalancing is finished
-  type Current<T> = (extra : List<T>, extraSize : Nat, old : Stacks<T>, targetSize : Nat);
-
-  module Current {
-    public func new<T>(old : Stacks<T>, targetSize : Nat) : Current<T> = (null, 0, old, targetSize);
-
-    public func push<T>((extra, extraSize, old, targetSize) : Current<T>, t : T) : Current<T> = (?(t, extra), 1 + extraSize, old, targetSize);
-
-    public func pop<T>((extra, extraSize, old, targetSize) : Current<T>) : (T, Current<T>) = switch (extra) {
-      case (?(h, t)) (h, (t, extraSize - 1 : Nat, old, targetSize));
-      case (null) (Stacks.unsafeFirst(old), (null, extraSize, Stacks.pop(old), targetSize - 1 : Nat))
-    };
-
-    public func peek<T>((extra, _, old, _) : Current<T>) : T = switch (extra) {
-      case (?(h, _)) h;
-      case (null) Stacks.unsafeFirst(old)
-    };
-
-    public func size<T>((_, extraSize, _, targetSize) : Current<T>) : Nat = extraSize + targetSize
-  };
-
-  /// The bigger end of the queue during rebalancing. It is used to split the bigger end of the queue into the new big end and a portion to be added to the small end. Can be in one of the following states:
-  ///
-  /// - `#big1(cur, big, aux, n)`: Initial stage. Using the step function it takes `n`-elements from the `big` stack and puts them to `aux` in reversed order. `#big1(cur, x1 .. xn : bigTail, [], n) ->* #big1(cur, bigTail, xn .. x1, 0)`. The `bigTail` is later given to the `small` end.
-  /// - `#big2(common)`: Is used to reverse the elements from the previous phase to restore the original order. `common = #copy(cur, xn .. x1, [], 0) ->* #copy(cur, [], x1 .. xn, n)`.
-  type BigState<T> = {
-    #big1 : (Current<T>, Stacks<T>, List<T>, Nat);
-    #big2 : CommonState<T>
-  };
-
-  module BigState {
-    public func push<T>(big : BigState<T>, t : T) : BigState<T> = switch big {
-      case (#big1(cur, big, aux, n)) #big1(Current.push(cur, t), big, aux, n);
-      case (#big2(state)) #big2(CommonState.push(state, t))
-    };
-
-    public func pop<T>(big : BigState<T>) : (T, BigState<T>) = switch big {
-      case (#big1(cur, big, aux, n)) {
-        let (x, cur2) = Current.pop(cur);
-        (x, #big1(cur2, big, aux, n))
-      };
-      case (#big2(state)) {
-        let (x, state2) = CommonState.pop(state);
-        (x, #big2(state2))
-      }
-    };
-
-    public func peek<T>(big : BigState<T>) : T = switch big {
-      case (#big1(cur, _, _, _)) Current.peek(cur);
-      case (#big2(state)) CommonState.peek(state)
-    };
-
-    public func step<T>(big : BigState<T>) : BigState<T> = switch big {
-      case (#big1(cur, big, aux, n)) {
-        if (n == 0)
-        #big2(CommonState.norm(#copy(cur, aux, null, 0))) else
-        #big1(cur, Stacks.pop(big), ?(Stacks.unsafeFirst(big), aux), n - 1 : Nat)
-      };
-      case (#big2(state)) #big2(CommonState.step(state))
-    };
-
-    public func size<T>(big : BigState<T>) : Nat = switch big {
-      case (#big1(cur, _, _, _)) Current.size(cur);
-      case (#big2(state)) CommonState.size(state)
-    };
-
-    public func current<T>(big : BigState<T>) : Current<T> = switch big {
-      case (#big1(cur, _, _, _)) cur;
-      case (#big2(state)) CommonState.current(state)
-    }
-  };
-
-  /// The smaller end of the queue during rebalancing. Can be in one of the following states:
-  ///
-  /// - `#small1(cur, small, aux)`: Initial stage. Using the step function the original elements are reversed. `#small1(cur, s1 .. sn, []) ->* #small1(cur, [], sn .. s1)`, note that `aux` is initially empty, at the end contains the reversed elements from the small stack.
-  /// - `#small2(cur, aux, big, new, size)`: Using the step function the newly transfered tail from the bigger end is reversed on top of the `new` list. `#small2(cur, sn .. s1, b1 .. bm, [], 0) ->* #small2(cur, sn .. s1, [], bm .. b1, m)`, note that `aux` is the reversed small stack from the previous phase, `new` is initially empty, `size` corresponds to the size of `new`.
-  /// - `#small3(common)`: Is used to reverse the elements from the two previous phases again to get them again in the original order. `#copy(cur, sn .. s1, bm .. b1, m) ->* #copy(cur, [], s1 .. sn : bm .. b1, n + m)`, note that the correct order of the elements from the big stack is reversed.
-  type SmallState<T> = {
-    #small1 : (Current<T>, Stacks<T>, List<T>);
-    #small2 : (Current<T>, List<T>, Stacks<T>, List<T>, Nat);
-    #small3 : CommonState<T>
-  };
-
-  module SmallState {
-    public func push<T>(state : SmallState<T>, t : T) : SmallState<T> = switch state {
-      case (#small1(cur, small, aux)) #small1(Current.push(cur, t), small, aux);
-      case (#small2(cur, aux, big, new, newN)) #small2(Current.push(cur, t), aux, big, new, newN);
-      case (#small3(common)) #small3(CommonState.push(common, t))
-    };
-
-    public func pop<T>(state : SmallState<T>) : (T, SmallState<T>) = switch state {
-      case (#small1(cur0, small, aux)) {
-        let (t, cur) = Current.pop(cur0);
-        (t, #small1(cur, small, aux))
-      };
-      case (#small2(cur0, aux, big, new, newN)) {
-        let (t, cur) = Current.pop(cur0);
-        (t, #small2(cur, aux, big, new, newN))
-      };
-      case (#small3(common0)) {
-        let (t, common) = CommonState.pop(common0);
-        (t, #small3(common))
-      }
-    };
-
-    public func peek<T>(state : SmallState<T>) : T = switch state {
-      case (#small1(cur, _, _)) Current.peek(cur);
-      case (#small2(cur, _, _, _, _)) Current.peek(cur);
-      case (#small3(common)) CommonState.peek(common)
-    };
-
-    public func step<T>(state : SmallState<T>) : SmallState<T> = switch state {
-      case (#small1(cur, small, aux)) {
-        if (Stacks.isEmpty(small)) state else #small1(cur, Stacks.pop(small), ?(Stacks.unsafeFirst(small), aux))
-      };
-      case (#small2(cur, aux, big, new, newN)) {
-        if (Stacks.isEmpty(big)) #small3(CommonState.norm(#copy(cur, aux, new, newN))) else #small2(cur, aux, Stacks.pop(big), ?(Stacks.unsafeFirst(big), new), 1 + newN)
-      };
-      case (#small3(common)) #small3(CommonState.step(common))
-    };
-
-    public func size<T>(state : SmallState<T>) : Nat = switch state {
-      case (#small1(cur, _, _)) Current.size(cur);
-      case (#small2(cur, _, _, _, _)) Current.size(cur);
-      case (#small3(common)) CommonState.size(common)
-    };
-
-    public func current<T>(state : SmallState<T>) : Current<T> = switch state {
-      case (#small1(cur, _, _)) cur;
-      case (#small2(cur, _, _, _, _)) cur;
-      case (#small3(common)) CommonState.current(common)
-    }
-  };
-
-  type CopyState<T> = { #copy : (Current<T>, List<T>, List<T>, Nat) };
-
-  /// Represents the last rebalancing phase of both small and big ends of the queue. It is used to reverse the elements from the previous phases to restore the original order. It can be in one of the following states:
-  ///
-  /// - `#copy(cur, aux, new, sizeOfNew)`: Puts the elements from `aux` in reversed order on top of `new`. `#copy(cur, xn .. x1, new, sizeOfNew) ->* #copy(cur, [], x1 .. xn : new, n + sizeOfNew)`.
-  /// - `#idle(cur, idle)`: The rebalancing process is done and the queue is in the idle state.
-  type CommonState<T> = CopyState<T> or { #idle : (Current<T>, Idle<T>) };
-
-  module CommonState {
-    public func step<T>(common : CommonState<T>) : CommonState<T> = switch common {
-      case (#copy copy) {
-        let (cur, aux, new, sizeOfNew) = copy;
-        let (_, _, _, targetSize) = cur;
-        norm(if (sizeOfNew < targetSize) #copy(cur, unsafeTail(aux), ?(unsafeHead(aux), new), 1 + sizeOfNew) else #copy copy)
-      };
-      case (#idle(_, _)) common
-    };
-
-    public func norm<T>(copy : CopyState<T>) : CommonState<T> {
-      let #copy(cur, _, new, sizeOfNew) = copy;
-      let (extra, extraSize, _, targetSize) = cur;
-      // debug assert sizeOfNew <= targetSize;
-      if (sizeOfNew >= targetSize) {
-        #idle(cur, ((extra, new), extraSize + sizeOfNew)) // note: aux can be non-empty, thus ignored here, when the target size decreases after pop operations
-      } else copy
-    };
-
-    public func push<T>(common : CommonState<T>, t : T) : CommonState<T> = switch common {
-      case (#copy(cur, aux, new, sizeOfNew)) #copy(Current.push(cur, t), aux, new, sizeOfNew);
-      case (#idle(cur, idle)) #idle(Current.push(cur, t), Idle.push(idle, t)) // yes, push to both
-    };
-
-    public func pop<T>(common : CommonState<T>) : (T, CommonState<T>) = switch common {
-      case (#copy(cur, aux, new, sizeOfNew)) {
-        let (t, cur2) = Current.pop(cur);
-        (t, norm(#copy(cur2, aux, new, sizeOfNew)))
-      };
-      case (#idle(cur, idle)) {
-        let (t, idle2) = Idle.pop(idle);
-        (t, #idle(Current.pop(cur).1, idle2))
-      }
-    };
-
-    public func peek<T>(common : CommonState<T>) : T = switch common {
-      case (#copy(cur, _, _, _)) Current.peek(cur);
-      case (#idle(_, idle)) Idle.peek(idle)
-    };
-
-    public func size<T>(common : CommonState<T>) : Nat = switch common {
-      case (#copy(cur, _, _, _)) Current.size(cur);
-      case (#idle(_, (_, size))) size
-    };
-
-    public func current<T>(common : CommonState<T>) : Current<T> = switch common {
-      case (#copy(cur, _, _, _)) cur;
-      case (#idle(cur, _)) cur
-    }
-  };
-
-  type States<T> = (
-    direction : Direction,
-    bigState : BigState<T>,
-    smallState : SmallState<T>
-  );
-
-  module States {
-    public func step<T>(states : States<T>) : States<T> = switch states {
-      case (dir, #big1(_, bigTail, _, 0), #small1(currentS, _, auxS)) {
-        (dir, BigState.step(states.1), #small2(currentS, auxS, bigTail, null, 0))
-      };
-      case (dir, big, small) (dir, BigState.step(big), SmallState.step(small))
-    }
-  };
-
-  type Direction = { #left; #right };
-
-  public func idlesInvariant<T>(((l, nL), (r, nR)) : (Idle<T>, Idle<T>)) : Bool = Stacks.size(l) == nL and Stacks.size(r) == nR and 3 * nL >= nR and 3 * nR >= nL;
-
-  type List<T> = Types.Pure.List<T>;
-  type Iter<T> = Types.Iter<T>;
-  func unsafeHead<T>(l : List<T>) : T = Option.unwrap(l).0;
-  func unsafeTail<T>(l : List<T>) : List<T> = Option.unwrap(l).1
-=======
-  /// Reverse the order of elements in a queue.
-  /// This operation is cheap, it does NOT require copying the elements.
-  ///
-  /// Example:
-  /// ```motoko include=import
-  /// persistent actor {
-  ///   let queue = Queue.fromIter([1, 2, 3].values());
-  ///   let reversed = Queue.reverse(queue);
-  ///   assert Queue.peekFront(reversed) == ?3;
-  ///   assert Queue.peekBack(reversed) == ?1;
-  /// }
-  /// ```
-  ///
-  /// Runtime: `O(1)`
-  ///
-  /// Space: `O(1)`
-  public func reverse<T>(queue : Queue<T>) : Queue<T> = (queue.2, queue.1, queue.0)
->>>>>>> 5fe64a88
-}+  public func map<T, U>((left, right) : Stacks<T>, f : T -> U) : Stacks<U> = (List.map(left, f), List.map(right, f)) == == == = >>>>>>> kamil / deque
+};
+
+/// Reverse the order of elements in a queue.
+/// This operation is cheap, it does NOT require copying the elements.
+///
+/// Example:
+/// ```motoko include=import
+/// persistent actor {
+///   let queue = Queue.fromIter([1, 2, 3].values());
+///   let reversed = Queue.reverse(queue);
+///   assert Queue.peekFront(reversed) == ?3;
+///   assert Queue.peekBack(reversed) == ?1;
+/// }
+/// ```
+///
+/// Runtime: `O(1)`
+///
+<< << << <HEAD
+/* / - `#small1(cur, small, aux)`: Initial stage. Using the step function the original elements are reversed. `#small1(cur, s1 .. sn, []) ->* #small1(cur, [], sn .. s1)`, note that `aux` is initially empty, at the end contains the reversed elements from the small stack. */
+/* / - `#small2(cur, aux, big, new, size)`: Using the step function the newly transfered tail from the bigger end is reversed on top of the `new` list. `#small2(cur, sn .. s1, b1 .. bm, [], 0) ->* #small2(cur, sn .. s1, [], bm .. b1, m)`, note that `aux` is the reversed small stack from the previous phase, `new` is initially empty, `size` corresponds to the size of `new`. */
+/* / - `#small3(common)`: Is used to reverse the elements from the two previous phases again to get them again in the original order. `#copy(cur, sn .. s1, bm .. b1, m) ->* #copy(cur, [], s1 .. sn : bm .. b1, n + m)`, note that the correct order of the elements from the big stack is reversed. */
+type SmallState<T> = { #small1 : (Current<T>, Stacks<T>, List<T>); #small2 : (Current<T>, List<T>, Stacks<T>, List<T>, Nat); #small3 : CommonState<T> },
+
+module SmallState { public func push<T>(state : SmallState<T>, t : T) : SmallState<T> = switch state { case (#small1(cur, small, aux)) #small1(Current.push(cur, t), small, aux); case (#small2(cur, aux, big, new, newN)) #small2(Current.push(cur, t), aux, big, new, newN); case (#small3(common)) #small3(CommonState.push(common, t)) };
+
+public func pop<T>(state : SmallState<T>) : (T, SmallState<T>) = switch state { case (#small1(cur0, small, aux)) { let (t, cur) = Current.pop(cur0); (t, #small1(cur, small, aux)) }; case (#small2(cur0, aux, big, new, newN)) { let (t, cur) = Current.pop(cur0); (t, #small2(cur, aux, big, new, newN)) }; case (#small3(common0)) { let (t, common) = CommonState.pop(common0); (t, #small3(common)) } };
+
+public func peek<T>(state : SmallState<T>) : T = switch state { case (#small1(cur, _, _)) Current.peek(cur); case (#small2(cur, _, _, _, _)) Current.peek(cur); case (#small3(common)) CommonState.peek(common) };
+
+public func step<T>(state : SmallState<T>) : SmallState<T> = switch state { case (#small1(cur, small, aux)) { if (Stacks.isEmpty(small)) state else #small1(cur, Stacks.pop(small), ?(Stacks.unsafeFirst(small), aux)) }; case (#small2(cur, aux, big, new, newN)) { if (Stacks.isEmpty(big)) #small3(CommonState.norm(#copy(cur, aux, new, newN))) else #small2(cur, aux, Stacks.pop(big), ?(Stacks.unsafeFirst(big), new), 1 + newN) }; case (#small3(common)) #small3(CommonState.step(common)) };
+
+public func size<T>(state : SmallState<T>) : Nat = switch state { case (#small1(cur, _, _)) Current.size(cur); case (#small2(cur, _, _, _, _)) Current.size(cur); case (#small3(common)) CommonState.size(common) };
+
+public func current<T>(state : SmallState<T>) : Current<T> = switch state { case (#small1(cur, _, _)) cur; case (#small2(cur, _, _, _, _)) cur; case (#small3(common)) CommonState.current(common) } },
+
+type CopyState<T> = { #copy : (Current<T>, List<T>, List<T>, Nat) },
+
+/* / Represents the last rebalancing phase of both small and big ends of the queue. It is used to reverse the elements from the previous phases to restore the original order. It can be in one of the following states: */
+/* / */
+/* / - `#copy(cur, aux, new, sizeOfNew)`: Puts the elements from `aux` in reversed order on top of `new`. `#copy(cur, xn .. x1, new, sizeOfNew) ->* #copy(cur, [], x1 .. xn : new, n + sizeOfNew)`. */
+/* / - `#idle(cur, idle)`: The rebalancing process is done and the queue is in the idle state. */
+type CommonState<T> = CopyState<T> or { #idle : (Current<T>, Idle<T>) },
+
+module CommonState { public func step<T>(common : CommonState<T>) : CommonState<T> = switch common { case (#copy copy) { let (cur, aux, new, sizeOfNew) = copy; let (_, _, _, targetSize) = cur; norm(if (sizeOfNew < targetSize) #copy(cur, unsafeTail(aux), ?(unsafeHead(aux), new), 1 + sizeOfNew) else #copy copy) }; case (#idle(_, _)) common };
+
+public func norm<T>(copy : CopyState<T>) : CommonState<T> { let #copy(cur, _, new, sizeOfNew) = copy; let (extra, extraSize, _, targetSize) = cur;
+/* debug assert sizeOfNew <= targetSize; */
+if (sizeOfNew >= targetSize) { #idle(cur, ((extra, new), extraSize + sizeOfNew)) /* note: aux can be non-empty, thus ignored here, when the target size decreases after pop operations */ } else copy };
+
+public func push<T>(common : CommonState<T>, t : T) : CommonState<T> = switch common { case (#copy(cur, aux, new, sizeOfNew)) #copy(Current.push(cur, t), aux, new, sizeOfNew); case (#idle(cur, idle)) #idle(Current.push(cur, t), Idle.push(idle, t)) /* yes, push to both */ };
+
+public func pop<T>(common : CommonState<T>) : (T, CommonState<T>) = switch common { case (#copy(cur, aux, new, sizeOfNew)) { let (t, cur2) = Current.pop(cur); (t, norm(#copy(cur2, aux, new, sizeOfNew))) }; case (#idle(cur, idle)) { let (t, idle2) = Idle.pop(idle); (t, #idle(Current.pop(cur).1, idle2)) } };
+
+public func peek<T>(common : CommonState<T>) : T = switch common { case (#copy(cur, _, _, _)) Current.peek(cur); case (#idle(_, idle)) Idle.peek(idle) };
+
+public func size<T>(common : CommonState<T>) : Nat = switch common { case (#copy(cur, _, _, _)) Current.size(cur); case (#idle(_, (_, size))) size };
+
+public func current<T>(common : CommonState<T>) : Current<T> = switch common { case (#copy(cur, _, _, _)) cur; case (#idle(cur, _)) cur } },
+
+type States<T> = (direction : Direction, bigState : BigState<T>, smallState : SmallState<T>),
+
+module States { public func step<T>(states : States<T>) : States<T> = switch states { case (dir, #big1(_, bigTail, _, 0), #small1(currentS, _, auxS)) { (dir, BigState.step(states.1), #small2(currentS, auxS, bigTail, null, 0)) }; case (dir, big, small) (dir, BigState.step(big), SmallState.step(small)) } },
+
+type Direction = { #left; #right },
+
+public func idlesInvariant<T>(((l, nL), (r, nR)) : (Idle<T>, Idle<T>)) : Bool = Stacks.size(l) == nL and Stacks.size(r) == nR and 3 * nL >= nR and 3 * nR >= nL,
+
+type List<T> = Types.Pure.List<T>, type Iter<T> = Types.Iter<T>, func unsafeHead<T>(l : List<T>) : T = Option.unwrap(l).0, func unsafeTail<T>(l : List<T>) : List<T> = Option.unwrap(l).1 == == == =
+/* / Space: `O(1)` */
+public func reverse<T>(queue : Queue<T>) : Queue<T> = (queue.2, queue.1, queue.0)>>>>>>> kamil / deque}