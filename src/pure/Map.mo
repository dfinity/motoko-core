/// Immutable, ordered key-value maps.
///
/// The map type is stable whenever the key and value types are stable, allowing
/// map values to be stored in stable variables.
///
/// Keys are ordered by an explicit `compare` function, which *must* be the same
/// across all operations on a given map.
///
///
/// Example:
/// ```motoko
/// import Map "mo:base/pure/Map";
/// import Nat "mo:base/Nat";
///
/// persistent actor {
///   // creation
///   let empty = Map.empty<Nat, Text>();
///   // insertion
///   let map1 = Map.add(empty, Nat.compare, 0, "Zero");
///   // retrieval
///   let null = Map.get(empty, Nat.compare, 0);
///   let ?"Zero" = Map.get(map1, Nat.compare, 0);
///   // deletion
///   let map2 = Map.delete(map1, Nat.compare, 0);
///   assert not Map.isEmpty(map1);
///   assert Map.isEmpty(map2);
/// }
/// ```
///
/// The internal representation is a red-black tree.
///
/// A red-black tree is a balanced binary search tree ordered by the keys.
///
/// The tree data structure internally colors each of its nodes either red or black,
/// and uses this information to balance the tree during the modifying operations.
///
/// Performance:
/// * Runtime: `O(log(n))` worst case cost per insertion, removal, and retrieval operation.
/// * Space: `O(n)` for storing the entire tree.
/// `n` denotes the number of key-value entries (i.e. nodes) stored in the tree.
///
/// Note:
/// * Map operations, such as retrieval, insertion, and removal create `O(log(n))` temporary objects that become garbage.
///
/// Credits:
///
/// The core of this implementation is derived from:
///
/// * Ken Friis Larsen's [RedBlackMap.sml](https://github.com/kfl/mosml/blob/master/src/mosmllib/Redblackmap.sml), which itself is based on:
/// * Stefan Kahrs, "Red-black trees with types", Journal of Functional Programming, 11(4): 425-432 (2001), [version 1 in web appendix](http://www.cs.ukc.ac.uk/people/staff/smk/redblack/rb.html).

import Order "../Order";
import Iter "../Iter";
import Types "../Types";
import Runtime "../Runtime";

// inline Internal?
// inline Tree type, remove Types.Pure.Tree?

// Do we want clone and clear, just to match imperative API?

module {

  public type Map<K, V> = Types.Pure.Map<K, V>;

  type Tree<K, V> = Types.Pure.Tree<K, V>;

  /// Create a new empty immutable key-value map.
  ///
  /// Example:
  /// ```motoko
  /// import Map "mo:base/pure/Map";
  /// import Nat "mo:base/Nat";
  /// import Debug "mo:base/Debug";
  ///
  /// persistent actor {
  ///   let map = Map.empty<Nat, Text>();
  ///   Debug.print(Nat.toText(Map.size(map))); // prints `0`
  /// }
  /// ```
  ///
  /// Runtime: `O(1)`.
  /// Space: `O(1)`.
  public func empty<K, V>() : Map<K, V> {
    Internal.empty<K, V>()
  };

  /// Determines whether a key-value map is empty.
  ///
  /// Example:
  /// ```motoko
  /// import Map "mo:base/pure/Map";
  /// import Nat "mo:base/Nat";
  /// import Debug "mo:base/Debug";
  ///
  /// persistent actor {
  ///   let map0 = Map.empty<Nat, Text>();
  ///   let map1 = Map.add(map0, Nat.compare, 0, "Zero");
  ///
  ///   Debug.print(debug_show(Map.isEmpty(map0))); // prints `true`
  ///   Debug.print(debug_show(Map.isEmpty(map1))); // prints `false`
  /// }
  /// ```
  ///
  /// Runtime: `O(1)`.
  /// Space: `O(1)`.
  public func isEmpty<K, V>(map : Map<K, V>) : Bool {
    map.size == 0
  };

  /// Determine the size of the map as the number of key-value entries.
  ///
  /// Example:
  /// ```motoko
  /// import Map "mo:base/pure/Map";
  /// import Nat "mo:base/Nat";
  /// import Iter "mo:base/Iter";
  /// import Debug "mo:base/Debug";
  ///
  /// let map = Map.fromIter<Nat, Text>(Iter.fromArray([(0, "Zero"), (2, "Two"), (1, "One")]), Nat.compare);
  ///
  /// Debug.print(debug_show(Map.size(map)));
  /// // 3
  /// ```
  ///
  /// Runtime: `O(n)`.
  /// Space: `O(1)`.
  public func size<K, V>(map : Map<K, V>) : Nat = map.size;

  /// Test whether the map `map`, ordered by `compare`, contains a binding for the given `key`.
  ///
  /// Example:
  /// ```motoko
  /// import Map "mo:base/pure/Map";
  /// import Nat "mo:base/Nat";
  /// import Iter "mo:base/Iter";
  /// import Debug "mo:base/Debug";
  ///
  /// persistent actor {
  ///   let map = Map.fromIter<Nat, Text>(Iter.fromArray([(0, "Zero"), (2, "Two"), (1, "One")]), Nat.compare);
  ///
  ///   Debug.print(debug_show Map.containsKey(map, Nat.compare, 1)); // => true
  ///   Debug.print(debug_show Map.containsKey(map, Nat.compare, 42)); // => false
  /// }
  /// ```
  ///
  /// Runtime: `O(log(n))`.
  /// Space: `O(1)`.
  /// where `n` denotes the number of key-value entries stored in the map and
  /// assuming that the `compare` function implements an `O(1)` comparison.
  public func containsKey<K, V>(map : Map<K, V>, compare : (K, K) -> Order.Order, key : K) : Bool = Internal.contains(map.root, compare, key);

  /// Given, `map` ordered by `compare`, return the value associated with key `key` if present and `null` otherwise.
  ///
  /// Example:
  /// ```motoko
  /// import Map "mo:base/pure/Map";
  /// import Nat "mo:base/Nat";
  /// import Iter "mo:base/Iter";
  /// import Debug "mo:base/Debug";
  ///
  /// persistent actor {
  ///   let map = Map.fromIter<Nat, Text>(Iter.fromArray([(0, "Zero"), (2, "Two"), (1, "One")]), Nat.compare);
  ///
  ///   Debug.print(debug_show(Map.get(map, Nat.compare, 1)));
  ///   // ?"One"
  ///   Debug.print(debug_show(Map.get(map, Nat.compare, 42)));
  ///   // null
  /// }
  /// ```
  ///
  /// Runtime: `O(log(n))`.
  /// Space: `O(1)`.
  /// where `n` denotes the number of key-value entries stored in the map and
  /// assuming that the `compare` function implements an `O(1)` comparison.
  public func get<K, V>(map : Map<K, V>, compare : (K, K) -> Order.Order, key : K) : ?V = Internal.get(map.root, compare, key);

  /// Given `map` ordered by `compare`, insert a mapping from `key` to `value`.
  /// Returns the modified map and `true` if the key is new to map, otherwise `false`.
  ///
  /// Example:
  /// ```motoko
  /// import Map "mo:base/pure/Map";
  /// import Nat "mo:base/Nat";
  /// import Iter "mo:base/Iter";
  /// import Debug "mo:base/Debug";
  ///
  /// persistent actor {
  ///   let map = Map.empty<Nat, Text>();
  ///
  ///   let (map0, true) = Map.insert(map, Nat.compare, 0, "Zero");
  ///   let (map1, true) = Map.insert(map0, Nat.compare, 1, "One");
  ///   Debug.print(debug_show(Iter.toArray(Map.entries(map1))));
  ///   // [(0, "Zero"), (1, "One")]
  ///   let (map2, false) = Map.insert(map1, Nat.compare, 0, "Nil");
  ///   Debug.print(debug_show(Iter.toArray(Map.entries(map2))));
  ///   // [(0, "Nil"), (1, "One")]
  ///
  /// }
  /// ```
  ///
  /// Runtime: `O(log(n))`.
  /// Space: `O(log(n))`.
  /// where `n` denotes the number of key-value entries stored in the map and
  /// assuming that the `compare` function implements an `O(1)` comparison.
  ///
  /// Note: The returned map shares with the `m` most of the tree nodes.
  /// Garbage collecting one of maps (e.g. after an assignment `m := Map.add(m, cmp, k, v)`)
  /// causes collecting `O(log(n))` nodes.
  public func insert<K, V>(map : Map<K, V>, compare : (K, K) -> Order.Order, key : K, value : V)
    : (Map<K, V>, Bool) {
    switch (swap(map, compare, key, value)) {
      case (map1, null) (map1, true);
      case (map1, _) (map1, false)
    }
  };

  /// Given `map` ordered by `compare`, add a new mapping from `key` to `value`.
  /// Replaces any existing entry with key `key`.
  /// Returns the modified map.
  ///
  /// Example:
  /// ```motoko
  /// import Map "mo:base/pure/Map";
  /// import Nat "mo:base/Nat";
  /// import Iter "mo:base/Iter";
  /// import Debug "mo:base/Debug";
  ///
  /// persistent actor {
  ///   var map = Map.empty<Nat, Text>();
  ///
  ///   map := Map.add(map, Nat.compare, 0, "Zero");
  ///   map := Map.add(map, Nat.compare, 1, "One");
  ///   map := Map.add(map, Nat.compare, 0, "Nil");
  ///
  ///   Debug.print(debug_show(Iter.toArray(Map.entries(map))));
  ///   // [(0, "Nil"), (1, "One")]
  /// }
  /// ```
  ///
  /// Runtime: `O(log(n))`.
  /// Space: `O(log(n))`.
  /// where `n` denotes the number of key-value entries stored in the map and
  /// assuming that the `compare` function implements an `O(1)` comparison.
  ///
  /// Note: The returned map shares with the `m` most of the tree nodes.
  /// Garbage collecting one of maps (e.g. after an assignment `m := Map.add(m, cmp, k, v)`)
  /// causes collecting `O(log(n))` nodes.
  public func add<K, V>(map : Map<K, V>, compare : (K, K) -> Order.Order, key : K, value : V) : Map<K, V> {
    swap(map, compare, key, value).0
  };


  /// Given `map` ordered by `compare`, add a mapping from `key` to `value`. Overwrites any existing entry with key `key`.
  /// Returns the modified map and the previous value associated with key `key`
  /// or `null` if no such value exists.
  ///
  /// Example:
  /// ```motoko
  /// import Map "mo:base/pure/Map";
  /// import Nat "mo:base/Nat";
  /// import Iter "mo:base/Iter";
  /// import Debug "mo:base/Debug";
  ///
  /// persistent actor {
  ///   let map0 = Map.fromIter<Nat, Text>(
  ///     Iter.fromArray([(0, "Zero"), (2, "Two"), (1, "One")]),
  ///     Nat.compare);
  ///
  ///   let (map1, old1) = Map.swap(map0, Nat.compare, 0, "Nil");
  ///
  ///   Debug.print(debug_show(Iter.toArray(Map.entries(map1))));
  ///   Debug.print(debug_show(old1));
  ///   // [(0, "Nil"), (1, "One"), (2, "Two")]
  ///   // ?"Zero"
  ///
  ///   let (map2, old2) = Map.swap(map0, Nat.compare, 3, "Three");
  ///
  ///   Debug.print(debug_show(Iter.toArray(Map.entries(map2))));
  ///   Debug.print(debug_show(old2));
  ///   // [(0, "Zero"), (1, "One"), (2, "Two"), (3, "Three")]
  ///   // null
  /// }
  /// ```
  ///
  /// Runtime: `O(log(n))`.
  /// Space: `O(log(n))` retained memory plus garbage, see the note below.
  /// where `n` denotes the number of key-value entries stored in the map and
  /// assuming that the `compare` function implements an `O(1)` comparison.
  ///
  /// Note: The returned map shares with the `m` most of the tree nodes.
  /// Garbage collecting one of maps (e.g. after an assignment `m := Map.swap(m, Nat.compare, k, v).0`)
  /// causes collecting `O(log(n))` nodes.
  public func swap<K, V>(map : Map<K, V>, compare : (K, K) -> Order.Order, key : K, value : V) : (Map<K, V>, ?V) {
    switch (Internal.swap(map.root, compare, key, value)) {
      case (t, null) { ({ root = t; size = map.size + 1 }, null) };
      case (t, v) { ({ root = t; size = map.size }, v) }
    }
  };

  /// Overwrites the value of an existing key and returns the updated map and previous value.
  /// If the key does not exist, returns the original map and `null`.
  ///
  /// Example:
  /// ```motoko
  /// import Map "mo:base/pure/Map";
  /// import Nat "mo:base/Nat";
  /// import Debug "mo:base/Debug";
  ///
  /// persistent actor {
  ///   let singleton = Map.singleton(0, "Null");
  ///
  ///   let (map1, oldZero) = Map.replaceIfExists(singleton, Nat.compare, 0, "Zero"); // overwrites the value for existing key.
  ///   Debug.print(debug_show(oldZero)); // prints `?"Null"`, previous value.
  ///   Debug.print(debug_show(Map.get(map1, Nat.compare, 0))); // prints `?"Zero"`, new value.

  ///   let empty = Map.empty<Nat, Text>();
  ///   let (map2, oldOne) = Map.replaceIfExists(empty, Nat.compare, 1, "One");  // no effect, key is absent
  ///   Debug.print(debug_show(oldOne)); // prints `null`, key was absent.
  ///   Debug.print(debug_show(Map.get(map2, Nat.compare, 0))); // prints `null`
  /// }
  /// ```
  ///
  /// Runtime: `O(log(n))`.
  /// Space: `O(log(n))`.
  /// where `n` denotes the number of key-value entries stored in the map and
  /// assuming that the `compare` function implements an `O(1)` comparison.
  public func replaceIfExists<K, V>(map : Map<K, V>, compare : (K, K) -> Order.Order, key : K, value : V) : (Map<K, V>, ?V) {
    // TODO: Could be optimized in future
    if (containsKey(map, compare, key)) {
      swap(map, compare, key, value)
    } else { (map, null) }
  };


  /// Given a `map`, ordered by `compare`, deletes any entry for `key` from `map`.
  /// Has no effect if `key` is not present in the map.
  /// Returns the updated map.
  ///
  /// Example:
  /// ```motoko
  /// import Map "mo:base/pure/Map";
  /// import Nat "mo:base/Nat";
  /// import Iter "mo:base/Iter";
  /// import Debug "mo:base/Debug";
  ///
  /// persistent actor {
  ///   let map = Map.fromIter<Nat, Text>(Iter.fromArray([(0, "Zero"), (2, "Two"), (1, "One")]), Nat.compare);
  ///
  ///   let map1 = Map.remove(map, Nat.compare, 1);
  ///   Debug.print(debug_show(Iter.toArray(Map.entries(map1))));
  ///   // [(0, "Zero"), (2, "Two")]
  ///   let map2 = Map.remove(map0, Nat.compare, 42))
  ///   Debug.print(debug_show(Iter.toArray(Map.entries(map2))));
  ///   // [(0, "Zero"), (1, "One"), (2, "Two")]
  /// }
  /// ```
  ///
  /// Runtime: `O(log(n))`.
  /// Space: `O(log(n))`
  /// where `n` denotes the number of key-value entries stored in the map and
  /// assuming that the `compare` function implements an `O(1)` comparison.
  ///
  /// Note: The returned map shares with the `m` most of the tree nodes.
  /// Garbage collecting one of maps (e.g. after an assignment `map := Map.delete(map, compare, k).0`)
  /// causes collecting `O(log(n))` nodes.
  public func remove<K, V>(map : Map<K, V>, compare : (K, K) -> Order.Order, key : K) : Map<K, V> {
    switch (Internal.remove(map.root, compare, key)) {
      case (_, null) map;
      case (t, ?_) { {root = t; size = map.size - 1} }
    }
  };

  /// Given a `map`, ordered by `compare`, deletes any entry for `key` from `map`.
  /// Has no effect if `key` is not present in the map.
  /// Returns the updated map and `true` if the `key` was present in `map`, otherwise `false`.
  ///
  /// Example:
  /// ```motoko
  /// import Map "mo:base/pure/Map";
  /// import Nat "mo:base/Nat";
  /// import Iter "mo:base/Iter";
  /// import Debug "mo:base/Debug";
  ///
  /// persistent actor {
  ///   let map = Map.fromIter<Nat, Text>(Iter.fromArray([(0, "Zero"), (2, "Two"), (1, "One")]), Nat.compare);
  ///
  ///   let (map1, true) = Map.delete(map, Nat.compare, 1);
  ///   Debug.print(debug_show(Iter.toArray(Map.entries(map1))));
  ///   // [(0, "Zero"), (2, "Two")]
  ///   let (map2, false) = Map.delete(map0, Nat.compare, 42))
  ///   Debug.print(debug_show(Iter.toArray(Map.entries(map2))));
  ///   // [(0, "Zero"), (1, "One"), (2, "Two")]
  /// }
  /// ```
  ///
  /// Runtime: `O(log(n))`.
  /// Space: `O(log(n))`
  /// where `n` denotes the number of key-value entries stored in the map and
  /// assuming that the `compare` function implements an `O(1)` comparison.
  ///
  /// Note: The returned map shares with the `m` most of the tree nodes.
  /// Garbage collecting one of maps (e.g. after an assignment `map := Map.delete(map, compare, k).0`)
  /// causes collecting `O(log(n))` nodes.
  public func delete<K, V>(map : Map<K, V>, compare : (K, K) -> Order.Order, key : K) : (Map<K, V>, Bool) {
    switch (Internal.remove(map.root, compare, key)) {
      case (_, null) { (map, false) };
      case (t, ?_)    { ({root = t; size = map.size - 1}, true) }
    }
  };

  /// Given a `map`, ordered by `compare`, deletes the entry for `key`. Returns a modified map, leaving `map` unchanged, and the
  /// previous value associated with `key` or `null` if no such value exists.
  ///
  /// Example:
  /// ```motoko
  /// import Map "mo:base/pure/Map";
  /// import Nat "mo:base/Nat";
  /// import Iter "mo:base/Iter";
  /// import Debug "mo:base/Debug";
  ///
  /// persistent actor {
  ///   let map0 = Map.fromIter<Nat, Text>(Iter.fromArray([(0, "Zero"), (2, "Two"), (1, "One")]), Nat.compare);
  ///
  ///   let (map1, old1) = Map.take(map0, Nat.compare, 0);
  ///
  ///   Debug.print(debug_show(Iter.toArray(Map.entries(map1))));
  ///   Debug.print(debug_show(old1));
  ///   // [(1, "One"), (2, "Two")]
  ///   // ?"Zero"
  ///
  ///   let (map2, old2) = Map.take(map0, Nat.compare, 42);
  ///
  ///   Debug.print(debug_show(Iter.toArray(Map.entries(map2))));
  ///   Debug.print(debug_show(old2));
  ///   // [(0, "Zero"), (1, "One"), (2, "Two")]
  ///   // null
  /// }
  /// ```
  ///
  /// Runtime: `O(log(n))`.
  /// Space: `O(log(n))`.
  /// where `n` denotes the number of key-value entries stored in the map and
  /// assuming that the `compare` function implements an `O(1)` comparison.
  ///
  /// Note: The returned map shares with the `m` most of the tree nodes.
  /// Garbage collecting one of maps (e.g. after an assignment `map := Map.remove(map, compare, key)`)
  /// causes collecting `O(log(n))` nodes.
  public func take<K, V>(map : Map<K, V>, compare : (K, K) -> Order.Order, key : K) : (Map<K, V>, ?V) {
    switch (Internal.remove(map.root, compare, key)) {
      case (t, null) { ({ root = t; size = map.size }, null) };
      case (t, v) { ({ root = t; size = map.size - 1 }, v) }
    }
  };

  /// Given a `map` retrieves the key-value pair in `map` with a maximal key. If `map` is empty returns `null`.
  ///
  /// Example:
  /// ```motoko
  /// import Map "mo:base/pure/Map";
  /// import Nat "mo:base/Nat";
  /// import Iter "mo:base/Iter";
  /// import Debug "mo:base/Debug";
  ///
  /// persistent actor {
  ///   let map = Map.fromIter<Nat, Text>(Iter.fromArray([(0, "Zero"), (2, "Two"), (1, "One")]), Nat.compare);
  ///
  ///   Debug.print(debug_show(Map.maxEntry(map)));
  //    // ?(2, "Two")
  ///   Debug.print(debug_show(Map.maxEntry(Map.empty<Nat, Text>())));
  ///   // null
  /// }
  /// ```
  ///
  /// Runtime: `O(log(n))`.
  /// Space: `O(1)`.
  /// where `n` denotes the number of key-value entries stored in the map.
  public func maxEntry<K, V>(map : Map<K, V>) : ?(K, V) = Internal.maxEntry(map.root);

  /// Retrieves a key-value pair from `map` with the minimal key. If the map is empty returns `null`.
  ///
  /// Example:
  /// ```motoko
  /// import Map "mo:base/pure/Map";
  /// import Iter "mo:base/Iter";
  /// import Nat "mo:base/Nat";
  /// import Debug "mo:base/Debug";
  ///
  /// persistent actor {
  ///   let map = Map.fromIter<Nat, Text>(Iter.fromArray([(0, "Zero"), (2, "Two"), (1, "One")]), Nat.compare);
  ///
  ///   Debug.print(debug_show(Map.minEntry(map)));
  ///   // ?(0, "Zero")
  ///   Debug.print(debug_show(Map.minEntry(Map.empty())));
  ///    // => null
  /// }
  /// ```
  ///
  /// Runtime: `O(log(n))`.
  /// Space: `O(1)`.
  /// where `n` denotes the number of key-value entries stored in the map.
  public func minEntry<K, V>(map : Map<K, V>) : ?(K, V) = Internal.minEntry(map.root);

  /// Returns an Iterator (`Iter`) over the key-value pairs in the map.
  /// Iterator provides a single method `next()`, which returns
  /// pairs in ascending order by keys, or `null` when out of pairs to iterate over.
  ///
  /// Example:
  /// ```motoko
  /// import Map "mo:base/pure/Map";
  /// import Nat "mo:base/Nat";
  /// import Iter "mo:base/Iter";
  /// import Debug "mo:base/Debug";
  ///
  /// persistent actor {
  ///   let map = Map.fromIter<Nat, Text>(Iter.fromArray([(0, "Zero"), (2, "Two"), (1, "One")]), Nat.compare);
  ///
  ///   Debug.print(debug_show(Iter.toArray(Map.entries(map))));
  ///   // [(0, "Zero"), (1, "One"), (2, "Two")]
  ///   var sum = 0;
  ///   for ((k, _) in Map.entries(map)) { sum += k; };
  ///   Debug.print(debug_show(sum));
  ///   // 3
  /// }
  /// ```
  /// Cost of iteration over all elements:
  /// Runtime: `O(n)`.
  /// Space: `O(log(n))` retained memory plus garbage, see the note below.
  /// where `n` denotes the number of key-value entries stored in the map.
  ///
  /// Note: Full map iteration creates `O(n)` temporary objects that will be collected as garbage.
  public func entries<K, V>(map : Map<K, V>) : Iter.Iter<(K, V)> = Internal.iter(map.root, #fwd);

  /// Same as `entries` but iterates in descending order.
  public func reverseEntries<K, V>(map : Map<K, V>) : Iter.Iter<(K, V)> = Internal.iter(map.root, #bwd);

  /// Given a `map`, returns an Iterator (`Iter`) over the keys of the `map`.
  /// Iterator provides a single method `next()`, which returns
  /// keys in ascending order, or `null` when out of keys to iterate over.
  ///
  /// Example:
  /// ```motoko
  /// import Map "mo:base/pure/Map";
  /// import Nat "mo:base/Nat";
  /// import Iter "mo:base/Iter";
  /// import Debug "mo:base/Debug";
  ///
  /// persistent actor {
  ///   let map = Map.fromIter<Nat, Text>(
  ///     Iter.fromArray([(0, "Zero"), (2, "Two"), (1, "One")]),
  ///   Nat.compare);
  ///
  ///   Debug.print(debug_show(Iter.toArray(Map.keys(map))));
  ///   // [0, 1, 2]
  /// }
  /// ```
  /// Cost of iteration over all elements:
  /// Runtime: `O(n)`.
  /// Space: `O(log(n))` retained memory plus garbage, see the note below.
  /// where `n` denotes the number of key-value entries stored in the map.
  ///
  /// Note: Full map iteration creates `O(n)` temporary objects that will be collected as garbage.
  public func keys<K, V>(map : Map<K, V>) : Iter.Iter<K> = Iter.map(entries(map), func(kv : (K, V)) : K { kv.0 });

  /// Given a `map`, returns an Iterator (`Iter`) over the values of the map.
  /// Iterator provides a single method `next()`, which returns
  /// values in ascending order of associated keys, or `null` when out of values to iterate over.
  ///
  /// Example:
  /// ```motoko
  /// import Map "mo:base/pure/Map";
  /// import Nat "mo:base/Nat";
  /// import Iter "mo:base/Iter";
  /// import Debug "mo:base/Debug";
  ///
  /// persistent actor {
  /// let map = Map.fromIter<Nat, Text>(
  ///   Iter.fromArray([(0, "Zero"), (2, "Two"), (1, "One")]),
  ///   Nat.compare);
  ///
  ///   Debug.print(debug_show(Iter.toArray(Map.values(map))));
  ///   // ["Zero", "One", "Two"]
  /// }
  /// ```
  /// Cost of iteration over all elements:
  /// Runtime: `O(n)`.
  /// Space: `O(log(n))` retained memory plus garbage, see the note below.
  /// where `n` denotes the number of key-value entries stored in the map.
  ///
  /// Note: Full map iteration creates `O(n)` temporary objects that will be collected as garbage.
  public func values<K, V>(map : Map<K, V>) : Iter.Iter<V> = Iter.map(entries(map), func(kv : (K, V)) : V { kv.1 });

  /// Returns a new map, containing all entries given by the iterator `i`.
  /// If there are multiple entries with the same key the last one is taken.
  ///
  /// Example:
  /// ```motoko
  /// import Map "mo:base/pure/Map";
  /// import Nat "mo:base/Nat";
  /// import Iter "mo:base/Iter";
  /// import Debug "mo:base/Debug";
  ///
  /// persistent actor {
  ///   let map = Map.fromIter<Nat, Text>(Iter.fromArray([(0, "Zero"), (2, "Two"), (1, "One")]), Nat.compare);
  ///
  ///   Debug.print(debug_show(Iter.toArray(Map.entries(map))));
  ///   // [(0, "Zero"), (1, "One"), (2, "Two")]
  /// }
  /// ```
  ///
  /// Runtime: `O(n * log(n))`.
  /// Space: `O(n)` retained memory plus garbage, see the note below.
  /// where `n` denotes the number of key-value entries stored in the map and
  /// assuming that the `compare` function implements an `O(1)` comparison.
  ///
  /// Note: Creates `O(n * log(n))` temporary objects that will be collected as garbage.
  public func fromIter<K, V>(iter : Iter.Iter<(K, V)>, compare : (K, K) -> Order.Order) : Map<K, V> = Internal.fromIter(iter, compare);

  /// Given a `map` and function `f`, creates a new map by applying `f` to each entry in the map `m`. Each entry
  /// `(k, v)` in the old map is transformed into a new entry `(k, v2)`, where
  /// the new value `v2` is created by applying `f` to `(k, v)`.
  ///
  /// Example:
  /// ```motoko
  /// import Map "mo:base/pure/Map";
  /// import Nat "mo:base/Nat";
  /// import Iter "mo:base/Iter";
  /// import Debug "mo:base/Debug";
  ///
  /// persistent actor {
  ///   let map = Map.fromIter<Nat, Text>(
  ///     Iter.fromArray([(0, "Zero"), (2, "Two"), (1, "One")]),
  ///     Nat.compare);
  ///
  ///   func f(key : Nat, _val : Text) : Nat = key * 2;
  ///
  ///   let resMap = Map.map(map, f);
  ///
  ///   Debug.print(debug_show(Iter.toArray(Map.entries(resMap))));
  ///   // [(0, 0), (1, 2), (2, 4)]
  /// }
  /// ```
  ///
  /// Cost of mapping all the elements:
  /// Runtime: `O(n)`.
  /// Space: `O(n)` retained memory
  /// where `n` denotes the number of key-value entries stored in the map.
  public func map<K, V1, V2>(map : Map<K, V1>, f : (K, V1) -> V2) : Map<K, V2> = Internal.map(map, f);

  /// Collapses the elements in the `map` into a single value by starting with `base`
  /// and progressively combining keys and values into `base` with `combine`. Iteration runs
  /// left to right.
  ///
  /// Example:
  /// ```motoko
  /// import Map "mo:base/pure/Map";
  /// import Nat "mo:base/Nat";
  /// import Iter "mo:base/Iter";
  /// import Debug "mo:base/Debug";
  ///
  /// persistent actor {
  ///   let map = Map.fromIter<Nat, Text>(Iter.fromArray([(0, "Zero"), (2, "Two"), (1, "One")]), Nat.compare);
  ///
  ///   func folder(accum : (Nat, Text), key : Nat, val : Text) : ((Nat, Text))
  ///     = (key + accum.0, accum.1 # val);
  ///
  ///   Debug.print(debug_show(Map.foldLeft(map, (0, ""), folder)));
  ///   // (3, "ZeroOneTwo")
  /// }
  /// ```
  ///
  /// Cost of iteration over all elements:
  /// Runtime: `O(n)`.
  /// Space: depends on `combine` function plus garbage, see the note below.
  /// where `n` denotes the number of key-value entries stored in the map.
  ///
  /// Note: Full map iteration creates `O(n)` temporary objects that will be collected as garbage.
  public func foldLeft<K, V, A>(
    map : Map<K, V>,
    base : A,
    combine : (A, K, V) -> A
  ) : A = Internal.foldLeft(map.root, base, combine);

  // TODO: base last?
  /// Collapses the elements in the `map` into a single value by starting with `base`
  /// and progressively combining keys and values into `base` with `combine`. Iteration runs
  /// right to left.
  ///
  /// Example:
  /// ```motoko
  /// import Map "mo:base/pure/Map";
  /// import Nat "mo:base/Nat";
  /// import Iter "mo:base/Iter";
  /// import Debug "mo:base/Debug";
  ///
  /// persistent actor {
  ///   let map = Map.fromIter<Nat, Text>(
  ///     Iter.fromArray([(0, "Zero"), (2, "Two"), (1, "One")]),
  ///     Nat.compare);
  ///
  ///   func folder(key : Nat, val : Text, accum : (Nat, Text)) : ((Nat, Text))
  ///     = (key + accum.0, accum.1 # val);
  ///
  ///   Debug.print(debug_show(Map.foldRight(map, (0, ""), folder)));
  ///   // (3, "TwoOneZero")
  /// }
  /// ```
  ///
  /// Cost of iteration over all elements:
  /// Runtime: `O(n)`.
  /// Space: depends on `combine` function plus garbage, see the note below.
  /// where `n` denotes the number of key-value entries stored in the map.
  ///
  /// Note: Full map iteration creates `O(n)` temporary objects that will be collected as garbage.
  public func foldRight<K, V, A>(
    map : Map<K, V>,
    base : A,
    combine : (K, V, A) -> A
  ) : A = Internal.foldRight(map.root, base, combine);

  /// Test whether all key-value pairs in `map` satisfy the given predicate `pred`.
  ///
  /// Example:
  /// ```motoko
  /// import Map "mo:base/pure/Map";
  /// import Nat "mo:base/Nat";
  /// import Iter "mo:base/Iter";
  /// import Debug "mo:base/Debug";
  ///
  /// persistent actor {
  ///   let map = Map.fromIter<Nat, Text>(
  ///     Iter.fromArray([(0, "0"), (2, "2"), (1, "1")]),
  ///     Nat.compare);
  ///
  ///   Debug.print(debug_show(Map.all<Text>(map, func (k, v) = (v == debug_show(k)))));
  ///   // true
  ///   Debug.print(debug_show(Map.all<Text>(map, func (k, v) = (k < 2))));
  ///   // false
  /// }
  /// ```
  ///
  /// Runtime: `O(n)`.
  /// Space: `O(1)`.
  /// where `n` denotes the number of key-value entries stored in the map.
  public func all<K, V>(map : Map<K, V>, pred : (K, V) -> Bool) : Bool = Internal.all(map.root, pred);

  /// Test if any key-value pair in `map` satisfies the given predicate `pred`.
  ///
  /// Example:
  /// ```motoko
  /// import Map "mo:base/pure/Map";
  /// import Nat "mo:base/Nat";
  /// import Iter "mo:base/Iter";
  /// import Debug "mo:base/Debug";
  ///
  /// persistent actor {
  ///   let map = Map.fromIter<Nat, Text>(
  ///     Iter.fromArray([(0, "0"), (2, "2"), (1, "1")]),
  ///     Nat.compare);
  ///
  ///   Debug.print(debug_show(Map.any<Text>(map, func (k, v) = (k >= 3))));
  ///   // false
  ///   Debug.print(debug_show(Map.any<Text>(map, func (k, v) = (k >= 0))));
  ///   // true
  /// }
  /// ```
  ///
  /// Runtime: `O(n)`.
  /// Space: `O(1)`.
  /// where `n` denotes the number of key-value entries stored in the map.
  public func any<K, V>(map : Map<K, V>, pred : (K, V) -> Bool) : Bool = Internal.any(map.root, pred);

  /// Create a new immutable key-value `map` with a single entry.
  ///
  /// Example:
  /// ```motoko
  /// import Map "mo:base/pure/Map";
  /// import Debug "mo:base/Debug";
  ///
  /// persistent actor {
  ///   let cityCodes = Map.singleton<Text, Nat>("Zurich", 8000);
  ///   Debug.print(debug_show(Map.size(cityCodes)));
  ///   // 1
  /// }
  /// ```
  ///
  /// Runtime: `O(1)`.
  /// Space: `O(1)`.
  public func singleton<K, V>(key : K, value : V) : Map<K, V> {
    {
      size = 1;
      root = #red(#leaf, key, value, #leaf)
    }
  };

  /// Apply an operation for each key-value pair contained in the map.
  /// The operation is applied in ascending order of the keys.
  ///
  /// Example:
  /// ```motoko
  /// import Map "mo:base/pure/Map";
  /// import Nat "mo:base/Nat";
  /// import Debug "mo:base/Debug";
  ///
  /// persistent actor {
  ///   let map = Map.fromIter<Nat, Text>(
  ///     Iter.fromArray([(0, "Zero"), (2, "Two"), (1, "One")]),
  ///     Nat.compare);
  ///   Map.forEach<Nat, Text>(map, func (key, value) {
  ///     Debug.print("key=" # Nat.toText(key) # ", value='" # value # "'");
  ///   })
  /// }
  /// ```
  ///
  /// Runtime: `O(n)`.
  /// Space: `O(1)` retained memory plus garbage, see below.
  /// where `n` denotes the number of key-value entries stored in the map.
  public func forEach<K, V>(map : Map<K, V>, operation : (K, V) -> ()) = Internal.forEach(map, operation);

  /// Filter entries in a new map.
  /// Returns a new map that only contains the key-value pairs
  /// that fulfil the criterion function.
  ///
  /// Example:
  /// ```motoko
  /// import Map "mo:base/pure/Map";
  /// import Nat "mo:base/Nat";
  ///
  /// persistent actor {
  ///   let numberNames = Map.fromIter<Nat, Text>(Iter.fromArray([(0, "Zero"), (2, "Two"), (1, "One")]), Nat.compare);
  ///   let evenNames = Map.filter<Nat, Text>(numberNames, Nat.compare, func (key, value) {
  ///     key % 2 == 0
  ///   });
  /// }
  /// ```
  ///
  /// Runtime: `O(n)`.
  /// Space: `O(n)`.
  /// where `n` denotes the number of key-value entries stored in the map and
  /// assuming that the `compare` function implements an `O(1)` comparison.
  public func filter<K, V>(map : Map<K, V>, compare : (K, K) -> Order.Order, criterion : (K, V) -> Bool) : Map<K, V> = Internal.filter(map, compare, criterion);

  /// Given a `map`, comparison `compare` and function `f`,
  /// constructs a new map ordered by `compare`, by applying `f` to each entry in `map`.
  /// For each entry `(k, v)` in the old map, if `f` evaluates to `null`, the entry is discarded.
  /// Otherwise, the entry is transformed into a new entry `(k, v2)`, where
  /// the new value `v2` is the result of applying `f` to `(k, v)`.
  ///
  /// Example:
  /// ```motoko
  /// import Map "mo:base/pure/Map";
  /// import Nat "mo:base/Nat";
  /// import Iter "mo:base/Iter";
  /// import Debug "mo:base/Debug";
  ///
  /// persistent actor {
  ///   let map = Map.fromIter<Nat, Text>(
  ///     Iter.fromArray([(0, "Zero"), (2, "Two"), (1, "One")]),
  ///     Nat.compare);
  ///
  ///   func f(key : Nat, val : Text) : ?Text {
  ///     if(key == 0) {null}
  ///     else { ?("Twenty " # val)}
  ///   };
  ///
  ///   let newMap = Map.filterMap(map, Nat.compare, f);
  ///
  ///   Debug.print(debug_show(Iter.toArray(Map.entries(newMap))));
  ///   // [(1, "Twenty One"), (2, "Twenty Two")]
  /// }
  /// ```
  ///
  /// Runtime: `O(n * log(n))`.
  /// Space: `O(n)` retained memory plus garbage, see the note below.
  /// where `n` denotes the number of key-value entries stored in the map and
  /// assuming that the `compare` function implements an `O(1)` comparison.
  ///
  /// Note: Creates `O(n * log(n))` temporary objects that will be collected as garbage.
  public func filterMap<K, V1, V2>(map : Map<K, V1>, compare : (K, K) -> Order.Order, f : (K, V1) -> ?V2) : Map<K, V2> = Internal.mapFilter(map, compare : (K, K) -> Order.Order, f);

  /// Validate the representation invariants of the given `map`.
  /// Assert if any invariants are violated.
  public func assertValid<K, V>(map : Map<K, V>, compare : (K, K) -> Order.Order) : () = Internal.validate(map, compare);

  /// Converts the `map` to its textual representation using `keyFormat` and `valueFormat` to convert each key and value to `Text`.
  ///
  /// ```motoko
  /// import Map "mo:base/pure/Map";
  /// import Nat "mo:base/Nat";
  ///
  /// persistent actor {
  ///   let map = Map.fromIter<Nat, Text>(
  ///     Iter.fromArray([(0, "Zero"), (2, "Two"), (1, "One")]),
  ///     Nat.compare);
  ///   Map.toText<Nat, Text>(map, Nat.toText, func t { t })
  ///    // => "{(0, Zero), (1, One), (2, Two)}"
  /// }
  /// ```
  ///
  /// Runtime: O(size)
  ///
  /// Space: O(size)
  ///
  /// *Runtime and space assumes that `keyFormat` and `valueFormat` run in O(1) time and space.
  public func toText<K, V>(map : Map<K, V>, keyFormat : K -> Text, valueFormat : V -> Text) : Text {
    var text = "{";
    var sep = "";
    for ((k, v) in entries(map)) {
      text #= sep # "(" # keyFormat(k) # ", " # valueFormat(v) # ")";
      sep := ", "
    };
    text # "}"
  };

  /// Test whether two immutable maps have equal entries.
  /// Assumes both maps are ordered equivalently.
  ///
  /// Example:
  /// ```motoko
  /// import Map "mo:base/pure/Map";
  /// import Nat "mo:base/Nat";
  /// import Debug "mo:base/Debug";
  /// import Text "mo:base/Text";
  ///
  /// persistent actor {
  ///   let map1 = Map.fromIter<Nat, Text>(
  ///     Iter.fromArray([(0, "Zero"), (1, "One"), (2, "Two")]),
  ///     Nat.compare);
  ///   let map2 = Map.fromIter<Nat, Text>(
  ///     Iter.fromArray([(2, "Two"), (1, "One"), (0, "Zero")]),
  ///     Nat.compare);
  ///   assert(Map.equal(map1, map2, Nat.compare, Text.equal));
  /// }
  /// ```
  ///
  /// Runtime: `O(n)`.
  /// Space: `O(1)`.
  public func equal<K, V>(map1 : Map<K, V>, map2 : Map<K, V>, compareKey : (K, K) -> Order.Order, equalValue : (V, V) -> Bool) : Bool {
    if (map1.size != map2.size) {
      return false
    };
    let iterator1 = entries(map1);
    let iterator2 = entries(map2);
    loop {
      let next1 = iterator1.next();
      let next2 = iterator2.next();
      switch (next1, next2) {
        case (null, null) {
          return true
        };
        case (?(key1, value1), ?(key2, value2)) {
          if (not (compareKey(key1, key2) == #equal) or not equalValue(value1, value2)) {
            return false
          }
        };
        case _ { return false }
      }
    }
  };

  /// Compare two maps by primarily comparing keys and secondarily values.
  /// Both maps are iterated by the ascending order of their creation and
  /// order is determined by the following rules:
  /// Less:
  /// `map1` is less than `map2` if:
  ///  * the pairwise iteration hits a entry pair `entry1` and `entry2` where
  ///    `entry1` is less than `entry2` and all preceding entry pairs are equal, or,
  ///  * `map1` is  a strict prefix of `map2`, i.e. `map2` has more entries than `map1`
  ///     and all entries of `map1` occur at the beginning of iteration `map2`.
  /// `entry1` is less than `entry2` if:
  ///  * the key of `entry1` is less than the key of `entry2`, or
  ///  * `entry1` and `entry2` have equal keys and the value of `entry1` is less than
  ///    the value of `entry2`.
  /// Equal:
  /// `map1` and `map2` have same series of equal entries by pairwise iteration.
  /// Greater:
  /// `map1` is neither less nor equal `map2`.
  ///
  /// Example:
  /// ```motoko
  /// import Map "mo:base/pure/Map";
  /// import Nat "mo:base/Nat";
  /// import Text "mo:base/Text";
  ///
  /// persistent actor {
  ///   let map1 = Map.fromIter<Nat, Text>(
  ///     Iter.fromArray([(0, "Zero"), (1, "One")]),
  ///     Nat.compare);
  ///   let map2 = Map.fromIter<Nat, Text>(
  ///     Iter.fromArray([(0, "Zero"), (2, "Two")]),
  ///     Nat.compare);
  ///
  ///   let orderLess = Map.compare(map1, map2, Nat.compare, Text.compare);
  ///   // `#less`
  ///   let orderEqual = Map.compare(map1, map1, Nat.compare, Text.compare);
  ///   // `#equal`
  ///   let orderGreater = Map.compare(map2, map1, Nat.compare, Text.compare);
  ///   // `#greater`
  /// }
  /// ```
  ///
  /// Runtime: `O(n)`.
  /// Space: `O(1)` retained memory plus garbage, see below.
  /// where `n` denotes the number of key-value entries stored in the map and
  /// assuming that `compareKey` and `compareValue` have runtime and space costs of `O(1)`.
  ///
  /// Note: Creates `O(log(n))` temporary objects that will be collected as garbage.
  public func compare<K, V>(map1 : Map<K, V>, map2 : Map<K, V>, compareKey : (K, K) -> Order.Order, compareValue : (V, V) -> Order.Order) : Order.Order {
    let iterator1 = entries(map1);
    let iterator2 = entries(map2);
    loop {
      switch (iterator1.next(), iterator2.next()) {
        case (null, null) return #equal;
        case (null, _) return #less;
        case (_, null) return #greater;
        case (?(key1, value1), ?(key2, value2)) {
          let keyComparison = compareKey(key1, key2);
          if (keyComparison != #equal) {
            return keyComparison
          };
          let valueComparison = compareValue(value1, value2);
          if (valueComparison != #equal) {
            return valueComparison
          }
        }
      }
    }
  };

  module Internal {

    public func empty<K, V>() : Map<K, V> { { size = 0; root = #leaf } };

    public func fromIter<K, V>(i : Iter.Iter<(K, V)>, compare : (K, K) -> Order.Order) : Map<K, V> {
      var map = #leaf : Tree<K, V>;
      var size = 0;
<<<<<<< HEAD
      for (val in i) {
        map := put(map, compare, val.0, val.1);
        size += 1
=======
      for(val in i) {
        map := add(map, compare, val.0, val.1);
        size += 1;
>>>>>>> c616761d
      };
      { root = map; size }
    };

    type List<T> = Types.Pure.List<T>;

    type IterRep<K, V> = List<{ #tr : Tree<K, V>; #xy : (K, V) }>;

    public func iter<K, V>(map : Tree<K, V>, direction : { #fwd; #bwd }) : Iter.Iter<(K, V)> {
      let turnLeftFirst : MapTraverser<K, V> = func(l, x, y, r, ts) {
        ?(#tr(l), ?(#xy(x, y), ?(#tr(r), ts)))
      };

      let turnRightFirst : MapTraverser<K, V> = func(l, x, y, r, ts) {
        ?(#tr(r), ?(#xy(x, y), ?(#tr(l), ts)))
      };

      switch direction {
        case (#fwd) IterMap(map, turnLeftFirst);
        case (#bwd) IterMap(map, turnRightFirst)
      }
    };

    type MapTraverser<K, V> = (Tree<K, V>, K, V, Tree<K, V>, IterRep<K, V>) -> IterRep<K, V>;

    class IterMap<K, V>(tree : Tree<K, V>, mapTraverser : MapTraverser<K, V>) {
      var trees : IterRep<K, V> = ?(#tr(tree), null);
      public func next() : ?(K, V) {
        switch (trees) {
          case (null) { null };
          case (?(#tr(#leaf), ts)) {
            trees := ts;
            next()
          };
          case (?(#xy(xy), ts)) {
            trees := ts;
            ?xy
          };
          case (?(#tr(#red(l, x, y, r)), ts)) {
            trees := mapTraverser(l, x, y, r, ts);
            next()
          };
          case (?(#tr(#black(l, x, y, r)), ts)) {
            trees := mapTraverser(l, x, y, r, ts);
            next()
          }
        }
      }
    };

    public func map<K, V1, V2>(map : Map<K, V1>, f : (K, V1) -> V2) : Map<K, V2> {
      func mapRec(m : Tree<K, V1>) : Tree<K, V2> {
        switch m {
          case (#leaf) { #leaf };
          case (#red(l, x, y, r)) {
            #red(mapRec l, x, f(x, y), mapRec r)
          };
          case (#black(l, x, y, r)) {
            #black(mapRec l, x, f(x, y), mapRec r)
          }
        }
      };
      { size = map.size; root = mapRec(map.root) }
    };

    public func foldLeft<Key, Value, Accum>(
      map : Tree<Key, Value>,
      base : Accum,
      combine : (Accum, Key, Value) -> Accum
    ) : Accum {
      switch (map) {
        case (#leaf) { base };
        case (#red(l, k, v, r)) {
          let left = foldLeft(l, base, combine);
          let middle = combine(left, k, v);
          foldLeft(r, middle, combine)
        };
        case (#black(l, k, v, r)) {
          let left = foldLeft(l, base, combine);
          let middle = combine(left, k, v);
          foldLeft(r, middle, combine)
        }
      }
    };

    public func foldRight<Key, Value, Accum>(
      map : Tree<Key, Value>,
      base : Accum,
      combine : (Key, Value, Accum) -> Accum
    ) : Accum {
      switch (map) {
        case (#leaf) { base };
        case (#red(l, k, v, r)) {
          let right = foldRight(r, base, combine);
          let middle = combine(k, v, right);
          foldRight(l, middle, combine)
        };
        case (#black(l, k, v, r)) {
          let right = foldRight(r, base, combine);
          let middle = combine(k, v, right);
          foldRight(l, middle, combine)
        }
      }
    };

    public func forEach<K, V>(map : Map<K, V>, operation : (K, V) -> ()) {
      func combine(acc : Null, key : K, value : V) : Null {
        operation(key, value);
        null
      };
      ignore foldLeft(map.root, null, combine)
    };

    public func filter<K, V>(map : Map<K, V>, compare : (K, K) -> Order.Order, criterion : (K, V) -> Bool) : Map<K, V> {
      var size = 0;
      func combine(acc : Tree<K, V>, key : K, value : V) : Tree<K, V> {
        if (criterion(key, value)) {
<<<<<<< HEAD
          size += 1;
          put(acc, compare, key, value)
        } else acc
=======
            size += 1;
            add(acc, compare, key, value)
        }
        else acc
>>>>>>> c616761d
      };
      { root = foldLeft(map.root, #leaf, combine); size }
    };

    public func mapFilter<K, V1, V2>(map : Map<K, V1>, compare : (K, K) -> Order.Order, f : (K, V1) -> ?V2) : Map<K, V2> {
      var size = 0;
      func combine(acc : Tree<K, V2>, key : K, value1 : V1) : Tree<K, V2> {
        switch (f(key, value1)) {
          case null { acc };
          case (?value2) {
            size += 1;
            add(acc, compare, key, value2)
          }
        }
      };
      { root = foldLeft(map.root, #leaf, combine); size }
    };

    public func get<K, V>(t : Tree<K, V>, compare : (K, K) -> Order.Order, x : K) : ?V {
      switch t {
        case (#red(l, x1, y1, r)) {
          switch (compare(x, x1)) {
            case (#less) { get(l, compare, x) };
            case (#equal) { ?y1 };
            case (#greater) { get(r, compare, x) }
          }
        };
        case (#black(l, x1, y1, r)) {
          switch (compare(x, x1)) {
            case (#less) { get(l, compare, x) };
            case (#equal) { ?y1 };
            case (#greater) { get(r, compare, x) }
          }
        };
        case (#leaf) { null }
      }
    };

    public func contains<K, V>(m : Tree<K, V>, compare : (K, K) -> Order.Order, key : K) : Bool {
      switch (get(m, compare, key)) {
        case (null) { false };
        case (_) { true }
      }
    };

    public func maxEntry<K, V>(m : Tree<K, V>) : ?(K, V) {
      func rightmost(m : Tree<K, V>) : (K, V) {
        switch m {
          case (#red(_, k, v, #leaf)) { (k, v) };
          case (#red(_, _, _, r)) { rightmost(r) };
          case (#black(_, k, v, #leaf)) { (k, v) };
          case (#black(_, _, _, r)) { rightmost(r) };
          case (#leaf) { Runtime.trap "pure/Map.maxEntry() impossible" }
        }
      };
      switch m {
        case (#leaf) { null };
        case (_) { ?rightmost(m) }
      }
    };

    public func minEntry<K, V>(m : Tree<K, V>) : ?(K, V) {
      func leftmost(m : Tree<K, V>) : (K, V) {
        switch m {
          case (#red(#leaf, k, v, _)) { (k, v) };
          case (#red(l, _, _, _)) { leftmost(l) };
          case (#black(#leaf, k, v, _)) { (k, v) };
          case (#black(l, _, _, _)) { leftmost(l) };
          case (#leaf) { Runtime.trap "pure/Map.minEntry() impossible" }
        }
      };
      switch m {
        case (#leaf) { null };
        case (_) { ?leftmost(m) }
      }
    };

    public func all<K, V>(m : Tree<K, V>, pred : (K, V) -> Bool) : Bool {
      switch m {
        case (#red(l, k, v, r)) {
          pred(k, v) and all(l, pred) and all(r, pred)
        };
        case (#black(l, k, v, r)) {
          pred(k, v) and all(l, pred) and all(r, pred)
        };
        case (#leaf) { true }
      }
    };

    public func any<K, V>(m : Tree<K, V>, pred : (K, V) -> Bool) : Bool {
      switch m {
        case (#red(l, k, v, r)) {
          pred(k, v) or any(l, pred) or any(r, pred)
        };
        case (#black(l, k, v, r)) {
          pred(k, v) or any(l, pred) or any(r, pred)
        };
        case (#leaf) { false }
      }
    };

    func redden<K, V>(t : Tree<K, V>) : Tree<K, V> {
      switch t {
        case (#black(l, x, y, r)) { (#red(l, x, y, r)) };
        case _ {
          Runtime.trap "pure/Map.redden() impossible"
        }
      }
    };

    func lbalance<K, V>(left : Tree<K, V>, x : K, y : V, right : Tree<K, V>) : Tree<K, V> {
      switch (left, right) {
        case (#red(#red(l1, x1, y1, r1), x2, y2, r2), r) {
          #red(
            #black(l1, x1, y1, r1),
            x2,
            y2,
            #black(r2, x, y, r)
          )
        };
        case (#red(l1, x1, y1, #red(l2, x2, y2, r2)), r) {
          #red(
            #black(l1, x1, y1, l2),
            x2,
            y2,
            #black(r2, x, y, r)
          )
        };
        case _ {
          #black(left, x, y, right)
        }
      }
    };

    func rbalance<K, V>(left : Tree<K, V>, x : K, y : V, right : Tree<K, V>) : Tree<K, V> {
      switch (left, right) {
        case (l, #red(l1, x1, y1, #red(l2, x2, y2, r2))) {
          #red(
            #black(l, x, y, l1),
            x1,
            y1,
            #black(l2, x2, y2, r2)
          )
        };
        case (l, #red(#red(l1, x1, y1, r1), x2, y2, r2)) {
          #red(
            #black(l, x, y, l1),
            x1,
            y1,
            #black(r1, x2, y2, r2)
          )
        };
        case _ {
          #black(left, x, y, right)
        }
      }
    };

    type ClashResolver<A> = { old : A; new : A } -> A;

    func insertWith<K, V>(
      m : Tree<K, V>,
      compare : (K, K) -> Order.Order,
      key : K,
      val : V,
      onClash : ClashResolver<V>
    ) : Tree<K, V> {
      func ins(tree : Tree<K, V>) : Tree<K, V> {
        switch tree {
          case (#black(left, x, y, right)) {
            switch (compare(key, x)) {
              case (#less) {
                lbalance(ins left, x, y, right)
              };
              case (#greater) {
                rbalance(left, x, y, ins right)
              };
              case (#equal) {
                let newVal = onClash({ new = val; old = y });
                #black(left, key, newVal, right)
              }
            }
          };
          case (#red(left, x, y, right)) {
            switch (compare(key, x)) {
              case (#less) {
                #red(ins left, x, y, right)
              };
              case (#greater) {
                #red(left, x, y, ins right)
              };
              case (#equal) {
                let newVal = onClash { new = val; old = y };
                #red(left, key, newVal, right)
              }
            }
          };
          case (#leaf) {
            #red(#leaf, key, val, #leaf)
          }
        }
      };
      switch (ins m) {
        case (#red(left, x, y, right)) {
          #black(left, x, y, right)
        };
        case other { other }
      }
    };

    public func swap<K, V>(
      m : Tree<K, V>,
      compare : (K, K) -> Order.Order,
      key : K,
      val : V
    ) : (Tree<K, V>, ?V) {
      var oldVal : ?V = null;
      func onClash(clash : { old : V; new : V }) : V {
        oldVal := ?clash.old;
        clash.new
      };
      let res = insertWith(m, compare, key, val, onClash);
      (res, oldVal)
    };

    public func add<K, V>(
      m : Tree<K, V>,
      compare : (K, K) -> Order.Order,
      key : K,
      val : V
    ) : Tree<K, V> = swap(m, compare, key, val).0;

    func balLeft<K, V>(left : Tree<K, V>, x : K, y : V, right : Tree<K, V>) : Tree<K, V> {
      switch (left, right) {
        case (#red(l1, x1, y1, r1), r) {
          #red(
            #black(l1, x1, y1, r1),
            x,
            y,
            r
          )
        };
        case (_, #black(l2, x2, y2, r2)) {
          rbalance(left, x, y, #red(l2, x2, y2, r2))
        };
        case (_, #red(#black(l2, x2, y2, r2), x3, y3, r3)) {
          #red(
            #black(left, x, y, l2),
            x2,
            y2,
            rbalance(r2, x3, y3, redden r3)
          )
        };
        case _ { Runtime.trap "pure/Map.balLeft() impossible" }
      }
    };

    func balRight<K, V>(left : Tree<K, V>, x : K, y : V, right : Tree<K, V>) : Tree<K, V> {
      switch (left, right) {
        case (l, #red(l1, x1, y1, r1)) {
          #red(
            l,
            x,
            y,
            #black(l1, x1, y1, r1)
          )
        };
        case (#black(l1, x1, y1, r1), r) {
          lbalance(#red(l1, x1, y1, r1), x, y, r)
        };
        case (#red(l1, x1, y1, #black(l2, x2, y2, r2)), r3) {
          #red(
            lbalance(redden l1, x1, y1, l2),
            x2,
            y2,
            #black(r2, x, y, r3)
          )
        };
        case _ { Runtime.trap "pure/Map.balRight() impossible" }
      }
    };

    func append<K, V>(left : Tree<K, V>, right : Tree<K, V>) : Tree<K, V> {
      switch (left, right) {
        case (#leaf, _) { right };
        case (_, #leaf) { left };
        case (
          #red(l1, x1, y1, r1),
          #red(l2, x2, y2, r2)
        ) {
          switch (append(r1, l2)) {
            case (#red(l3, x3, y3, r3)) {
              #red(
                #red(l1, x1, y1, l3),
                x3,
                y3,
                #red(r3, x2, y2, r2)
              )
            };
            case r1l2 {
              #red(l1, x1, y1, #red(r1l2, x2, y2, r2))
            }
          }
        };
        case (t1, #red(l2, x2, y2, r2)) {
          #red(append(t1, l2), x2, y2, r2)
        };
        case (#red(l1, x1, y1, r1), t2) {
          #red(l1, x1, y1, append(r1, t2))
        };
        case (#black(l1, x1, y1, r1), #black(l2, x2, y2, r2)) {
          switch (append(r1, l2)) {
            case (#red(l3, x3, y3, r3)) {
              #red(
                #black(l1, x1, y1, l3),
                x3,
                y3,
                #black(r3, x2, y2, r2)
              )
            };
            case r1l2 {
              balLeft(
                l1,
                x1,
                y1,
                #black(r1l2, x2, y2, r2)
              )
            }
          }
        }
      }
    };

    public func delete<K, V>(m : Tree<K, V>, compare : (K, K) -> Order.Order, key : K) : Tree<K, V> = remove(m, compare, key).0;

    public func remove<K, V>(tree : Tree<K, V>, compare : (K, K) -> Order.Order, x : K) : (Tree<K, V>, ?V) {
      var y0 : ?V = null;
      func delNode(left : Tree<K, V>, x1 : K, y1 : V, right : Tree<K, V>) : Tree<K, V> {
        switch (compare(x, x1)) {
          case (#less) {
            let newLeft = del left;
            switch left {
              case (#black(_, _, _, _)) {
                balLeft(newLeft, x1, y1, right)
              };
              case _ {
                #red(newLeft, x1, y1, right)
              }
            }
          };
          case (#greater) {
            let newRight = del right;
            switch right {
              case (#black(_, _, _, _)) {
                balRight(left, x1, y1, newRight)
              };
              case _ {
                #red(left, x1, y1, newRight)
              }
            }
          };
          case (#equal) {
            y0 := ?y1;
            append(left, right)
          }
        }
      };
      func del(tree : Tree<K, V>) : Tree<K, V> {
        switch tree {
          case (#red(left, x, y, right)) {
            delNode(left, x, y, right)
          };
          case (#black(left, x, y, right)) {
            delNode(left, x, y, right)
          };
          case (#leaf) {
            tree
          }
        }
      };
      switch (del(tree)) {
        case (#red(left, x, y, right)) { (#black(left, x, y, right), y0) };
        case other { (other, y0) }
      }
    };

    // Test helper
    public func validate<K, V>(rbMap : Map<K, V>, comp : (K, K) -> Order.Order) {
      ignore blackDepth(rbMap.root, comp)
    };

    func blackDepth<K, V>(node : Tree<K, V>, comp : (K, K) -> Order.Order) : Nat {
      func checkNode(left : Tree<K, V>, key : K, right : Tree<K, V>) : Nat {
        checkKey(left, func(x : K) : Bool { comp(x, key) == #less });
        checkKey(right, func(x : K) : Bool { comp(x, key) == #greater });
        let leftBlacks = blackDepth(left, comp);
        let rightBlacks = blackDepth(right, comp);
        assert (leftBlacks == rightBlacks);
        leftBlacks
      };
      switch node {
        case (#leaf) 0;
        case (#red(left, key, _, right)) {
          let leftBlacks = checkNode(left, key, right);
          assert (not isRed(left));
          assert (not isRed(right));
          leftBlacks
        };
        case (#black(left, key, _, right)) {
          checkNode(left, key, right) + 1
        }
      }
    };

    func isRed<K, V>(node : Tree<K, V>) : Bool {
      switch node {
        case (#red(_, _, _, _)) true;
        case _ false
      }
    };

    func checkKey<K, V>(node : Tree<K, V>, isValid : K -> Bool) {
      switch node {
        case (#leaf) {};
        case (#red(_, key, _, _)) {
          assert (isValid(key))
        };
        case (#black(_, key, _, _)) {
          assert (isValid(key))
        }
      }
    }
  };

}<|MERGE_RESOLUTION|>--- conflicted
+++ resolved
@@ -207,8 +207,7 @@
   /// Note: The returned map shares with the `m` most of the tree nodes.
   /// Garbage collecting one of maps (e.g. after an assignment `m := Map.add(m, cmp, k, v)`)
   /// causes collecting `O(log(n))` nodes.
-  public func insert<K, V>(map : Map<K, V>, compare : (K, K) -> Order.Order, key : K, value : V)
-    : (Map<K, V>, Bool) {
+  public func insert<K, V>(map : Map<K, V>, compare : (K, K) -> Order.Order, key : K, value : V) : (Map<K, V>, Bool) {
     switch (swap(map, compare, key, value)) {
       case (map1, null) (map1, true);
       case (map1, _) (map1, false)
@@ -249,7 +248,6 @@
   public func add<K, V>(map : Map<K, V>, compare : (K, K) -> Order.Order, key : K, value : V) : Map<K, V> {
     swap(map, compare, key, value).0
   };
-
 
   /// Given `map` ordered by `compare`, add a mapping from `key` to `value`. Overwrites any existing entry with key `key`.
   /// Returns the modified map and the previous value associated with key `key`
@@ -332,7 +330,6 @@
     } else { (map, null) }
   };
 
-
   /// Given a `map`, ordered by `compare`, deletes any entry for `key` from `map`.
   /// Has no effect if `key` is not present in the map.
   /// Returns the updated map.
@@ -367,7 +364,7 @@
   public func remove<K, V>(map : Map<K, V>, compare : (K, K) -> Order.Order, key : K) : Map<K, V> {
     switch (Internal.remove(map.root, compare, key)) {
       case (_, null) map;
-      case (t, ?_) { {root = t; size = map.size - 1} }
+      case (t, ?_) { { root = t; size = map.size - 1 } }
     }
   };
 
@@ -405,7 +402,7 @@
   public func delete<K, V>(map : Map<K, V>, compare : (K, K) -> Order.Order, key : K) : (Map<K, V>, Bool) {
     switch (Internal.remove(map.root, compare, key)) {
       case (_, null) { (map, false) };
-      case (t, ?_)    { ({root = t; size = map.size - 1}, true) }
+      case (t, ?_) { ({ root = t; size = map.size - 1 }, true) }
     }
   };
 
@@ -1034,15 +1031,9 @@
     public func fromIter<K, V>(i : Iter.Iter<(K, V)>, compare : (K, K) -> Order.Order) : Map<K, V> {
       var map = #leaf : Tree<K, V>;
       var size = 0;
-<<<<<<< HEAD
       for (val in i) {
-        map := put(map, compare, val.0, val.1);
+        map := add(map, compare, val.0, val.1);
         size += 1
-=======
-      for(val in i) {
-        map := add(map, compare, val.0, val.1);
-        size += 1;
->>>>>>> c616761d
       };
       { root = map; size }
     };
@@ -1160,16 +1151,9 @@
       var size = 0;
       func combine(acc : Tree<K, V>, key : K, value : V) : Tree<K, V> {
         if (criterion(key, value)) {
-<<<<<<< HEAD
           size += 1;
-          put(acc, compare, key, value)
+          add(acc, compare, key, value)
         } else acc
-=======
-            size += 1;
-            add(acc, compare, key, value)
-        }
-        else acc
->>>>>>> c616761d
       };
       { root = foldLeft(map.root, #leaf, combine); size }
     };
