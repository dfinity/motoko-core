--- conflicted
+++ resolved
@@ -98,13 +98,8 @@
   ///
   /// Space: O(1)
   public func get<T>(list : List<T>, n : Nat) : ?T = switch list {
-<<<<<<< HEAD
-    case (?(h, t)) if (n == 0) ?h else get(t, n - 1);
+    case (?(h, t)) if (n == 0) ?h else get(t, n - 1 : Nat);
     case null null
-=======
-    case null null;
-    case (?(h, t)) if (n == 0) ?h else get(t, n - 1 : Nat)
->>>>>>> a1d06dd5
   };
 
   /// Add `item` to the head of `list`, and return the new list.
@@ -369,12 +364,8 @@
   ///
   /// Space: O(1)
   public func drop<T>(list : List<T>, n : Nat) : List<T> = if (n == 0) list else switch list {
-    case null null;
-<<<<<<< HEAD
-    case (?(_, t)) drop(t, n - 1)
-=======
-    case (?(_h, t)) drop(t, n - 1 : Nat)
->>>>>>> a1d06dd5
+    case (?(_, t)) drop(t, n - 1 : Nat);
+    case null null
   };
 
   /// Collapses the elements in `list` into a single value by starting with `base`
@@ -626,7 +617,6 @@
   /// Runtime: O(n)
   ///
   /// Space: O(n)
-<<<<<<< HEAD
   public func repeat<T>(item : T, n : Nat) : List<T> {
     var res : List<T> = null;
     var i : Int = n;
@@ -636,9 +626,6 @@
     };
     res
   };
-=======
-  public func repeat<T>(item : T, n : Nat) : List<T> = if (n == 0) null else ?(item, repeat(item, n - 1 : Nat));
->>>>>>> a1d06dd5
 
   /// Create a list of pairs from a pair of lists.
   ///
