--- conflicted
+++ resolved
@@ -76,20 +76,10 @@
   /// Space: O(1)
   ///
   /// *Runtime and space assumes that `equal` runs in O(1) time and space.
-  public func contains<T>(list : List<T>, equal : (T, T) -> Bool, item : T) : Bool =
-    switch list {
-<<<<<<< HEAD
-      case null false;
-      case (?(head, tail)) {
-        if (equal(head, item)) true else contains(tail, equal, item)
-      }
-    }
-  };
-=======
-      case (?(h, t)) equal(h, item) or contains(t, equal, item);
-      case _ false
-    };
->>>>>>> fec9a85fad5b29ce02b8d1010e3dfaaecbec2398
+  public func contains<T>(list : List<T>, equal : (T, T) -> Bool, item : T) : Bool = switch list {
+    case (?(h, t)) equal(h, item) or contains(t, equal, item);
+    case _ false
+  };
 
   /// Access any item in a list, zero-based.
   ///
@@ -540,25 +530,11 @@
   /// Space: O(1)
   ///
   /// *Runtime and space assumes that `equalFunc` runs in O(1) time and space.
-  public func equal<T>(list1 : List<T>, list2 : List<T>, equalFunc : (T, T) -> Bool) : Bool =
-    switch (list1, list2) {
-      case (null, null) true;
-<<<<<<< HEAD
-      case (?(h1, t1), ?(h2, t2)) {
-        if (equalFunc(h1, h2)) {
-          equal(t1, t2, equalFunc)
-        } else {
-          false
-        }
-      };
-      case _ false
-    }
-  };
-=======
-      case (?(h1, t1), ?(h2, t2)) equalFunc(h1, h2) and equal(t1, t2, equalFunc);
-      case _ false;
-    };
->>>>>>> fec9a85fad5b29ce02b8d1010e3dfaaecbec2398
+  public func equal<T>(list1 : List<T>, list2 : List<T>, equalFunc : (T, T) -> Bool) : Bool = switch (list1, list2) {
+    case (null, null) true;
+    case (?(h1, t1), ?(h2, t2)) equalFunc(h1, h2) and equal(t1, t2, equalFunc);
+    case _ false
+  };
 
   /// Compare two lists using lexicographic ordering specified by argument function `compare`.
   ///
@@ -729,20 +705,11 @@
   /// Runtime: O(size)
   ///
   /// Space: O(size)
-<<<<<<< HEAD
   public func chunks<T>(list : List<T>, n : Nat) : List<List<T>> = switch (split(list, n)) {
-    case (null, _) { assert n > 0; null };
+    case (null, _) { if (n == 0) trap "pure/List.chunks()"; null };
     case (pre, null) ?(pre, null);
     case (pre, post) ?(pre, chunks(post, n))
   };
-=======
-  public func chunks<T>(list : List<T>, n : Nat) : List<List<T>> =
-    switch (split(list, n)) {
-      case (null, _) { if (n == 0) trap "pure/List.chunks()"; null };
-      case (pre, null) ?(pre, null);
-      case (pre, post) ?(pre, chunks(post, n));
-    };
->>>>>>> fec9a85fad5b29ce02b8d1010e3dfaaecbec2398
 
   /// Returns an iterator to the elements in the list.
   ///
