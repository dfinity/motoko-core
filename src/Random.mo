--- conflicted
+++ resolved
@@ -39,19 +39,14 @@
   /// Creates a pseudo-random number generator from a 64-bit seed.
   /// The seed is used to initialize the PRNG state.
   /// This is suitable for simulations and testing, but not for cryptographic purposes.
-<<<<<<< HEAD
+  ///
+  /// Example:
+  /// ```motoko include=import
+  /// let random = Random.seed(123);
+  /// let coin = random.bool(); // true or false
+  /// ```
   public func seed(seed : Nat64) : Random<PRNG.State> {
     seedFromState(seedState(seed))
-=======
-  ///
-  /// Example:
-  /// ```motoko include=import
-  /// let random = Random.fast(123);
-  /// let coin = random.bool(); // true or false
-  /// ```
-  public func fast(seed : Nat64) : Random<PRNG.State> {
-    fastFromState(seedState(seed))
->>>>>>> cb96dceb
   };
 
   /// Initializes a pseudo-random number generator state with a 64-bit seed.
@@ -65,7 +60,7 @@
   /// persistent actor {
   ///   let state = Random.seedState(123);
   ///   public func main() : async () {
-  ///     let random = Random.fastFromState(state);
+  ///     let random = Random.seedFromState(state);
   ///     let coin = random.bool(); // true or false
   ///   }
   /// }
@@ -77,25 +72,21 @@
   /// Creates a pseudo-random number generator with the given state.
   /// This provides statistical randomness suitable for simulations and testing,
   /// but should not be used for cryptographic purposes.
-<<<<<<< HEAD
+  ///
+  /// Example:
+  /// ```motoko
+  /// import Random "mo:core/Random";
+  /// 
+  /// persistent actor {
+  ///   let state = Random.seedState(123);
+  ///
+  ///   public func main() : async () {
+  ///     let random = Random.seedFromState(state);
+  ///     let coin = random.bool(); // true or false
+  ///   }
+  /// }
+  /// ```
   public func seedFromState(state : State<PRNG.State>) : Random<PRNG.State> {
-=======
-  ///
-  /// Example:
-  /// ```motoko
-  /// import Random "mo:core/Random";
-  /// 
-  /// persistent actor {
-  ///   let state = Random.seedState(123);
-  ///
-  ///   public func main() : async () {
-  ///     let random = Random.fastFromState(state);
-  ///     let coin = random.bool(); // true or false
-  ///   }
-  /// }
-  /// ```
-  public func fastFromState(state : State<PRNG.State>) : Random<PRNG.State> {
->>>>>>> cb96dceb
     Random(
       state,
       func() : Blob {
@@ -195,7 +186,7 @@
     ///
     /// Example:
     /// ```motoko include=import
-    /// let random = Random.fast(42);
+    /// let random = Random.seed(42);
     /// let coin = random.bool(); // true or false
     /// ```
     public func bool() : Bool {
@@ -206,7 +197,7 @@
     ///
     /// Example:
     /// ```motoko include=import
-    /// let random = Random.fast(42);
+    /// let random = Random.seed(42);
     /// let byte = random.nat8(); // 0 to 255
     /// ```
     public func nat8() : Nat8 {
@@ -261,7 +252,7 @@
     ///
     /// Example:
     /// ```motoko include=import
-    /// let random = Random.fast(42);
+    /// let random = Random.seed(42);
     /// let number = random.nat64(); // 0 to 18446744073709551615
     /// ```
     public func nat64() : Nat64 {
@@ -272,7 +263,7 @@
     ///
     /// Example:
     /// ```motoko include=import
-    /// let random = Random.fast(42);
+    /// let random = Random.seed(42);
     /// let dice = random.nat64Range(1, 7); // 1 to 6
     /// ```
     public func nat64Range(fromInclusive : Nat64, toExclusive : Nat64) : Nat64 {
@@ -286,7 +277,7 @@
     ///
     /// Example:
     /// ```motoko include=import
-    /// let random = Random.fast(42);
+    /// let random = Random.seed(42);
     /// let index = random.natRange(0, 10); // 0 to 9
     /// ```
     public func natRange(fromInclusive : Nat, toExclusive : Nat) : Nat {
