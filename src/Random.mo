/// Random number generation

<<<<<<< HEAD
import Iter "IterType";
import Prim "mo:⛔";
=======
import Iter "Iter";
import { todo; unreachable } "Debug";
>>>>>>> 1f4da7a1

module {

  let rawRand = (actor "aaaaa-aa" : actor { raw_rand : () -> async Blob }).raw_rand;

  public let blob : shared () -> async Blob = rawRand;

  /// Opinionated choice of PRNG from a given seed.
  public func new(seed : Blob) : Random {
    todo()
  };

  /// Uses entropy from the management canister with automatic resupply.
  public func newAsync() : AsyncRandom {
    todo()
  };

  public class Random(generator : () -> Blob) {

    /// Random choice between `true` and `false`.
    public func bool() : Bool {
      todo()
    };

    /// Random `Nat8` value in the range [0, 256).
    public func byte() : Nat8 {
      todo()
    };

    /// Random `Float` value in the range [0, 1).
    /// The resolution is maximal (i.e. all relevant mantissa bits are randomized).
    public func float() : Float {
      todo()
    };

    public func intRange(min : Int, maxExclusive : Int) : Int {
      todo()
    };

    public func natRange(min : Nat, maxExclusive : Nat) : Nat {
      todo()
    };

  };

  public class AsyncRandom(generator : () -> async* Blob) {

    public func bool() : async* Bool {
      todo()
    };

    public func byte() : async* Nat8 {
      todo()
    };

    public func float() : async* Float {
      todo()
    };

    public func natRange(min : Nat, maxExclusive : Nat) : async* Nat {
      todo()
    };

    public func intRange(min : Int, maxExclusive : Int) : async* Int {
      todo()
    };

  };

}<|MERGE_RESOLUTION|>--- conflicted
+++ resolved
@@ -1,12 +1,6 @@
 /// Random number generation
 
-<<<<<<< HEAD
-import Iter "IterType";
-import Prim "mo:⛔";
-=======
-import Iter "Iter";
-import { todo; unreachable } "Debug";
->>>>>>> 1f4da7a1
+import { todo } "Debug";
 
 module {
 
