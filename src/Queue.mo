/// A mutable double-ended queue of elements.
/// The queue has two ends, front and back.
/// Elements can be added and removed at the two ends.
///
/// This can be used for different use cases, such as:
/// * Queue (FIFO) by using `pushBack()` and `popFront()`
/// * Stack (LIFO) by using `pushFront()` and `popFront()`.
///
/// Example:
/// ```motoko
/// import Queue "Queue";
/// import Debug "Debug";
///
/// persistent actor {
///   let orders = Queue.empty<Text>();
///   Queue.pushBack(orders, "Antipasta");
///   Queue.pushBack(orders, "Spaghetti");
///   Queue.pushBack(orders, "Bistecca");
///   Queue.pushBack(orders, "Dolce");
///   label iteration loop {
///     switch (Queue.popFront(orders)) {
///       case null { break iteration };
///       case (?description) {
///         Debug.print(description)
///       }
///     }
///   }
///   // prints:
///   // `Antipasta`
///   // `Spaghetti`
///   // `Bistecca`
///   // `Dolce`
/// }
/// ```
///
/// The internal implementation is a doubly-linked list.
///
/// Performance:
/// * Runtime: `O(1)` for push, pop, and peek operations.
/// * Space: `O(n)`.
/// `n` denotes the number of elements stored in the queue.

import PureQueue "pure/Queue";
import Iter "Iter";
import Order "Order";
import Types "Types";
import PureQueue "pure/Queue";

module {
  public type Queue<T> = Types.Queue.Queue<T>;

  type Node<T> = Types.Queue.Node<T>;

<<<<<<< HEAD
  /// Convert a mutable queue to an immutable queue.
=======
  /// Converts a mutable queue to an immutable, purely functional queue.
>>>>>>> afe637ac
  ///
  /// Example:
  /// ```motoko
  /// import Queue "mo:base/Queue";
<<<<<<< HEAD
  /// import PureQueue "mo:base/pure/Queue";
  ///
  /// persistent actor {
  ///   let mutableQueue = Queue.empty<Nat>();
  ///   Queue.pushBack(mutableQueue, 0);
  ///   Queue.pushBack(mutableQueue, 1);
  ///   Queue.pushBack(mutableQueue, 2);
  ///   let immutableQueue = Queue.toPure(mutableQueue);
  ///   assert(PureQueue.size(immutableQueue) == Queue.size(mutableQueue));
  /// }
  /// ```
  ///
  /// Runtime: `O(n)`.
  /// Space: `O(n)`.
  /// where `n` denotes the number of elements stored in the queue.
  public func toPure<T>(queue : Queue<T>) : PureQueue.Queue<T> {
    PureQueue.fromIter(values(queue));
  };

  /// Convert an immutable queue to a mutable queue.
=======
  ///
  /// persistent actor {
  ///   let queue = Queue.fromIter<Nat>([1, 2, 3].values());
  ///   let pureQueue = Queue.toPure<Nat>(queue);
  /// }
  /// ```
  ///
  /// Runtime: O(n)
  /// Space: O(n)
  /// `n` denotes the number of elements stored in the queue.
  public func toPure<T>(queue : Queue<T>) : PureQueue.Queue<T> {
    let pureQueue = PureQueue.empty<T>();
    let iter = values(queue);
    var current = pureQueue;
    loop {
      switch(iter.next()) {
        case null { return current };
        case (?val) { current := PureQueue.pushBack(current, val) };
      };
    };
  };

  /// Converts an immutable, purely functional queue to a mutable queue.
>>>>>>> afe637ac
  ///
  /// Example:
  /// ```motoko
  /// import Queue "mo:base/Queue";
  /// import PureQueue "mo:base/pure/Queue";
  ///
  /// persistent actor {
<<<<<<< HEAD
  ///   let immutableQueue = PureQueue.fromIter<Nat>([1, 2, 3].values());
  ///   let mutableQueue = Queue.fromPure(pureQueue);
  ///   assert(PureQueue.size(immutableQueue) == Queue.size(mutableQueue));
  /// }
  /// ```
  ///
  /// Runtime: `O(n)`.
  /// Space: `O(n)`.
  /// where `n` denotes the number of elements stored in the queue.
  public func fromPure<T>(queue : PureQueue.Queue<T>) : Queue<T> {
    fromIter(PureQueue.values(queue))
=======
  ///   let pureQueue = PureQueue.fromIter<Nat>([1, 2, 3].values());
  ///   let queue = Queue.fromPure<Nat>(pureQueue);
  /// }
  /// ```
  ///
  /// Runtime: O(n)
  /// Space: O(n)
  /// `n` denotes the number of elements stored in the queue.
  public func fromPure<T>(pureQueue : PureQueue.Queue<T>) : Queue<T> {
    let queue = empty<T>();
    let iter = PureQueue.values(pureQueue);
    loop {
      switch(iter.next()) {
        case null { return queue };
        case (?val) { pushBack(queue, val) };
      };
    };
>>>>>>> afe637ac
  };

  /// Create a new empty mutable double-ended queue.
  ///
  /// Example:
  /// ```motoko
  /// import Queue "mo:base/Queue";
  /// import Nat "mo:base/Nat";
  /// import Debug "mo:base/Debug";
  ///
  /// persistent actor {
  ///   let queue = Queue.empty<Text>();
  ///   Debug.print(Nat.toText(Queue.size(queue))); // prints `0`
  /// }
  /// ```
  ///
  /// Runtime: `O(1)`.
  /// Space: `O(1)`.
  public func empty<T>() : Queue<T> {
    { var front = null; var back = null; var size = 0 }
  };

  /// Creates a new queue with a single element.
  ///
  /// Example:
  /// ```motoko
  /// import Queue "mo:base/Queue";
  ///
  /// persistent actor {
  ///   let queue = Queue.singleton<Nat>(123);
  ///   assert (Queue.size(queue) == 1);
  /// }
  /// ```
  ///
  /// Runtime: O(1)
  /// Space: O(1)
  public func singleton<T>(element : T) : Queue<T> {
    let queue = empty<T>();
    pushBack(queue, element);
    queue
  };

  /// Removes all elements from the queue.
  ///
  /// Example:
  /// ```motoko
  /// import Queue "mo:base/Queue";
  ///
  /// persistent actor {
  ///   let queue = Queue.fromIter<Nat>([1, 2, 3].values());
  ///   Queue.clear(queue);
  ///   assert (Queue.isEmpty(queue));
  /// }
  /// ```
  ///
  /// Runtime: O(1)
  /// Space: O(1)
  public func clear<T>(queue : Queue<T>) {
    queue.front := null;
    queue.back := null;
    queue.size := 0
  };

  /// Creates a deep copy of the queue.
  ///
  /// Example:
  /// ```motoko
  /// import Queue "mo:base/Queue";
  ///
  /// persistent actor {
  ///   let original = Queue.fromIter<Nat>([1, 2, 3].values());
  ///   let copy = Queue.clone(original);
  ///   Queue.clear(original);
  ///   assert (Queue.size(copy) == 3);
  /// }
  /// ```
  ///
  /// Runtime: O(n)
  /// Space: O(n)
  /// `n` denotes the number of elements stored in the queue.
  public func clone<T>(queue : Queue<T>) : Queue<T> {
    let copy = empty<T>();
    for (element in values(queue)) {
      pushBack(copy, element)
    };
    copy
  };

  /// Returns the number of elements in the queue.
  ///
  /// Example:
  /// ```motoko
  /// import Queue "mo:base/Queue";
  ///
  /// persistent actor {
  ///   let queue = Queue.fromIter<Text>(["A", "B", "C"].values());
  ///   assert (Queue.size(queue) == 3);
  /// }
  /// ```
  ///
  /// Runtime: O(1)
  /// Space: O(1)
  public func size<T>(queue : Queue<T>) : Nat {
    queue.size
  };

  /// Returns `true` if the queue contains no elements.
  ///
  /// Example:
  /// ```motoko
  /// import Queue "mo:base/Queue";
  ///
  /// persistent actor {
  ///   let queue = Queue.empty<Nat>();
  ///   assert (Queue.isEmpty(queue));
  /// }
  /// ```
  ///
  /// Runtime: O(1)
  /// Space: O(1)
  public func isEmpty<T>(queue : Queue<T>) : Bool {
    queue.size == 0
  };

  /// Checks if an element exists in the queue using the provided equality function.
  ///
  /// Example:
  /// ```motoko
  /// import Queue "mo:base/Queue";
  /// import Nat "mo:base/Nat";
  ///
  /// persistent actor {
  ///   let queue = Queue.fromIter<Nat>([1, 2, 3].values());
  ///   assert (Queue.contains(queue, Nat.equal, 2));
  /// }
  /// ```
  ///
  /// Runtime: O(n)
  /// Space: O(1)
  /// `n` denotes the number of elements stored in the queue.
  public func contains<T>(queue : Queue<T>, equal : (T, T) -> Bool, element : T) : Bool {
    for (existing in values(queue)) {
      if (equal(existing, element)) {
        return true
      }
    };
    false
  };

  /// Returns the first element in the queue without removing it.
  /// Returns null if the queue is empty.
  ///
  /// Example:
  /// ```motoko
  /// import Queue "mo:base/Queue";
  ///
  /// persistent actor {
  ///   let queue = Queue.fromIter<Nat>([1, 2, 3].values());
  ///   assert (Queue.peekFront(queue) == ?1);
  /// }
  /// ```
  ///
  /// Runtime: O(1)
  /// Space: O(1)
  public func peekFront<T>(queue : Queue<T>) : ?T {
    switch (queue.front) {
      case null null;
      case (?node) ?node.value
    }
  };

  /// Returns the last element in the queue without removing it.
  /// Returns null if the queue is empty.
  ///
  /// Example:
  /// ```motoko
  /// import Queue "mo:base/Queue";
  ///
  /// persistent actor {
  ///   let queue = Queue.fromIter<Nat>([1, 2, 3].values());
  ///   assert (Queue.peekBack(queue) == ?3);
  /// }
  /// ```
  ///
  /// Runtime: O(1)
  /// Space: O(1)
  public func peekBack<T>(queue : Queue<T>) : ?T {
    switch (queue.back) {
      case null null;
      case (?node) ?node.value
    }
  };

  /// Adds an element to the front of the queue.
  ///
  /// Example:
  /// ```motoko
  /// import Queue "mo:base/Queue";
  ///
  /// persistent actor {
  ///   let queue = Queue.empty<Nat>();
  ///   Queue.pushFront(queue, 1);
  ///   assert (Queue.peekFront(queue) == ?1);
  /// }
  /// ```
  ///
  /// Runtime: O(1)
  /// Space: O(1)
  public func pushFront<T>(queue : Queue<T>, element : T) {
    let node : Node<T> = {
      value = element;
      var next = queue.front;
      var previous = null
    };
    switch (queue.front) {
      case null {};
      case (?first) first.previous := ?node
    };
    queue.front := ?node;
    switch (queue.back) {
      case null queue.back := ?node;
      case (?_) {}
    };
    queue.size += 1
  };

  /// Adds an element to the back of the queue.
  ///
  /// Example:
  /// ```motoko
  /// import Queue "mo:base/Queue";
  ///
  /// persistent actor {
  ///   let queue = Queue.empty<Nat>();
  ///   Queue.pushBack(queue, 1);
  ///   assert (Queue.peekBack(queue) == ?1);
  /// }
  /// ```
  ///
  /// Runtime: O(1)
  /// Space: O(1)
  public func pushBack<T>(queue : Queue<T>, element : T) {
    let node : Node<T> = {
      value = element;
      var next = null;
      var previous = queue.back
    };
    switch (queue.back) {
      case null {};
      case (?last) last.next := ?node
    };
    queue.back := ?node;
    switch (queue.front) {
      case null queue.front := ?node;
      case (?_) {}
    };
    queue.size += 1
  };

  /// Removes and returns the first element in the queue.
  /// Returns null if the queue is empty.
  ///
  /// Example:
  /// ```motoko
  /// import Queue "mo:base/Queue";
  ///
  /// persistent actor {
  ///   let queue = Queue.fromIter<Nat>([1, 2, 3].values());
  ///   assert (Queue.popFront(queue) == ?1);
  ///   assert (Queue.size(queue) == 2);
  /// }
  /// ```
  ///
  /// Runtime: O(1)
  /// Space: O(1)
  public func popFront<T>(queue : Queue<T>) : ?T {
    switch (queue.front) {
      case null null;
      case (?first) {
        queue.front := first.next;
        switch (queue.front) {
          case null { queue.back := null };
          case (?newFirst) { newFirst.previous := null }
        };
        queue.size -= 1;
        ?first.value
      }
    }
  };

  /// Removes and returns the last element in the queue.
  /// Returns null if the queue is empty.
  ///
  /// Example:
  /// ```motoko
  /// import Queue "mo:base/Queue";
  ///
  /// persistent actor {
  ///   let queue = Queue.fromIter<Nat>([1, 2, 3].values());
  ///   assert (Queue.popBack(queue) == ?3);
  ///   assert (Queue.size(queue) == 2);
  /// }
  /// ```
  ///
  /// Runtime: O(1)
  /// Space: O(1)
  public func popBack<T>(queue : Queue<T>) : ?T {
    switch (queue.back) {
      case null null;
      case (?last) {
        queue.back := last.previous;
        switch (queue.back) {
          case null { queue.front := null };
          case (?newLast) { newLast.next := null }
        };
        queue.size -= 1;
        ?last.value
      }
    }
  };

  /// Creates a new queue from an iterator.
  ///
  /// Example:
  /// ```motoko
  /// import Queue "mo:base/Queue";
  ///
  /// persistent actor {
  ///   let queue = Queue.fromIter<Text>(["A", "B", "C"].values());
  ///   assert (Queue.size(queue) == 3);
  /// }
  /// ```
  ///
  /// Runtime: O(n)
  /// Space: O(n)
  /// `n` denotes the number of elements stored in the queue.
  public func fromIter<T>(iter : Iter.Iter<T>) : Queue<T> {
    let queue = empty<T>();
    for (element in iter) {
      pushBack(queue, element)
    };
    queue
  };

  /// Returns an iterator over the elements in the queue.
  /// Iterates from front to back.
  ///
  /// Example:
  /// ```motoko
  /// import Queue "mo:base/Queue";
  /// import Debug "mo:base/Debug";
  ///
  /// persistent actor {
  ///   let queue = Queue.fromIter<Text>(["A", "B", "C"].values());
  ///   for (element in Queue.values(queue)) {
  ///     Debug.print(element);
  ///   }
  ///   // prints:
  ///   // `"A"`
  ///   // `"B"`
  ///   // `"C"`
  /// }
  /// ```
  ///
  /// Runtime: O(1) for iterator creation, O(n) for full iteration
  /// Space: O(1)
  public func values<T>(queue : Queue<T>) : Iter.Iter<T> {
    object {
      var current = queue.front;

      public func next() : ?T {
        switch (current) {
          case null null;
          case (?node) {
            current := node.next;
            ?node.value
          }
        }
      }
    }
  };

  /// Tests whether all elements in the queue satisfy the given predicate.
  ///
  /// Example:
  /// ```motoko
  /// import Queue "mo:base/Queue";
  ///
  /// persistent actor {
  ///   let queue = Queue.fromIter<Nat>([2, 4, 6].values());
  ///   assert (Queue.all<Nat>(queue, func(x) { x % 2 == 0 }));
  /// }
  /// ```
  ///
  /// Runtime: O(n)
  /// Space: O(1)
  public func all<T>(queue : Queue<T>, predicate : T -> Bool) : Bool {
    for (element in values(queue)) {
      if (not predicate(element)) {
        return false
      }
    };
    true
  };

  /// Tests whether any element in the queue satisfies the given predicate.
  ///
  /// Example:
  /// ```motoko
  /// import Queue "mo:base/Queue";
  ///
  /// persistent actor {
  ///   let queue = Queue.fromIter<Nat>([1, 2, 3].values());
  ///   assert (Queue.any<Nat>(queue, func (x) { x > 2 }));
  /// }
  /// ```
  ///
  /// Runtime: O(n)
  /// Space: O(1)
  /// `n` denotes the number of elements stored in the queue.
  public func any<T>(queue : Queue<T>, predicate : T -> Bool) : Bool {
    for (element in values(queue)) {
      if (predicate(element)) {
        return true
      }
    };
    false
  };

  /// Applies the given operation to all elements in the queue.
  ///
  /// Example:
  /// ```motoko
  /// import Queue "mo:base/Queue";
  ///
  /// persistent actor {
  ///   var sum = 0;
  ///   let queue = Queue.fromIter<Nat>([1, 2, 3].values());
  ///   Queue.forEach<Nat>(queue, func(x) { sum += x });
  ///   assert (sum == 6);
  /// }
  /// ```
  ///
  /// Runtime: O(n)
  /// Space: O(1)
  /// `n` denotes the number of elements stored in the queue.
  public func forEach<T>(queue : Queue<T>, operation : T -> ()) {
    for (element in values(queue)) {
      operation(element)
    }
  };

  /// Creates a new queue by applying the given function to all elements.
  ///
  /// Example:
  /// ```motoko
  /// import Queue "mo:base/Queue";
  ///
  /// persistent actor {
  ///   let queue = Queue.fromIter<Nat>([1, 2, 3].values());
  ///   let doubled = Queue.map<Nat, Nat>(queue, func(x) { x * 2 });
  ///   assert (Queue.peekFront(doubled) == ?2);
  /// }
  /// ```
  ///
  /// Runtime: O(n)
  /// Space: O(n)
  /// `n` denotes the number of elements stored in the queue.
  public func map<T, U>(queue : Queue<T>, project : T -> U) : Queue<U> {
    let result = empty<U>();
    for (element in values(queue)) {
      pushBack(result, project(element))
    };
    result
  };

  /// Creates a new queue containing only elements that satisfy the given predicate.
  ///
  /// Example:
  /// ```motoko
  /// import Queue "mo:base/Queue";
  ///
  /// persistent actor {
  ///   let queue = Queue.fromIter<Nat>([1, 2, 3, 4].values());
  ///   let evens = Queue.filter<Nat>(queue, func(x) { x % 2 == 0 });
  ///   assert (Queue.size(evens) == 2);
  /// }
  /// ```
  ///
  /// Runtime: O(n)
  /// Space: O(n)
  /// `n` denotes the number of elements stored in the queue.
  public func filter<T>(queue : Queue<T>, criterion : T -> Bool) : Queue<T> {
    let result = empty<T>();
    for (element in values(queue)) {
      if (criterion(element)) {
        pushBack(result, element)
      }
    };
    result
  };

  /// Creates a new queue by applying the given function to all elements
  /// and keeping only the non-null results.
  ///
  /// Example:
  /// ```motoko
  /// import Queue "mo:base/Queue";
  ///
  /// persistent actor {
  ///   let queue = Queue.fromIter<Nat>([1, 2, 3, 4].values());
  ///   let evenDoubled = Queue.filterMap<Nat, Nat>(
  ///     queue,
  ///     func(x) {
  ///       if (x % 2 == 0) { ?(x * 2) } else  { null }
  ///     }
  ///   );
  ///   assert (Queue.size(evenDoubled) == 2);
  /// }
  /// ```
  ///
  /// Runtime: O(n)
  /// Space: O(n)
  /// `n` denotes the number of elements stored in the queue.
  public func filterMap<T, U>(queue : Queue<T>, project : T -> ?U) : Queue<U> {
    let result = empty<U>();
    for (element in values(queue)) {
      switch (project(element)) {
        case null {};
        case (?newElement) pushBack(result, newElement)
      }
    };
    result
  };

  /// Compares two queues for equality using the provided equality function.
  ///
  /// Example:
  /// ```motoko
  /// import Queue "mo:base/Queue";
  /// import Nat "mo:base/Nat";
  ///
  /// persistent actor {
  ///   let queue1 = Queue.fromIter<Nat>([1, 2, 3].values());
  ///   let queue2 = Queue.fromIter<Nat>([1, 2, 3].values());
  ///   assert (Queue.equal(queue1, queue2, Nat.equal));
  /// }
  /// ```
  ///
  /// Runtime: O(n)
  /// Space: O(1)
  /// `n` denotes the number of elements stored in the queue.
  public func equal<T>(queue1 : Queue<T>, queue2 : Queue<T>, equal : (T, T) -> Bool) : Bool {
    if (size(queue1) != size(queue2)) {
      return false
    };
    let iterator1 = values(queue1);
    let iterator2 = values(queue2);
    loop {
      let element1 = iterator1.next();
      let element2 = iterator2.next();
      switch (element1, element2) {
        case (null, null) {
          return true
        };
        case (?element1, ?element2) {
          if (not equal(element1, element2)) {
            return false
          }
        };
        case _ { return false }
      }
    }
  };

  /// Converts a queue to its string representation using the provided element formatter.
  ///
  /// Example:
  /// ```motoko
  /// import Queue "mo:base/Queue";
  /// import Nat "mo:base/Nat";
  ///
  /// persistent actor {
  ///   let queue = Queue.fromIter<Nat>([1, 2, 3].values());
  ///   assert (Queue.toText(queue, Nat.toText) == "Queue[1, 2, 3]");
  /// }
  /// ```
  ///
  /// Runtime: O(n)
  /// Space: O(n)
  /// `n` denotes the number of elements stored in the queue.
  public func toText<T>(queue : Queue<T>, format : T -> Text) : Text {
    var text = "Queue[";
    var sep = "";
    for (element in values(queue)) {
      text #= sep # format(element);
      sep := ", "
    };
    text #= "]";
    text
  };

  /// Compares two queues using the provided comparison function.
  /// Returns #less, #equal, or #greater.
  ///
  /// Example:
  /// ```motoko
  /// import Queue "mo:base/Queue";
  /// import Nat "mo:base/Nat";
  ///
  /// persistent actor {
  ///   let queue1 = Queue.fromIter<Nat>([1, 2].values());
  ///   let queue2 = Queue.fromIter<Nat>([1, 2, 3].values());
  ///   assert (Queue.compare(queue1, queue2, Nat.compare) == #less);
  /// }
  /// ```
  ///
  /// Runtime: O(n)
  /// Space: O(1)
  /// `n` denotes the number of elements stored in the queue.
  public func compare<T>(queue1 : Queue<T>, queue2 : Queue<T>, compare : (T, T) -> Order.Order) : Order.Order {
    let iterator1 = values(queue1);
    let iterator2 = values(queue2);
    loop {
      switch (iterator1.next(), iterator2.next()) {
        case (null, null) return #equal;
        case (null, _) return #less;
        case (_, null) return #greater;
        case (?element1, ?element2) {
          let comparison = compare(element1, element2);
          if (comparison != #equal) {
            return comparison
          }
        }
      }
    }
  }
}<|MERGE_RESOLUTION|>--- conflicted
+++ resolved
@@ -51,41 +51,15 @@
 
   type Node<T> = Types.Queue.Node<T>;
 
-<<<<<<< HEAD
-  /// Convert a mutable queue to an immutable queue.
-=======
   /// Converts a mutable queue to an immutable, purely functional queue.
->>>>>>> afe637ac
-  ///
-  /// Example:
-  /// ```motoko
-  /// import Queue "mo:base/Queue";
-<<<<<<< HEAD
-  /// import PureQueue "mo:base/pure/Queue";
-  ///
-  /// persistent actor {
-  ///   let mutableQueue = Queue.empty<Nat>();
-  ///   Queue.pushBack(mutableQueue, 0);
-  ///   Queue.pushBack(mutableQueue, 1);
-  ///   Queue.pushBack(mutableQueue, 2);
-  ///   let immutableQueue = Queue.toPure(mutableQueue);
-  ///   assert(PureQueue.size(immutableQueue) == Queue.size(mutableQueue));
-  /// }
-  /// ```
-  ///
-  /// Runtime: `O(n)`.
-  /// Space: `O(n)`.
-  /// where `n` denotes the number of elements stored in the queue.
-  public func toPure<T>(queue : Queue<T>) : PureQueue.Queue<T> {
-    PureQueue.fromIter(values(queue));
-  };
-
-  /// Convert an immutable queue to a mutable queue.
-=======
-  ///
-  /// persistent actor {
-  ///   let queue = Queue.fromIter<Nat>([1, 2, 3].values());
-  ///   let pureQueue = Queue.toPure<Nat>(queue);
+  ///
+  /// Example:
+  /// ```motoko
+  /// import Queue "mo:base/Queue";
+  ///
+  /// persistent actor {
+  ///   let mutableQueue = Queue.fromIter<Nat>([1, 2, 3].values());
+  ///   let immutableQueue = Queue.toPure<Nat>(mutableQueue);
   /// }
   /// ```
   ///
@@ -105,7 +79,6 @@
   };
 
   /// Converts an immutable, purely functional queue to a mutable queue.
->>>>>>> afe637ac
   ///
   /// Example:
   /// ```motoko
@@ -113,21 +86,8 @@
   /// import PureQueue "mo:base/pure/Queue";
   ///
   /// persistent actor {
-<<<<<<< HEAD
   ///   let immutableQueue = PureQueue.fromIter<Nat>([1, 2, 3].values());
-  ///   let mutableQueue = Queue.fromPure(pureQueue);
-  ///   assert(PureQueue.size(immutableQueue) == Queue.size(mutableQueue));
-  /// }
-  /// ```
-  ///
-  /// Runtime: `O(n)`.
-  /// Space: `O(n)`.
-  /// where `n` denotes the number of elements stored in the queue.
-  public func fromPure<T>(queue : PureQueue.Queue<T>) : Queue<T> {
-    fromIter(PureQueue.values(queue))
-=======
-  ///   let pureQueue = PureQueue.fromIter<Nat>([1, 2, 3].values());
-  ///   let queue = Queue.fromPure<Nat>(pureQueue);
+  ///   let mutableQueue = Queue.fromPure<Nat>(immutableQueue);
   /// }
   /// ```
   ///
@@ -143,7 +103,6 @@
         case (?val) { pushBack(queue, val) };
       };
     };
->>>>>>> afe637ac
   };
 
   /// Create a new empty mutable double-ended queue.
