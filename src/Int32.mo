/// 32-bit signed integers

import Int "Int";
import Iter "IterType";
import Prim "mo:⛔";
import { todo } "Debug";
<<<<<<< HEAD
import Iter "Iter";
=======
>>>>>>> 1135c04c

module {

  public type Int32 = Prim.Types.Int32;

  public let minimumValue = -2_147_483_648 : Int32;

  public let maximumValue = 2_147_483_647 : Int32;

  public let toInt : Int32 -> Int = Prim.int32ToInt;

  public let fromInt : Int -> Int32 = Prim.intToInt32;

  public let fromIntWrap : Int -> Int32 = Prim.intToInt32Wrap;

  public let fromInt16 : Int16 -> Int32 = Prim.int16ToInt32;

  public let toInt16 : Int32 -> Int16 = Prim.int32ToInt16;

  public let fromInt64 : Int64 -> Int32 = Prim.int64ToInt32;

  public let toInt64 : Int32 -> Int64 = Prim.int32ToInt64;

  public let fromNat32 : Nat32 -> Int32 = Prim.nat32ToInt32;

  public let toNat32 : Int32 -> Nat32 = Prim.int32ToNat32;

  public func toText(x : Int32) : Text {
    Int.toText(toInt(x))
  };

  public func abs(x : Int32) : Int32 {
    fromInt(Int.abs(toInt(x)))
  };

  public func min(x : Int32, y : Int32) : Int32 {
    if (x < y) { x } else { y }
  };

  public func max(x : Int32, y : Int32) : Int32 {
    if (x < y) { y } else { x }
  };

  public func equal(x : Int32, y : Int32) : Bool { x == y };

  public func notEqual(x : Int32, y : Int32) : Bool { x != y };

  public func less(x : Int32, y : Int32) : Bool { x < y };

  public func lessOrEqual(x : Int32, y : Int32) : Bool { x <= y };

  public func greater(x : Int32, y : Int32) : Bool { x > y };

  public func greaterOrEqual(x : Int32, y : Int32) : Bool { x >= y };

  public func compare(x : Int32, y : Int32) : { #less; #equal; #greater } {
    if (x < y) { #less } else if (x == y) { #equal } else { #greater }
  };

  public func neg(x : Int32) : Int32 { -x };

  public func add(x : Int32, y : Int32) : Int32 { x + y };

  public func sub(x : Int32, y : Int32) : Int32 { x - y };

  public func mul(x : Int32, y : Int32) : Int32 { x * y };

  public func div(x : Int32, y : Int32) : Int32 { x / y };

  public func rem(x : Int32, y : Int32) : Int32 { x % y };

  public func pow(x : Int32, y : Int32) : Int32 { x ** y };

  public func bitnot(x : Int32) : Int32 { ^x };

  public func bitand(x : Int32, y : Int32) : Int32 { x & y };

  public func bitor(x : Int32, y : Int32) : Int32 { x | y };

  public func bitxor(x : Int32, y : Int32) : Int32 { x ^ y };

  public func bitshiftLeft(x : Int32, y : Int32) : Int32 { x << y };

  public func bitshiftRight(x : Int32, y : Int32) : Int32 { x >> y };

  public func bitrotLeft(x : Int32, y : Int32) : Int32 { x <<> y };

  public func bitrotRight(x : Int32, y : Int32) : Int32 { x <>> y };

  public func bittest(x : Int32, p : Nat) : Bool {
    Prim.btstInt32(x, Prim.intToInt32(p))
  };

  public func bitset(x : Int32, p : Nat) : Int32 {
    x | (1 << Prim.intToInt32(p))
  };

  public func bitclear(x : Int32, p : Nat) : Int32 {
    x & ^(1 << Prim.intToInt32(p))
  };

  public func bitflip(x : Int32, p : Nat) : Int32 {
    x ^ (1 << Prim.intToInt32(p))
  };

  public let bitcountNonZero : (x : Int32) -> Int32 = Prim.popcntInt32;

  public let bitcountLeadingZero : (x : Int32) -> Int32 = Prim.clzInt32;

  public let bitcountTrailingZero : (x : Int32) -> Int32 = Prim.ctzInt32;

  public func addWrap(x : Int32, y : Int32) : Int32 { x +% y };

  public func subWrap(x : Int32, y : Int32) : Int32 { x -% y };

  public func mulWrap(x : Int32, y : Int32) : Int32 { x *% y };

  public func powWrap(x : Int32, y : Int32) : Int32 { x **% y };

<<<<<<< HEAD
  public class range(fromInclusive : Int32, toExclusive : Int32) {
    todo()
  };

  public class rangeInclusive(from : Int32, to : Int32) {
    todo()
  };

  public func allValues() : Iter.Iter<Int32> {
    todo()
  }
=======
  public func allValues() : Iter.Iter<Int32> {
    todo()
  };
>>>>>>> 1135c04c

}<|MERGE_RESOLUTION|>--- conflicted
+++ resolved
@@ -4,10 +4,6 @@
 import Iter "IterType";
 import Prim "mo:⛔";
 import { todo } "Debug";
-<<<<<<< HEAD
-import Iter "Iter";
-=======
->>>>>>> 1135c04c
 
 module {
 
@@ -127,7 +123,6 @@
 
   public func powWrap(x : Int32, y : Int32) : Int32 { x **% y };
 
-<<<<<<< HEAD
   public class range(fromInclusive : Int32, toExclusive : Int32) {
     todo()
   };
@@ -138,11 +133,6 @@
 
   public func allValues() : Iter.Iter<Int32> {
     todo()
-  }
-=======
-  public func allValues() : Iter.Iter<Int32> {
-    todo()
   };
->>>>>>> 1135c04c
 
 }