/// 64-bit unsigned integers

import Nat "Nat";
import Iter "IterType";
import Prim "mo:⛔";
import { todo } "Debug";
<<<<<<< HEAD
import Iter "Iter";
=======
>>>>>>> 1135c04c

module {

  public type Nat64 = Prim.Types.Nat64;


  public let maximumValue = 18446744073709551615 : Nat64;

  public let toNat : Nat64 -> Nat = Prim.nat64ToNat;

  public let fromNat : Nat -> Nat64 = Prim.natToNat64;

  public func fromNat32(x : Nat32) : Nat64 {
    Prim.nat32ToNat64(x)
  };

  public func toNat32(x : Nat64) : Nat32 {
    Prim.nat64ToNat32(x)
  };

  public let fromIntWrap : Int -> Nat64 = Prim.intToNat64Wrap;

  public func toText(x : Nat64) : Text {
    Nat.toText(toNat(x))
  };

  public func min(x : Nat64, y : Nat64) : Nat64 {
    if (x < y) { x } else { y }
  };

  public func max(x : Nat64, y : Nat64) : Nat64 {
    if (x < y) { y } else { x }
  };

  public func equal(x : Nat64, y : Nat64) : Bool { x == y };

  public func notEqual(x : Nat64, y : Nat64) : Bool { x != y };

  public func less(x : Nat64, y : Nat64) : Bool { x < y };

  public func lessOrEqual(x : Nat64, y : Nat64) : Bool { x <= y };

  public func greater(x : Nat64, y : Nat64) : Bool { x > y };

  public func greaterOrEqual(x : Nat64, y : Nat64) : Bool { x >= y };

  public func compare(x : Nat64, y : Nat64) : { #less; #equal; #greater } {
    if (x < y) { #less } else if (x == y) { #equal } else { #greater }
  };

  public func add(x : Nat64, y : Nat64) : Nat64 { x + y };

  public func sub(x : Nat64, y : Nat64) : Nat64 { x - y };

  public func mul(x : Nat64, y : Nat64) : Nat64 { x * y };

  public func div(x : Nat64, y : Nat64) : Nat64 { x / y };

  public func rem(x : Nat64, y : Nat64) : Nat64 { x % y };

  public func pow(x : Nat64, y : Nat64) : Nat64 { x ** y };

  public func bitnot(x : Nat64) : Nat64 { ^x };

  public func bitand(x : Nat64, y : Nat64) : Nat64 { x & y };

  public func bitor(x : Nat64, y : Nat64) : Nat64 { x | y };

  public func bitxor(x : Nat64, y : Nat64) : Nat64 { x ^ y };

  public func bitshiftLeft(x : Nat64, y : Nat64) : Nat64 { x << y };

  public func bitshiftRight(x : Nat64, y : Nat64) : Nat64 { x >> y };

  public func bitrotLeft(x : Nat64, y : Nat64) : Nat64 { x <<> y };

  public func bitrotRight(x : Nat64, y : Nat64) : Nat64 { x <>> y };

  public func bittest(x : Nat64, p : Nat) : Bool {
    Prim.btstNat64(x, Prim.natToNat64(p))
  };

  public func bitset(x : Nat64, p : Nat) : Nat64 {
    x | (1 << Prim.natToNat64(p))
  };

  public func bitclear(x : Nat64, p : Nat) : Nat64 {
    x & ^(1 << Prim.natToNat64(p))
  };

  public func bitflip(x : Nat64, p : Nat) : Nat64 {
    x ^ (1 << Prim.natToNat64(p))
  };

  public let bitcountNonZero : (x : Nat64) -> Nat64 = Prim.popcntNat64;

  public let bitcountLeadingZero : (x : Nat64) -> Nat64 = Prim.clzNat64;

  public let bitcountTrailingZero : (x : Nat64) -> Nat64 = Prim.ctzNat64;

  public func addWrap(x : Nat64, y : Nat64) : Nat64 { x +% y };

  public func subWrap(x : Nat64, y : Nat64) : Nat64 { x -% y };

  public func mulWrap(x : Nat64, y : Nat64) : Nat64 { x *% y };

  public func powWrap(x : Nat64, y : Nat64) : Nat64 { x **% y };

<<<<<<< HEAD
  public class range(fromInclusive : Nat64, toExclusive : Nat64) {
    todo()
  };

  public class rangeInclusive(from : Nat64, to : Nat64) {
    todo()
  };

  public func allValues() : Iter.Iter<Nat64> {
    todo()
  }
=======
  public func allValues() : Iter.Iter<Nat64> {
    todo()
  };
>>>>>>> 1135c04c

}<|MERGE_RESOLUTION|>--- conflicted
+++ resolved
@@ -4,10 +4,6 @@
 import Iter "IterType";
 import Prim "mo:⛔";
 import { todo } "Debug";
-<<<<<<< HEAD
-import Iter "Iter";
-=======
->>>>>>> 1135c04c
 
 module {
 
@@ -116,7 +112,6 @@
 
   public func powWrap(x : Nat64, y : Nat64) : Nat64 { x **% y };
 
-<<<<<<< HEAD
   public class range(fromInclusive : Nat64, toExclusive : Nat64) {
     todo()
   };
@@ -127,11 +122,6 @@
 
   public func allValues() : Iter.Iter<Nat64> {
     todo()
-  }
-=======
-  public func allValues() : Iter.Iter<Nat64> {
-    todo()
   };
->>>>>>> 1135c04c
 
 }