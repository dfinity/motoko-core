--- conflicted
+++ resolved
@@ -35,26 +35,14 @@
     todo();
   };
 
-<<<<<<< HEAD
-  public func clear<T>(stack : Stack<T>) {
-    stack.immutable := Immutable.empty();
-  };
-
-  public func clone<T>(stack : Stack<T>) : Stack<T> = { var immutable = stack.immutable };
-=======
   public func clone<T>(stack : Stack<T>) : Stack<T> { todo() };
->>>>>>> 972f5143
 
   public func isEmpty<T>(stack : Stack<T>) : Bool {
     todo()
   };
 
   public func size<T>(stack : Stack<T>) : Nat {
-<<<<<<< HEAD
-    todo()
-=======
     stack.size
->>>>>>> 972f5143
   };
 
   public func contains<T>(stack : Stack<T>, item : T) : Bool {
