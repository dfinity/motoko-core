/// Mutable stack data structure.

<<<<<<< HEAD
// import Immutable "immutable/Stack";
import IterType "type/Iter";
=======
import Immutable "immutable/Stack";
>>>>>>> 9eac5511
import Order "Order";
import Types "Types";
import { todo } "Debug";

module {
  type Node<T> = Types.Stack.Node<T>;
  public type Stack<T> = Types.Stack<T>;

  // public func freeze<T>(stack : Stack<T>) : Immutable.Stack<T> {
  //   todo()
  // };

  // public func thaw<T>(stack : Immutable.Stack<T>) : Stack<T> {
  //   todo()
  // };

  public func empty<T>() : Stack<T> {
    {
      var top = null;
      var size = 0
    }
  };

  public func tabulate<T>(size : Nat, generator : Nat -> T) : Stack<T> {
    todo()
  };

  public func clear<T>(stack : Stack<T>) {
    todo()
  };

  public func clone<T>(stack : Stack<T>) : Stack<T> { todo() };

  public func isEmpty<T>(stack : Stack<T>) : Bool {
    todo()
  };

  public func size<T>(stack : Stack<T>) : Nat {
    stack.size
  };

  public func contains<T>(stack : Stack<T>, item : T) : Bool {
    todo()
  };

  public func push<T>(stack : Stack<T>, value : T) {
    let node = {
      value;
      next = stack.top
    };
    stack.top := ?node;
    stack.size += 1
  };

  public func peek<T>(stack : Stack<T>) : ?T {
    todo()
  };

  public func pop<T>(stack : Stack<T>) : ?T {
    switch (stack.top) {
      case null null;
      case (?node) {
        stack.top := node.next;
        stack.size -= 1;
        ?node.value
      }
    }
  };

  public func get<T>(stack : Stack<T>, n : Nat) : ?T {
    todo()
  };

  public func reverse<T>(stack : Stack<T>) : () {
    todo()
  };

  public func forEach<T>(stack : Stack<T>, f : T -> ()) {
    todo()
  };

  public func map<T1, T2>(stack : Stack<T1>, f : T1 -> T2) : Stack<T2> {
    todo()
  };

  public func filter<T>(stack : Stack<T>, f : T -> Bool) : Stack<T> {
    todo()
  };

  public func filterMap<T, U>(stack : Stack<T>, f : T -> ?U) : Stack<U> {
    todo()
  };

  // public func mapResult<T, R, E>(stack : Stack<T>, f : T -> Result.Result<R, E>) : Result.Result<Stack<R>, E> {
  //   todo()
  // };

  public func partition<T>(stack : Stack<T>, f : T -> Bool) : (Stack<T>, Stack<T>) {
    todo()
  };

  public func concat<T>(stack1 : Stack<T>, stack2 : Stack<T>) : Stack<T> {
    todo()
  };

  public func join<T>(stack : Types.Iter<Stack<T>>) : Stack<T> {
    todo()
  };

  public func flatten<T>(stack : Stack<Stack<T>>) : Stack<T> {
    todo()
  };

  public func take<T>(stack : Stack<T>, n : Nat) : Stack<T> {
    todo()
  };

  public func drop<T>(stack : Stack<T>, n : Nat) : Stack<T> {
    todo()
  };

  public func foldLeft<T, A>(stack : Stack<T>, base : A, combine : (A, T) -> A) : A {
    todo()
  };

  public func foldRight<T, A>(stack : Stack<T>, base : A, combine : (T, A) -> A) : A {
    todo()
  };

  public func find<T>(stack : Stack<T>, f : T -> Bool) : ?T {
    todo()
  };

  public func all<T>(stack : Stack<T>, f : T -> Bool) : Bool {
    todo()
  };

  public func any<T>(stack : Stack<T>, f : T -> Bool) : Bool {
    todo()
  };

  public func merge<T>(stack1 : Stack<T>, stack2 : Stack<T>, lessThanOrEqual : (T, T) -> Bool) : Stack<T> {
    todo()
  };

  public func compare<T>(stack1 : Stack<T>, stack2 : Stack<T>, compare : (T, T) -> Order.Order) : Order.Order {
    todo()
  };

  public func equal<T>(stack1 : Stack<T>, stack2 : Stack<T>) : Bool {
    todo()
  };

  public func singleton<T>(item : T) : Stack<T> {
    todo()
  };

  public func repeat<T>(item : T, n : Nat) : Stack<T> {
    todo()
  };

  public func zip<T, U>(stack1 : Stack<T>, stack2 : Stack<U>) : Stack<(T, U)> = zipWith<T, U, (T, U)>(stack1, stack2, func(x, y) { (x, y) });

  public func zipWith<T, U, V>(stack1 : Stack<T>, stack2 : Stack<U>, f : (T, U) -> V) : Stack<V> {
    todo()
  };

  public func split<T>(stack : Stack<T>, n : Nat) : (Stack<T>, Stack<T>) {
    todo()
  };

  public func chunks<T>(stack : Stack<T>, n : Nat) : Stack<Stack<T>> {
    todo()
  };

  public func values<T>(stack : Stack<T>) : Types.Iter<T> {
    todo()
  };

  public func fromIter<T>(iter : Types.Iter<T>) : Stack<T> {
    todo()
  };

  public func toText<T>(stack : Stack<T>, f : T -> Text) : Text {
    todo()
  }
}<|MERGE_RESOLUTION|>--- conflicted
+++ resolved
@@ -1,11 +1,6 @@
 /// Mutable stack data structure.
 
-<<<<<<< HEAD
 // import Immutable "immutable/Stack";
-import IterType "type/Iter";
-=======
-import Immutable "immutable/Stack";
->>>>>>> 9eac5511
 import Order "Order";
 import Types "Types";
 import { todo } "Debug";
