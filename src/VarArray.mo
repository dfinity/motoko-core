/// Provides extended utility functions on mutable Arrays (`[var]`).
///
/// Note the difference between mutable (`[var]`) and immutable (`[]`) arrays.
/// Mutable arrays allow their elements to be modified after creation, while
/// immutable arrays are fixed once created.
///
/// WARNING: If you are looking for a list that can grow and shrink in size,
/// it is recommended you use `List` for those purposes.
/// Arrays must be created with a fixed size.
///
/// Import from the core package to use this module.
/// ```motoko name=import
/// import VarArray "mo:core/VarArray";
/// ```

import Types "Types";
import Order "Order";
import Result "Result";
import Option "Option";
import Prim "mo:⛔";

module {

  /// Creates an empty mutable array (equivalent to `[var]`).
  ///
  /// ```motoko include=import
  /// let array = VarArray.empty<Text>();
  /// assert array.size() == 0;
  /// ```
  ///
  /// Runtime: O(1)
  ///
  /// Space: O(1)
  public func empty<T>() : [var T] = [var];

  /// Creates a mutable array containing `item` repeated `size` times.
  ///
  /// ```motoko include=import
  /// import Text "mo:core/Text";
  ///
  /// let array = VarArray.repeat<Text>("Echo", 3);
  /// assert VarArray.equal(array, [var "Echo", "Echo", "Echo"], Text.equal);
  /// ```
  ///
  /// Runtime: O(size)
  ///
  /// Space: O(size)
  public func repeat<T>(item : T, size : Nat) : [var T] = Prim.Array_init<T>(size, item);

  /// Duplicates `array`, returning a shallow copy of the original.
  ///
  /// ```motoko include=import
  /// import Nat "mo:core/Nat";
  ///
  /// let array1 = [var 1, 2, 3];
  /// let array2 = VarArray.clone<Nat>(array1);
  /// array2[0] := 0;
  /// assert VarArray.equal(array1, [var 1, 2, 3], Nat.equal);
  /// assert VarArray.equal(array2, [var 0, 2, 3], Nat.equal);
  /// ```
  ///
  /// Runtime: O(size)
  ///
  /// Space: O(size)
  public func clone<T>(self : [var T]) : [var T] = Prim.Array_tabulateVar<T>(self.size(), func i = self[i]);

  /// Creates a mutable array of size `size`. Each element at index i
  /// is created by applying `generator` to i.
  ///
  /// ```motoko include=import
  /// import Nat "mo:core/Nat";
  ///
  /// let array : [var Nat] = VarArray.tabulate<Nat>(4, func i = i * 2);
  /// assert VarArray.equal(array, [var 0, 2, 4, 6], Nat.equal);
  /// ```
  ///
  /// Runtime: O(size)
  ///
  /// Space: O(size)
  ///
  /// *Runtime and space assumes that `generator` runs in O(1) time and space.
  public func tabulate<T>(size : Nat, generator : Nat -> T) : [var T] = Prim.Array_tabulateVar(size, generator);

  /// Tests if two arrays contain equal values (i.e. they represent the same
  /// list of elements). Uses `equal` to compare elements in the arrays.
  ///
  /// ```motoko include=import
  /// // Use the equal function from the Nat module to compare Nats
  /// import Nat "mo:core/Nat";
  ///
  /// let array1 = [var 0, 1, 2, 3];
  /// let array2 = [var 0, 1, 2, 3];
  /// assert VarArray.equal(array1, array2, Nat.equal);
  /// ```
  ///
  /// Runtime: O(size1 + size2)
  ///
  /// Space: O(1)
  ///
  /// *Runtime and space assumes that `equal` runs in O(1) time and space.
  public func equal<T>(self : [var T], other : [var T], equal : (implicit : (T, T) -> Bool)) : Bool {
    let size1 = self.size();
    let size2 = other.size();
    if (size1 != size2) {
      return false
    };
    var i = 0;
    while (i < size1) {
      if (not equal(self[i], other[i])) {
        return false
      };
      i += 1
    };
    true
  };

  /// Returns the first value in `array` for which `predicate` returns true.
  /// If no element satisfies the predicate, returns null.
  ///
  /// ```motoko include=import
  /// let array = [var 1, 9, 4, 8];
  /// let found = VarArray.find<Nat>(array, func x = x > 8);
  /// assert found == ?9;
  /// ```
  /// Runtime: O(size)
  ///
  /// Space: O(1)
  ///
  /// *Runtime and space assumes that `predicate` runs in O(1) time and space.
  public func find<T>(self : [var T], predicate : T -> Bool) : ?T {
    for (element in self.vals()) {
      if (predicate element) {
        return ?element
      }
    };
    null
  };

  /// Returns the first index in `array` for which `predicate` returns true.
  /// If no element satisfies the predicate, returns null.
  ///
  /// ```motoko include=import
  /// let array = [var 'A', 'B', 'C', 'D'];
  /// let found = VarArray.findIndex<Char>(array, func(x) { x == 'C' });
  /// assert found == ?2;
  /// ```
  /// Runtime: O(size)
  ///
  /// Space: O(1)
  ///
  /// *Runtime and space assumes that `predicate` runs in O(1) time and space.
  public func findIndex<T>(self : [var T], predicate : T -> Bool) : ?Nat {
    for ((index, element) in enumerate(self)) {
      if (predicate element) {
        return ?index
      }
    };
    null
  };

  /// Create a new mutable array by concatenating the values of `array1` and `array2`.
  /// Note that `VarArray.concat` copies its arguments and has linear complexity.
  ///
  /// ```motoko include=import
  /// import Nat "mo:core/Nat";
  ///
  /// let array1 = [var 1, 2, 3];
  /// let array2 = [var 4, 5, 6];
  /// let result = VarArray.concat<Nat>(array1, array2);
  /// assert VarArray.equal(result, [var 1, 2, 3, 4, 5, 6], Nat.equal);
  /// ```
  /// Runtime: O(size1 + size2)
  ///
  /// Space: O(size1 + size2)
  public func concat<T>(self : [var T], other : [var T]) : [var T] {
    let size1 = self.size();
    let size2 = other.size();
    tabulate<T>(
      size1 + size2,
      func i {
        if (i < size1) {
          self[i]
        } else {
          other[i - size1]
        }
      }
    )
  };

  /// Creates a new sorted copy of the mutable array according to `compare`.
  /// Sort is deterministic and stable.
  ///
  /// ```motoko include=import
  /// import Nat "mo:core/Nat";
  ///
  /// let array = [var 4, 2, 6];
  /// let sorted = VarArray.sort(array, Nat.compare);
  /// assert VarArray.equal(sorted, [var 2, 4, 6], Nat.equal);
  /// ```
  /// Runtime: O(size * log(size))
  ///
  /// Space: O(size)
  /// *Runtime and space assumes that `compare` runs in O(1) time and space.
  public func sort<T>(self : [var T], compare : (implicit : (T, T) -> Order.Order)) : [var T] {
    let newArray = clone(self);
    sortInPlace(newArray, compare);
    newArray
  };

  /// Sorts the elements in a mutable array in place according to `compare`.
  /// Sort is deterministic and stable. This modifies the original array.
  ///
  /// ```motoko include=import
  /// import Nat "mo:core/Nat";
  ///
  /// let array = [var 4, 2, 6];
  /// VarArray.sortInPlace(array, Nat.compare);
  /// assert VarArray.equal(array, [var 2, 4, 6], Nat.equal);
  /// ```
  /// Runtime: O(size * log(size))
  ///
  /// Space: O(size)
  /// *Runtime and space assumes that `compare` runs in O(1) time and space.
  public func sortInPlace<T>(self : [var T], compare : (implicit : (T, T) -> Order.Order)) : () {
    // Stable merge sort in a bottom-up iterative style. Same algorithm as the sort in Buffer.
    let size = self.size();
    if (size == 0) {
      return
    };
    let scratchSpace = Prim.Array_init<T>(size, self[0]);

    var currSize = 1; // current size of the subarrays being merged
    var oddIteration = false;

    // when the current size == size, the array has been merged into a single sorted array
    while (currSize < size) {
      let (fromArray, toArray) = if (oddIteration) (scratchSpace, array) else (array, scratchSpace);
      var leftStart = 0; // selects the current left subarray being merged

      while (leftStart < size) {
        let mid = if (leftStart + currSize < size) leftStart + currSize else size;
        let rightEnd = if (leftStart + 2 * currSize < size) leftStart + 2 * currSize else size;

        // merge [leftStart, mid) with [mid, rightEnd)
        var left = leftStart;
        var right = mid;
        var nextSorted = leftStart;
<<<<<<< HEAD
        while (left < mid + 1 and right < rightEnd + 1) {
          let leftElement = self[left];
          let rightElement = self[right];
          switch (compare(leftElement, rightElement)) {
=======
        while (left < mid and right < rightEnd) {
          let leftElement = fromArray[left];
          let rightElement = fromArray[right];
          toArray[nextSorted] := switch (compare(leftElement, rightElement)) {
>>>>>>> 1a2438c8
            case (#less or #equal) {
              left += 1;
              leftElement
            };
            case (#greater) {
              right += 1;
              rightElement
            }
          };
          nextSorted += 1
        };
<<<<<<< HEAD
        while (left < mid + 1) {
          scratchSpace[nextSorted] := self[left];
          nextSorted += 1;
          left += 1
        };
        while (right < rightEnd + 1) {
          scratchSpace[nextSorted] := self[right];
=======
        while (left < mid) {
          toArray[nextSorted] := fromArray[left];
          nextSorted += 1;
          left += 1
        };
        while (right < rightEnd) {
          toArray[nextSorted] := fromArray[right];
>>>>>>> 1a2438c8
          nextSorted += 1;
          right += 1
        };

<<<<<<< HEAD
        // Copy over merged elements
        var i = leftStart;
        while (i < rightEnd + 1) {
          self[i] := scratchSpace[i];
          i += 1
        };

=======
>>>>>>> 1a2438c8
        leftStart += 2 * currSize
      };

      currSize *= 2;
      oddIteration := not oddIteration
    };
    if (oddIteration) {
      var i = 0;
      while (i < size) {
        array[i] := scratchSpace[i];
        i += 1
      }
    }
  };

  /// Creates a new mutable array by reversing the order of elements in `array`.
  /// The original array is not modified.
  ///
  /// ```motoko include=import
  /// import Nat "mo:core/Nat";
  ///
  /// let array = [var 10, 11, 12];
  /// let reversed = VarArray.reverse(array);
  /// assert VarArray.equal(reversed, [var 12, 11, 10], Nat.equal);
  /// ```
  ///
  /// Runtime: O(size)
  ///
  /// Space: O(1)
  public func reverse<T>(self : [var T]) : [var T] {
    let size = self.size();
    tabulate<T>(size, func i = self[size - i - 1])
  };

  /// Reverses the order of elements in a mutable array in place.
  /// This modifies the original array.
  ///
  /// ```motoko include=import
  /// import Nat "mo:core/Nat";
  ///
  /// let array = [var 10, 11, 12];
  /// VarArray.reverseInPlace(array);
  /// assert VarArray.equal(array, [var 12, 11, 10], Nat.equal);
  /// ```
  ///
  /// Runtime: O(size)
  ///
  /// Space: O(1)
  public func reverseInPlace<T>(self : [var T]) : () {
    let size = self.size();
    if (size == 0) {
      return
    };
    var i = 0;
    var j = (size - 1) : Nat;
    while (i < j) {
      let temp = self[i];
      self[i] := self[j];
      self[j] := temp;
      i += 1;
      j -= 1
    }
  };

  /// Calls `f` with each element in `array`.
  /// Retains original ordering of elements.
  ///
  /// ```motoko include=import
  /// var sum = 0;
  /// let array = [var 0, 1, 2, 3];
  /// VarArray.forEach<Nat>(array, func(x) {
  ///   sum += x;
  /// });
  /// assert sum == 6;
  /// ```
  ///
  /// Runtime: O(size)
  ///
  /// Space: O(size)
  ///
  /// *Runtime and space assumes that `f` runs in O(1) time and space.
  public func forEach<T>(self : [var T], f : T -> ()) {
    for (item in self.vals()) {
      f(item)
    }
  };

  /// Creates a new mutable array by applying `f` to each element in `array`. `f` "maps"
  /// each element it is applied to of type `T` to an element of type `R`.
  /// Retains original ordering of elements.
  ///
  /// ```motoko include=import
  /// import Nat "mo:core/Nat";
  ///
  /// let array = [var 0, 1, 2, 3];
  /// let array2 = VarArray.map<Nat, Nat>(array, func x = x * 2);
  /// assert VarArray.equal(array2, [var 0, 2, 4, 6], Nat.equal);
  /// ```
  ///
  /// Runtime: O(size)
  ///
  /// Space: O(size)
  ///
  /// *Runtime and space assumes that `f` runs in O(1) time and space.
  public func map<T, R>(self : [var T], f : T -> R) : [var R] {
    tabulate<R>(
      self.size(),
      func(index) {
        f(self[index])
      }
    )
  };

  /// Applies `f` to each element of `array` in place,
  /// retaining the original ordering of elements.
  /// This modifies the original array.
  ///
  /// ```motoko include=import
  /// import Nat "mo:core/Nat";
  ///
  /// let array = [var 0, 1, 2, 3];
  /// VarArray.mapInPlace<Nat>(array, func x = x * 3);
  /// assert VarArray.equal(array, [var 0, 3, 6, 9], Nat.equal);
  /// ```
  ///
  /// Runtime: O(size)
  ///
  /// Space: O(size)
  ///
  /// *Runtime and space assumes that `f` runs in O(1) time and space.
  public func mapInPlace<T>(self : [var T], f : T -> T) {
    var index = 0;
    let size = self.size();
    while (index < size) {
      self[index] := f(self[index]);
      index += 1
    }
  };

  /// Creates a new mutable array by applying `predicate` to every element
  /// in `array`, retaining the elements for which `predicate` returns true.
  ///
  /// ```motoko include=import
  /// import Nat "mo:core/Nat";
  ///
  /// let array = [var 4, 2, 6, 1, 5];
  /// let evenElements = VarArray.filter<Nat>(array, func x = x % 2 == 0);
  /// assert VarArray.equal(evenElements, [var 4, 2, 6], Nat.equal);
  /// ```
  /// Runtime: O(size)
  ///
  /// Space: O(size)
  /// *Runtime and space assumes that `predicate` runs in O(1) time and space.
  public func filter<T>(self : [var T], f : T -> Bool) : [var T] {
    var count = 0;
    let keep = Prim.Array_tabulate<Bool>(
      self.size(),
      func i {
        if (f(self[i])) {
          count += 1;
          true
        } else {
          false
        }
      }
    );
    var nextKeep = 0;
    tabulate<T>(
      count,
      func _ {
        while (not keep[nextKeep]) {
          nextKeep += 1
        };
        nextKeep += 1;
        self[nextKeep - 1]
      }
    )
  };

  /// Creates a new mutable array by applying `f` to each element in `array`,
  /// and keeping all non-null elements. The ordering is retained.
  ///
  /// ```motoko include=import
  /// import Nat "mo:core/Nat";
  /// import Text "mo:core/Text";
  ///
  /// let array = [var 4, 2, 0, 1];
  /// let newArray =
  ///   VarArray.filterMap<Nat, Text>( // mapping from Nat to Text values
  ///     array,
  ///     func x = if (x == 0) { null } else { ?Nat.toText(100 / x) } // can't divide by 0, so return null
  ///   );
  /// assert VarArray.equal(newArray, [var "25", "50", "100"], Text.equal);
  /// ```
  /// Runtime: O(size)
  ///
  /// Space: O(size)
  /// *Runtime and space assumes that `f` runs in O(1) time and space.
  public func filterMap<T, R>(self : [var T], f : T -> ?R) : [var R] {
    var count = 0;
    let options = Prim.Array_tabulate<?R>(
      self.size(),
      func i {
        let result = f(self[i]);
        switch (result) {
          case (?element) {
            count += 1;
            result
          };
          case null {
            null
          }
        }
      }
    );

    var nextSome = 0;
    tabulate<R>(
      count,
      func _ {
        while (Option.isNull(options[nextSome])) {
          nextSome += 1
        };
        nextSome += 1;
        switch (options[nextSome - 1]) {
          case (?element) element;
          case null {
            Prim.trap "VarArray.filterMap(): malformed array"
          }
        }
      }
    )
  };

  /// Creates a new mutable array by applying `f` to each element in `array`.
  /// If any invocation of `f` produces an `#err`, returns an `#err`. Otherwise
  /// returns an `#ok` containing the new array.
  ///
  /// ```motoko include=import
  /// import Result "mo:core/Result";
  ///
  /// let array = [var 4, 3, 2, 1, 0];
  /// // divide 100 by every element in the array
  /// let result = VarArray.mapResult<Nat, Nat, Text>(array, func x {
  ///   if (x > 0) {
  ///     #ok(100 / x)
  ///   } else {
  ///     #err "Cannot divide by zero"
  ///   }
  /// });
  /// assert Result.isErr(result);
  /// ```
  ///
  /// Runtime: O(size)
  ///
  /// Space: O(size)
  ///
  /// *Runtime and space assumes that `f` runs in O(1) time and space.
  public func mapResult<T, R, E>(self : [var T], f : T -> Result.Result<R, E>) : Result.Result<[var R], E> {
    let size = self.size();

    var error : ?Result.Result<[var R], E> = null;
    let results = tabulate<?R>(
      size,
      func i {
        switch (f(self[i])) {
          case (#ok element) {
            ?element
          };
          case (#err e) {
            switch (error) {
              case null {
                // only take the first error
                error := ?(#err e)
              };
              case _ {}
            };
            null
          }
        }
      }
    );

    switch error {
      case null {
        // unpack the option
        #ok(
          map<?R, R>(
            results,
            func element {
              switch element {
                case (?element) {
                  element
                };
                case null {
                  Prim.trap "VarArray.mapResults(): malformed array"
                }
              }
            }
          )
        )
      };
      case (?error) {
        error
      }
    }
  };

  /// Creates a new array by applying `f` to each element in `array` and its index.
  /// Retains original ordering of elements.
  ///
  /// ```motoko include=import
  /// import Nat "mo:core/Nat";
  ///
  /// let array = [var 10, 10, 10, 10];
  /// let newArray = VarArray.mapEntries<Nat, Nat>(array, func (x, i) = i * x);
  /// assert VarArray.equal(newArray, [var 0, 10, 20, 30], Nat.equal);
  /// ```
  ///
  /// Runtime: O(size)
  ///
  /// Space: O(size)
  ///
  /// *Runtime and space assumes that `f` runs in O(1) time and space.
  public func mapEntries<T, R>(self : [var T], f : (T, Nat) -> R) : [var R] {
    tabulate<R>(self.size(), func i = f(self[i], i))
  };

  /// Creates a new mutable array by applying `k` to each element in `array`,
  /// and concatenating the resulting arrays in order.
  ///
  /// ```motoko include=import
  /// import Int "mo:core/Int"
  ///
  /// let array = [var 1, 2, 3, 4];
  /// let newArray = VarArray.flatMap<Nat, Int>(array, func x = [x, -x].vals());
  /// assert VarArray.equal(newArray, [var 1, -1, 2, -2, 3, -3, 4, -4], Int.equal);
  /// ```
  /// Runtime: O(size)
  ///
  /// Space: O(size)
  /// *Runtime and space assumes that `k` runs in O(1) time and space.
  public func flatMap<T, R>(self : [var T], k : T -> Types.Iter<R>) : [var R] {
    var flatSize = 0;
    let arrays = Prim.Array_tabulate<[var R]>(
      self.size(),
      func i {
        let subArray = fromIter<R>(k(self[i])); // TODO: optimize
        flatSize += subArray.size();
        subArray
      }
    );

    // could replace with a call to flatten,
    // but it would require an extra pass (to compute `flatSize`)
    var outer = 0;
    var inner = 0;
    tabulate<R>(
      flatSize,
      func _ {
        while (inner == arrays[outer].size()) {
          inner := 0;
          outer += 1
        };
        let element = arrays[outer][inner];
        inner += 1;
        element
      }
    )
  };

  /// Collapses the elements in `array` into a single value by starting with `base`
  /// and progessively combining elements into `base` with `combine`. Iteration runs
  /// left to right.
  ///
  /// ```motoko include=import
  /// import {add} "mo:core/Nat";
  ///
  /// let array = [var 4, 2, 0, 1];
  /// let sum =
  ///   VarArray.foldLeft<Nat, Nat>(
  ///     array,
  ///     0, // start the sum at 0
  ///     func(sumSoFar, x) = sumSoFar + x // this entire function can be replaced with `add`!
  ///   );
  /// assert sum == 7;
  /// ```
  ///
  /// Runtime: O(size)
  ///
  /// Space: O(1)
  ///
  /// *Runtime and space assumes that `combine` runs in O(1) time and space.
  public func foldLeft<T, A>(self : [var T], base : A, combine : (A, T) -> A) : A {
    var acc = base;
    for (element in self.vals()) {
      acc := combine(acc, element)
    };
    acc
  };

  /// Collapses the elements in `array` into a single value by starting with `base`
  /// and progessively combining elements into `base` with `combine`. Iteration runs
  /// right to left.
  ///
  /// ```motoko include=import
  /// import {toText} "mo:core/Nat";
  ///
  /// let array = [var 1, 9, 4, 8];
  /// let bookTitle = VarArray.foldRight<Nat, Text>(array, "", func(x, acc) = toText(x) # acc);
  /// assert bookTitle == "1948";
  /// ```
  ///
  /// Runtime: O(size)
  ///
  /// Space: O(1)
  ///
  /// *Runtime and space assumes that `combine` runs in O(1) time and space.
  public func foldRight<T, A>(self : [var T], base : A, combine : (T, A) -> A) : A {
    var acc = base;
    let size = self.size();
    var i = size;
    while (i > 0) {
      i -= 1;
      acc := combine(self[i], acc)
    };
    acc
  };

  /// Combines an iterator of mutable arrays into a single mutable array.
  /// Retains the original ordering of the elements.
  ///
  /// Consider using `VarArray.flatten()` for better performance.
  ///
  /// ```motoko include=import
  /// import Nat "mo:core/Nat";
  ///
  /// let arrays : [[var Nat]] = [[var 0, 1, 2], [var 2, 3], [var], [var 4]];
  /// let joinedArray = VarArray.join<Nat>(arrays.vals());
  /// assert VarArray.equal(joinedArray, [var 0, 1, 2, 2, 3, 4], Nat.equal);
  /// ```
  ///
  /// Runtime: O(number of elements in array)
  ///
  /// Space: O(number of elements in array)
  public func join<T>(self : Types.Iter<[var T]>) : [var T] {
    flatten<T>(fromIter(self))
  };

  /// Combines a mutable array of mutable arrays into a single mutable array. Retains the original
  /// ordering of the elements.
  ///
  /// This has better performance compared to `VarArray.join()`.
  ///
  /// ```motoko include=import
  /// import Nat "mo:core/Nat";
  ///
  /// let arrays : [var [var Nat]] = [var [var 0, 1, 2], [var 2, 3], [var], [var 4]];
  /// let flatArray = VarArray.flatten<Nat>(arrays);
  /// assert VarArray.equal(flatArray, [var 0, 1, 2, 2, 3, 4], Nat.equal);
  /// ```
  ///
  /// Runtime: O(number of elements in array)
  ///
  /// Space: O(number of elements in array)
  public func flatten<T>(self : [var [var T]]) : [var T] {
    var flatSize = 0;
    for (subArray in self.vals()) {
      flatSize += subArray.size()
    };

    var outer = 0;
    var inner = 0;
    tabulate<T>(
      flatSize,
      func _ {
        while (inner == self[outer].size()) {
          inner := 0;
          outer += 1
        };
        let element = self[outer][inner];
        inner += 1;
        element
      }
    )
  };

  /// Create an array containing a single value.
  ///
  /// ```motoko include=import
  /// import Nat "mo:core/Nat";
  ///
  /// let array = VarArray.singleton<Nat>(2);
  /// assert VarArray.equal(array, [var 2], Nat.equal);
  /// ```
  ///
  /// Runtime: O(1)
  ///
  /// Space: O(1)
  public func singleton<T>(element : T) : [var T] = [var element];

  /// Returns the size of a mutable array. Equivalent to `array.size()`.
  public func size<T>(self : [var T]) : Nat = self.size();

  /// Returns whether a mutable array is empty, i.e. contains zero elements.
  public func isEmpty<T>(self : [var T]) : Bool = self.size() == 0;

  /// Transforms an immutable array into a mutable array.
  ///
  /// ```motoko include=import
  /// let array = [0, 1, 2];
  /// let varArray = VarArray.fromArray<Nat>(array);
  /// assert varArray.size() == 3;
  /// ```
  ///
  /// Runtime: O(size)
  ///
  /// Space: O(1)
  public func fromArray<T>(array : [T]) : [var T] = Prim.Array_tabulateVar<T>(array.size(), func i = array[i]);

  /// Converts an iterator to a mutable array.
  public func fromIter<T>(iter : Types.Iter<T>) : [var T] {
    var list : Types.Pure.List<T> = null;
    var size = 0;
    label l loop {
      switch (iter.next()) {
        case (?element) {
          list := ?(element, list);
          size += 1
        };
        case null { break l }
      }
    };
    if (size == 0) { return [var] };
    let array = Prim.Array_init<T>(
      size,
      switch list {
        case (?(h, _)) h;
        case null {
          Prim.trap("VarArray.fromIter(): unreachable")
        }
      }
    );
    var i = size;
    while (i > 0) {
      i -= 1;
      switch list {
        case (?(h, t)) {
          array[i] := h;
          list := t
        };
        case null {
          Prim.trap("VarArray.fromIter(): unreachable")
        }
      }
    };
    array
  };

  /// Returns an iterator (`Iter`) over the indices of `array`.
  /// An iterator provides a single method `next()`, which returns
  /// indices in order, or `null` when out of index to iterate over.
  ///
  /// NOTE: You can also use `array.keys()` instead of this function. See example
  /// below.
  ///
  /// ```motoko include=import
  /// let array = [var 10, 11, 12];
  ///
  /// var sum = 0;
  /// for (element in array.keys()) {
  ///   sum += element;
  /// };
  /// assert sum == 3; // 0 + 1 + 2
  /// ```
  ///
  /// Runtime: O(1)
  ///
  /// Space: O(1)
  public func keys<T>(self : [var T]) : Types.Iter<Nat> = self.keys();

  /// Iterator provides a single method `next()`, which returns
  /// elements in order, or `null` when out of elements to iterate over.
  ///
  /// Note: You can also use `array.values()` instead of this function. See example
  /// below.
  ///
  /// ```motoko include=import
  /// let array = [var 10, 11, 12];
  ///
  /// var sum = 0;
  /// for (element in array.values()) {
  ///   sum += element;
  /// };
  /// assert sum == 33; // 10 + 11 + 12
  /// ```
  ///
  /// Runtime: O(1)
  ///
  /// Space: O(1)
  public func values<T>(self : [var T]) : Types.Iter<T> = self.vals();

  /// Returns an iterator that provides pairs of (index, element) in order, or `null`
  /// when out of elements to iterate over.
  ///
  /// ```motoko include=import
  /// let array = [var 10, 11, 12];
  ///
  /// var sum = 0;
  /// for ((index, element) in VarArray.enumerate(array)) {
  ///   sum += element;
  /// };
  /// assert sum == 33;
  /// ```
  ///
  /// Runtime: O(1)
  ///
  /// Space: O(1)
  public func enumerate<T>(self : [var T]) : Types.Iter<(Nat, T)> = object {
    let size = self.size();
    var index = 0;
    public func next() : ?(Nat, T) {
      if (index >= size) {
        return null
      };
      let i = index;
      index += 1;
      ?(i, self[i])
    }
  };

  /// Returns true if all elements in `array` satisfy the predicate function.
  ///
  /// ```motoko include=import
  /// let array = [var 1, 2, 3, 4];
  /// assert VarArray.all<Nat>(array, func x = x > 0);
  /// ```
  ///
  /// Runtime: O(size)
  ///
  /// Space: O(1)
  ///
  /// *Runtime and space assumes that `predicate` runs in O(1) time and space.
  public func all<T>(self : [var T], predicate : T -> Bool) : Bool {
    for (element in self.values()) {
      if (not predicate(element)) {
        return false
      }
    };
    true
  };

  /// Returns true if any element in `array` satisfies the predicate function.
  ///
  /// ```motoko include=import
  /// let array = [var 1, 2, 3, 4];
  /// assert VarArray.any<Nat>(array, func x = x > 3);
  /// ```
  ///
  /// Runtime: O(size)
  ///
  /// Space: O(1)
  ///
  /// *Runtime and space assumes that `predicate` runs in O(1) time and space.
  public func any<T>(self : [var T], predicate : T -> Bool) : Bool {
    for (element in self.values()) {
      if (predicate(element)) {
        return true
      }
    };
    false
  };

  /// Returns the index of the first `element` in the `array`.
  ///
  /// ```motoko include=import
  /// import Char "mo:core/Char";
  ///
  /// let array = [var 'c', 'o', 'f', 'f', 'e', 'e'];
  /// assert VarArray.indexOf<Char>(array, Char.equal, 'c') == ?0;
  /// assert VarArray.indexOf<Char>(array, Char.equal, 'f') == ?2;
  /// assert VarArray.indexOf<Char>(array, Char.equal, 'g') == null;
  /// ```
  ///
  /// Runtime: O(array.size())
  ///
  /// Space: O(1)
  public func indexOf<T>(self : [var T], equal : (implicit : (T, T) -> Bool), element : T) : ?Nat = nextIndexOf<T>(self, equal, element, 0);

  /// Returns the index of the next occurence of `element` in the `array` starting from the `from` index (inclusive).
  ///
  /// ```motoko include=import
  /// import Char "mo:core/Char";
  ///
  /// let array = [var 'c', 'o', 'f', 'f', 'e', 'e'];
  /// assert VarArray.nextIndexOf<Char>(array, Char.equal, 'c', 0) == ?0;
  /// assert VarArray.nextIndexOf<Char>(array, Char.equal, 'f', 0) == ?2;
  /// assert VarArray.nextIndexOf<Char>(array, Char.equal, 'f', 2) == ?2;
  /// assert VarArray.nextIndexOf<Char>(array, Char.equal, 'f', 3) == ?3;
  /// assert VarArray.nextIndexOf<Char>(array, Char.equal, 'f', 4) == null;
  /// ```
  ///
  /// Runtime: O(array.size())
  ///
  /// Space: O(1)
  public func nextIndexOf<T>(self : [var T], equal : (implicit : (T, T) -> Bool), element : T, fromInclusive : Nat) : ?Nat {
    var index = fromInclusive;
    let size = self.size();
    while (index < size) {
      if (equal(self[index], element)) {
        return ?index
      } else {
        index += 1
      }
    };
    null
  };

  /// Returns the index of the last `element` in the `array`.
  ///
  /// ```motoko include=import
  /// import Char "mo:core/Char";
  ///
  /// let array = [var 'c', 'o', 'f', 'f', 'e', 'e'];
  /// assert VarArray.lastIndexOf<Char>(array, Char.equal, 'c') == ?0;
  /// assert VarArray.lastIndexOf<Char>(array, Char.equal, 'f') == ?3;
  /// assert VarArray.lastIndexOf<Char>(array, Char.equal, 'e') == ?5;
  /// assert VarArray.lastIndexOf<Char>(array, Char.equal, 'g') == null;
  /// ```
  ///
  /// Runtime: O(array.size())
  ///
  /// Space: O(1)
  public func lastIndexOf<T>(self : [var T], equal : (implicit : (T, T) -> Bool), element : T) : ?Nat = prevIndexOf<T>(self, equal, element, self.size());

  /// Returns the index of the previous occurence of `element` in the `array` starting from the `from` index (exclusive).
  ///
  /// ```motoko include=import
  /// import Char "mo:core/Char";
  /// let array = [var 'c', 'o', 'f', 'f', 'e', 'e'];
  /// assert VarArray.prevIndexOf<Char>(array, Char.equal, 'c', array.size()) == ?0;
  /// assert VarArray.prevIndexOf<Char>(array, Char.equal, 'e', array.size()) == ?5;
  /// assert VarArray.prevIndexOf<Char>(array, Char.equal, 'e', 5) == ?4;
  /// assert VarArray.prevIndexOf<Char>(array, Char.equal, 'e', 4) == null;
  /// ```
  ///
  /// Runtime: O(array.size());
  /// Space: O(1);
  public func prevIndexOf<T>(self : [var T], equal : (implicit : (T, T) -> Bool), element : T, fromExclusive : Nat) : ?Nat {
    var i = fromExclusive;
    while (i > 0) {
      i -= 1;
      if (equal(self[i], element)) {
        return ?i
      }
    };
    null
  };

  /// Returns an iterator over a slice of `array` starting at `fromInclusive` up to (but not including) `toExclusive`.
  ///
  /// Negative indices are relative to the end of the array. For example, `-1` corresponds to the last element in the array.
  ///
  /// If the indices are out of bounds, they are clamped to the array bounds.
  /// If the first index is greater than the second, the function returns an empty iterator.
  ///
  /// ```motoko include=import
  /// let array = [var 1, 2, 3, 4, 5];
  /// let iter1 = VarArray.range<Nat>(array, 3, array.size());
  /// assert iter1.next() == ?4;
  /// assert iter1.next() == ?5;
  /// assert iter1.next() == null;
  ///
  /// let iter2 = VarArray.range<Nat>(array, 3, -1);
  /// assert iter2.next() == ?4;
  /// assert iter2.next() == null;
  ///
  /// let iter3 = VarArray.range<Nat>(array, 0, 0);
  /// assert iter3.next() == null;
  /// ```
  ///
  /// Runtime: O(1)
  ///
  /// Space: O(1)
  public func range<T>(self : [var T], fromInclusive : Int, toExclusive : Int) : Types.Iter<T> {
    let size = self.size();
    // Convert negative indices to positive and handle bounds
    let startInt = if (fromInclusive < 0) {
      let s = size + fromInclusive;
      if (s < 0) { 0 } else { s }
    } else {
      if (fromInclusive > size) { size } else { fromInclusive }
    };
    let endInt = if (toExclusive < 0) {
      let e = size + toExclusive;
      if (e < 0) { 0 } else { e }
    } else {
      if (toExclusive > size) { size } else { toExclusive }
    };
    // Convert to Nat (values are non-negative due to bounds checking above)
    let start = Prim.abs(startInt);
    let end = Prim.abs(endInt);
    object {
      var pos = start;
      public func next() : ?T {
        if (pos >= end) {
          null
        } else {
          let elem = self[pos];
          pos += 1;
          ?elem
        }
      }
    }
  };

  /// Returns a new array containing elements from `array` starting at index `fromInclusive` up to (but not including) index `toExclusive`.
  /// If the indices are out of bounds, they are clamped to the array bounds.
  ///
  /// ```motoko include=import
  /// let array = [var 1, 2, 3, 4, 5];
  ///
  /// let slice1 = VarArray.sliceToArray<Nat>(array, 1, 4);
  /// assert slice1 == [2, 3, 4];
  ///
  /// let slice2 = VarArray.sliceToArray<Nat>(array, 1, -1);
  /// assert slice2 == [2, 3, 4];
  /// ```
  ///
  /// Runtime: O(toExclusive - fromInclusive)
  ///
  /// Space: O(toExclusive - fromInclusive)
  public func sliceToArray<T>(self : [var T], fromInclusive : Int, toExclusive : Int) : [T] {
    let size = self.size();
    // Convert negative indices to positive and handle bounds
    let startInt = if (fromInclusive < 0) {
      let s = size + fromInclusive;
      if (s < 0) { 0 } else { s }
    } else {
      if (fromInclusive > size) { size } else { fromInclusive }
    };
    let endInt = if (toExclusive < 0) {
      let e = size + toExclusive;
      if (e < 0) { 0 } else { e }
    } else {
      if (toExclusive > size) { size } else { toExclusive }
    };
    // Convert to Nat (always non-negative due to bounds checking above)
    let start = Prim.abs(startInt);
    let end = Prim.abs(endInt);
    if (start >= end) {
      return []
    };
    Prim.Array_tabulate<T>(end - start, func i = self[start + i])
  };

  /// Returns a new mutable array containing elements from `array` starting at index `fromInclusive` up to (but not including) index `toExclusive`.
  /// If the indices are out of bounds, they are clamped to the array bounds.
  ///
  /// ```motoko include=import
  /// import Nat "mo:core/Nat";
  ///
  /// let array = [var 1, 2, 3, 4, 5];
  ///
  /// let slice1 = VarArray.sliceToVarArray<Nat>(array, 1, 4);
  /// assert VarArray.equal(slice1, [var 2, 3, 4], Nat.equal);
  ///
  /// let slice2 = VarArray.sliceToVarArray<Nat>(array, 1, -1);
  /// assert VarArray.equal(slice2, [var 2, 3, 4], Nat.equal);
  /// ```
  ///
  /// Runtime: O(toExclusive - fromInclusive)
  ///
  /// Space: O(toExclusive - fromInclusive)
  public func sliceToVarArray<T>(self : [var T], fromInclusive : Int, toExclusive : Int) : [var T] {
    let size = self.size();
    // Convert negative indices to positive and handle bounds
    let startInt = if (fromInclusive < 0) {
      let s = size + fromInclusive;
      if (s < 0) { 0 } else { s }
    } else {
      if (fromInclusive > size) { size } else { fromInclusive }
    };
    let endInt = if (toExclusive < 0) {
      let e = size + toExclusive;
      if (e < 0) { 0 } else { e }
    } else {
      if (toExclusive > size) { size } else { toExclusive }
    };
    // Convert to Nat (always non-negative due to bounds checking above)
    let start = Prim.abs(startInt);
    let end = Prim.abs(endInt);
    if (start >= end) {
      return [var]
    };
    Prim.Array_tabulateVar<T>(end - start, func i = self[start + i])
  };

  /// Transforms a mutable array into an immutable array.
  ///
  /// ```motoko include=import
  /// let varArray = [var 0, 1, 2];
  /// varArray[2] := 3;
  /// let array = VarArray.toArray<Nat>(varArray);
  /// assert array == [0, 1, 3];
  /// ```
  ///
  /// Runtime: O(size)
  ///
  /// Space: O(1)
  public func toArray<T>(self : [var T]) : [T] = Prim.Array_tabulate<T>(self.size(), func i = self[i]);

  /// Converts the mutable array to its textual representation using `f` to convert each element to `Text`.
  ///
  /// ```motoko include=import
  /// import Nat "mo:core/Nat";
  ///
  /// let array = [var 1, 2, 3];
  /// assert VarArray.toText<Nat>(array, Nat.toText) == "[var 1, 2, 3]";
  /// ```
  ///
  /// Runtime: O(size)
  ///
  /// Space: O(size)
  ///
  /// *Runtime and space assumes that `f` runs in O(1) time and space.
  public func toText<T>(self : [var T], f : (implicit : (toText : T -> Text))) : Text {
    let size = self.size();
    if (size == 0) { return "[var]" };
    var text = "[var ";
    var i = 0;
    while (i < size) {
      if (i != 0) {
        text #= ", "
      };
      text #= f(self[i]);
      i += 1
    };
    text #= "]";
    text
  };

  /// Compares two mutable arrays using the provided comparison function for elements.
  /// Returns #less, #equal, or #greater if `array1` is less than, equal to,
  /// or greater than `array2` respectively.
  ///
  /// If arrays have different sizes but all elements up to the shorter length are equal,
  /// the shorter array is considered #less than the longer array.
  ///
  /// ```motoko include=import
  /// import Nat "mo:core/Nat";
  /// let array1 = [var 1, 2, 3];
  /// let array2 = [var 1, 2, 4];
  /// assert VarArray.compare<Nat>(array1, array2, Nat.compare) == #less;
  ///
  /// let array3 = [var 1, 2];
  /// let array4 = [var 1, 2, 3];
  /// assert VarArray.compare<Nat>(array3, array4, Nat.compare) == #less;
  /// ```
  ///
  /// Runtime: O(min(size1, size2))
  ///
  /// Space: O(1)
  ///
  /// *Runtime and space assumes that `compare` runs in O(1) time and space.
  public func compare<T>(self : [var T], other : [var T], compare : (implicit : (T, T) -> Order.Order)) : Order.Order {
    let size1 = self.size();
    let size2 = other.size();
    var i = 0;
    let minSize = if (size1 < size2) { size1 } else { size2 };
    while (i < minSize) {
      switch (compare(self[i], other[i])) {
        case (#less) { return #less };
        case (#greater) { return #greater };
        case (#equal) { i += 1 }
      }
    };
    if (size1 < size2) { #less } else if (size1 > size2) { #greater } else {
      #equal
    }
  };

  /// Performs binary search on a sorted mutable array to find the index of the `element`.
  /// Returns `#found(index)` if the element is found, or `#insertionIndex(index)` with the index
  ///
  /// If there are multiple equal elements, no guarantee is made about which index is returned.
  /// The array must be sorted in ascending order according to the `compare` function.
  ///
  /// ```motoko include=import
  /// import Nat "mo:core/Nat";
  ///
  /// let sorted = [var 1, 3, 5, 7, 9, 11];
  /// assert VarArray.binarySearch<Nat>(sorted, Nat.compare, 5) == #found(2);
  /// assert VarArray.binarySearch<Nat>(sorted, Nat.compare, 6) == #insertionIndex(3);
  /// ```
  ///
  /// Runtime: O(log(size))
  ///
  /// Space: O(1)
  ///
  /// *Runtime and space assumes that `compare` runs in O(1) time and space.
  public func binarySearch<T>(self : [var T], compare : (implicit : (T, T) -> Order.Order), element : T) : {
    #found : Nat;
    #insertionIndex : Nat
  } {
    var left = 0;
    var right = self.size();
    while (left < right) {
      let mid = (left + right) / 2;
      switch (compare(self[mid], element)) {
        case (#less) left := mid + 1;
        case (#greater) right := mid;
        case (#equal) return #found mid
      }
    };
    #insertionIndex left
  };

  /// Checks whether the mutable `array` is sorted according to the `compare` function.
  ///
  /// ```motoko include=import
  /// import Nat "mo:core/Nat";
  ///
  /// let array = [var 1, 2, 3];
  /// assert VarArray.isSorted<Nat>(array, Nat.compare);
  /// ```
  ///
  /// Runtime: O(size)
  ///
  /// Space: O(1)
  ///
  /// *Runtime and space assumes that `compare` runs in O(1) time and space.
  public func isSorted<T>(self : [var T], compare : (implicit : (T, T) -> Order.Order)) : Bool {
    let size = self.size();
    if (size <= 1) return true;
    var i = 1;
    while (i < size) {
      switch (compare(self[i - 1], self[i])) {
        case (#greater) return false;
        case _ { i += 1 }
      }
    };
    true
  }

}<|MERGE_RESOLUTION|>--- conflicted
+++ resolved
@@ -234,7 +234,7 @@
 
     // when the current size == size, the array has been merged into a single sorted array
     while (currSize < size) {
-      let (fromArray, toArray) = if (oddIteration) (scratchSpace, array) else (array, scratchSpace);
+      let (fromArray, toArray) = if (oddIteration) (scratchSpace, self) else (self, scratchSpace);
       var leftStart = 0; // selects the current left subarray being merged
 
       while (leftStart < size) {
@@ -245,17 +245,10 @@
         var left = leftStart;
         var right = mid;
         var nextSorted = leftStart;
-<<<<<<< HEAD
-        while (left < mid + 1 and right < rightEnd + 1) {
-          let leftElement = self[left];
-          let rightElement = self[right];
-          switch (compare(leftElement, rightElement)) {
-=======
         while (left < mid and right < rightEnd) {
           let leftElement = fromArray[left];
           let rightElement = fromArray[right];
           toArray[nextSorted] := switch (compare(leftElement, rightElement)) {
->>>>>>> 1a2438c8
             case (#less or #equal) {
               left += 1;
               leftElement
@@ -267,15 +260,6 @@
           };
           nextSorted += 1
         };
-<<<<<<< HEAD
-        while (left < mid + 1) {
-          scratchSpace[nextSorted] := self[left];
-          nextSorted += 1;
-          left += 1
-        };
-        while (right < rightEnd + 1) {
-          scratchSpace[nextSorted] := self[right];
-=======
         while (left < mid) {
           toArray[nextSorted] := fromArray[left];
           nextSorted += 1;
@@ -283,21 +267,10 @@
         };
         while (right < rightEnd) {
           toArray[nextSorted] := fromArray[right];
->>>>>>> 1a2438c8
           nextSorted += 1;
           right += 1
         };
 
-<<<<<<< HEAD
-        // Copy over merged elements
-        var i = leftStart;
-        while (i < rightEnd + 1) {
-          self[i] := scratchSpace[i];
-          i += 1
-        };
-
-=======
->>>>>>> 1a2438c8
         leftStart += 2 * currSize
       };
 
