--- conflicted
+++ resolved
@@ -907,35 +907,6 @@
     null
   };
 
-<<<<<<< HEAD
-  public func slice<T>(array : [var T], fromInclusive : Int, toExclusive : Int) : Iter.Iter<T> {
-    let size = array.size();
-    
-    func toIndex(i : Int) : Nat {
-      let n = if (i < 0) {
-        if (-i > size) { 0 } 
-        else { size - Prim.abs(i) : Nat }
-      } else {
-        let p = (Prim.abs(i) : Nat);
-        if (p > size) { size } else { p }
-      };
-      n
-    };
-
-    let start = toIndex(fromInclusive);
-    let end_ = toIndex(toExclusive);
-    let end = if (end_ < start) { start } else { end_ };
-
-    object {
-      var index = start;
-      public func next() : ?T {
-        if (index >= end) {
-          null
-        } else {
-          let value = array[index];
-          index += 1;
-          ?value
-=======
   /// Returns an iterator over a slice of the given array.
   ///
   /// ```motoko include=import
@@ -979,7 +950,6 @@
           let elem = array[pos];
           pos += 1;
           ?elem
->>>>>>> 26fdb1c1
         }
       }
     }
