--- conflicted
+++ resolved
@@ -80,8 +80,7 @@
       dataBlocks[i] := VarArray.repeat<?T>(initValue, dataBlockSize(i));
       i += 1
     };
-<<<<<<< HEAD
-    if (elementIndex != 0 and blockIndex < blocks) {
+    if (elementIndex != 0) {
       dataBlocks[blockIndex] := if (Option.isNull(initValue)) VarArray.repeat<?T>(
         null,
         dataBlockSize(blockIndex)
@@ -89,18 +88,6 @@
         dataBlockSize(blockIndex),
         func i = if (i < elementIndex) initValue else null
       )
-=======
-    if (elementIndex != 0) {
-      let block = VarArray.repeat<?T>(null, dataBlockSize(i));
-      if (Option.isSome(initValue)) {
-        var j = 0;
-        while (j < elementIndex) {
-          block[j] := initValue;
-          j += 1
-        }
-      };
-      dataBlocks[i] := block
->>>>>>> 9794e904
     };
 
     {
@@ -522,7 +509,7 @@
     var index = 0;
 
     var i = 1;
-    while (i < blocksCount) {
+    label l while (i < blocksCount) {
       let oldBlock = list.blocks[i];
       let blockSize = oldBlock.size();
       let newBlock = VarArray.repeat<?R>(null, blockSize);
@@ -532,11 +519,7 @@
       while (j < blockSize) {
         switch (oldBlock[j]) {
           case (?item) newBlock[j] := ?f(item, index);
-          case null return {
-            var blocks = blocks;
-            var blockIndex = list.blockIndex;
-            var elementIndex = list.elementIndex
-          }
+          case null break l
         };
         j += 1;
         index += 1
@@ -625,6 +608,171 @@
     }
   };
 
+  /// Applies `f` to each element of `list` in place,
+  /// retaining the original ordering of elements.
+  /// This modifies the original list.
+  ///
+  /// ```motoko include=import
+  /// import Nat "mo:core/Nat";
+  ///
+  /// let list = List.fromArray<Nat>([0, 1, 2, 3]);
+  /// List.mapInPlace<Nat>(list, func x = x * 3);
+  /// assert List.equal(list, List.fromArray<Nat>([0, 3, 6, 9]), Nat.equal);
+  /// ```
+  ///
+  /// Runtime: O(size)
+  ///
+  /// Space: O(size)
+  ///
+  /// *Runtime and space assumes that `f` runs in O(1) time and space.
+  public func mapInPlace<T>(list : List<T>, f : T -> T) {
+    let blocks = list.blocks;
+    let blockCount = blocks.size();
+
+    var i = 1;
+    while (i < blockCount) {
+      let db = blocks[i];
+      let sz = db.size();
+      if (sz == 0) return;
+
+      var j = 0;
+      while (j < sz) {
+        switch (db[j]) {
+          case (?x) db[j] := ?f(x);
+          case null return
+        };
+        j += 1
+      };
+      i += 1
+    }
+  };
+
+  /// Creates a new list by applying `f` to each element in `list` and its index.
+  /// Retains original ordering of elements.
+  ///
+  /// ```motoko include=import
+  /// import Nat "mo:core/Nat";
+  ///
+  /// let list = List.fromArray<Nat>([10, 10, 10, 10]);
+  /// let newList = List.mapEntries<Nat, Nat>(list, func (x, i) = i * x);
+  /// assert List.equal(newList, List.fromArray<Nat>([0, 10, 20, 30]), Nat.equal);
+  /// ```
+  ///
+  /// Runtime: O(size)
+  ///
+  /// Space: O(size)
+  ///
+  /// *Runtime and space assumes that `f` runs in O(1) time and space.
+  public func mapEntries<T, R>(list : List<T>, f : (T, Nat) -> R) : List<R> {
+    let blocks = VarArray.repeat<[var ?R]>([var], list.blocks.size());
+    let blocksCount = list.blocks.size();
+
+    var index = 0;
+
+    var i = 1;
+    while (i < blocksCount) {
+      let oldBlock = list.blocks[i];
+      let blockSize = oldBlock.size();
+      let newBlock = VarArray.repeat<?R>(null, blockSize);
+      blocks[i] := newBlock;
+      var j = 0;
+
+      while (j < blockSize) {
+        switch (oldBlock[j]) {
+          case (?item) newBlock[j] := ?f(item, index);
+          case null return {
+            var blocks = blocks;
+            var blockIndex = list.blockIndex;
+            var elementIndex = list.elementIndex
+          }
+        };
+        j += 1;
+        index += 1
+      };
+      i += 1
+    };
+
+    {
+      var blocks = blocks;
+      var blockIndex = list.blockIndex;
+      var elementIndex = list.elementIndex
+    }
+  };
+
+  /// Creates a new list by applying `f` to each element in `list`.
+  /// If any invocation of `f` produces an `#err`, returns an `#err`. Otherwise
+  /// returns an `#ok` containing the new list.
+  ///
+  /// ```motoko include=import
+  /// import Result "mo:core/Result";
+  ///
+  /// let list = List.fromArray<Nat>([4, 3, 2, 1, 0]);
+  /// // divide 100 by every element in the list
+  /// let result = List.mapResult<Nat, Nat, Text>(list, func x {
+  ///   if (x > 0) {
+  ///     #ok(100 / x)
+  ///   } else {
+  ///     #err "Cannot divide by zero"
+  ///   }
+  /// });
+  /// assert Result.isErr(result);
+  /// ```
+  ///
+  /// Runtime: O(size)
+  ///
+  /// Space: O(size)
+  ///
+  /// *Runtime and space assumes that `f` runs in O(1) time and space.
+  public func mapResult<T, R, E>(list : List<T>, f : T -> Result.Result<R, E>) : Result.Result<List<R>, E> {
+    var error : ?E = null;
+
+    let blocks = VarArray.repeat<[var ?R]>([var], list.blocks.size());
+    let blocksCount = list.blocks.size();
+
+    var i = 1;
+    while (i < blocksCount) {
+      let oldBlock = list.blocks[i];
+      let blockSize = oldBlock.size();
+      let newBlock = VarArray.repeat<?R>(null, blockSize);
+      blocks[i] := newBlock;
+      var j = 0;
+
+      while (j < blockSize) {
+        switch (oldBlock[j]) {
+          case (?item) newBlock[j] := switch (f(item)) {
+            case (#ok x) ?x;
+            case (#err e) switch (error) {
+              case (null) {
+                error := ?e;
+                null
+              };
+              case (?_) null
+            }
+          };
+          case null return switch (error) {
+            case (null) return #ok {
+              var blocks = blocks;
+              var blockIndex = list.blockIndex;
+              var elementIndex = list.elementIndex
+            };
+            case (?e) return #err e
+          }
+        };
+        j += 1
+      };
+      i += 1
+    };
+
+    switch (error) {
+      case (null) return #ok {
+        var blocks = blocks;
+        var blockIndex = list.blockIndex;
+        var elementIndex = list.elementIndex
+      };
+      case (?e) return #err e
+    }
+  };
+
   /// Returns a new list containing only the elements from `list` for which the predicate returns true.
   ///
   /// Example:
@@ -709,7 +857,6 @@
     filtered
   };
 
-<<<<<<< HEAD
   /// Creates a new list by applying `k` to each element in `list`,
   /// and concatenating the resulting iterators in order.
   ///
@@ -767,10 +914,6 @@
   ) : Nat {
     let d = Nat32.fromNat(list.blockIndex);
     let i = Nat32.fromNat(list.elementIndex);
-=======
-  func indexByBlockElement(block : Nat, element : Nat) : Nat {
-    let d = Nat32.fromNat(block);
->>>>>>> 9794e904
 
     // We call all data blocks of the same capacity an "epoch". We number the epochs 0,1,2,...
     // A data block is in epoch e iff the data block has capacity 2 ** e.
@@ -1153,7 +1296,6 @@
   ///
   /// *Runtime and space assumes that `equal` runs in `O(1)` time and space.
   public func indexOf<T>(list : List<T>, equal : (T, T) -> Bool, element : T) : ?Nat {
-<<<<<<< HEAD
     if (isEmpty(list)) return null;
     nextIndexOf<T>(list, element, 0, equal)
   };
@@ -1180,9 +1322,6 @@
 
     let (blockIndex, elementIndex) = locate(fromInclusive);
 
-=======
-    // inlined version of findIndex
->>>>>>> 9794e904
     let blocks = list.blocks;
     let blockCount = blocks.size();
 
@@ -1221,7 +1360,6 @@
   /// Runtime: `O(size)`
   ///
   /// *Runtime and space assumes that `equal` runs in `O(1)` time and space.
-<<<<<<< HEAD
   public func lastIndexOf<T>(list : List<T>, equal : (T, T) -> Bool, element : T) : ?Nat = prevIndexOf<T>(
     list,
     element,
@@ -1246,10 +1384,6 @@
   public func prevIndexOf<T>(list : List<T>, element : T, fromExclusive : Nat, equal : (T, T) -> Bool) : ?Nat {
     if (fromExclusive > size(list)) Prim.trap "List index out of bounds in prevIndexOf";
 
-=======
-  public func lastIndexOf<T>(list : List<T>, equal : (T, T) -> Bool, element : T) : ?Nat {
-    // inlined version of findLastIndex
->>>>>>> 9794e904
     let blocks = list.blocks;
     let (blockIndex, elementIndex) = locate(fromExclusive);
 
@@ -1858,16 +1992,11 @@
       pos += len;
       i += 1
     };
-<<<<<<< HEAD
     if (elementIndex != 0 and blockIndex < blocks) {
       dataBlocks[i] := VarArray.tabulate<?T>(
         dataBlockSize(i),
         func i = if (i < elementIndex) ?array[pos + i] else null
       )
-=======
-    if (elementIndex != 0) {
-      dataBlocks[i] := makeBlock(array, pos, dataBlockSize(i), elementIndex)
->>>>>>> 9794e904
     };
 
     {
