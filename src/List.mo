--- conflicted
+++ resolved
@@ -145,11 +145,7 @@
     result
   };
 
-<<<<<<< HEAD
-  /// Converts a purely functional `List` to a `List`.
-=======
   /// Converts a purely functional `PureList` to a mutable `List`.
->>>>>>> badc1065
   ///
   /// Example:
   /// ```motoko include=import
