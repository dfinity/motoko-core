/// A mutable growable array data structure with efficient random access and dynamic resizing.
/// `List` provides O(1) access time and O(sqrt(n)) memory overhead. In contrast, `pure/List` is a purely functional linked list.
/// Can be declared `stable` for orthogonal persistence.
///
/// This implementation is adapted with permission from the `vector` Mops package created by Research AG.
///
/// Copyright: 2023 MR Research AG
/// Main author: Andrii Stepanov (AStepanov25)
/// Contributors: Timo Hanke (timohanke), Andy Gura (andygura), react0r-com
///
/// ```motoko name=import
/// import List "mo:core/List";
/// ```

import PureList "pure/List";
import Prim "mo:⛔";
import Nat32 "Nat32";
import Array "Array";
import Nat "Nat";
import Option "Option";
import VarArray "VarArray";
import Types "Types";

module {
  /// `List<T>` provides a mutable list of elements of type `T`.
  /// Based on the paper "Resizable Arrays in Optimal Time and Space" by Brodnik, Carlsson, Demaine, Munro and Sedgewick (1999).
  /// Since this is internally a two-dimensional array the access times for put and get operations
  /// will naturally be 2x slower than Buffer and Array. However, Array is not resizable and Buffer
  /// has `O(size)` memory waste.
  ///
  /// The maximum number of elements in a `List` is 2^32.
  public type List<T> = Types.List<T>;
  public type Self<T> = List<T>;

  let INTERNAL_ERROR = "List: internal error";

  /// Creates a new empty List for elements of type T.
  ///
  /// Example:
  /// ```motoko include=import
  /// let list = List.empty<Nat>(); // Creates a new List
  /// ```
  public func empty<T>() : List<T> = {
    // the first block is always empty and is present in each List
    // this is done to optimize locate, at, get, etc
    var blocks = [var [var]];
    // can't be 0 in any List
    var blockIndex = 1;
    var elementIndex = 0
  };

  /// Returns a new list with capacity and size 1, containing `element`.
  ///
  /// Example:
  /// ```motoko include=import
  /// import Nat "mo:core/Nat";
  ///
  /// let list = List.singleton<Nat>(1);
  /// assert List.toText<Nat>(list, Nat.toText) == "List[1]";
  /// ```
  ///
  /// Runtime: `O(1)`
  ///
  /// Space: `O(1)`
  public func singleton<T>(element : T) : List<T> = {
    var blockIndex = 2;
    var blocks = [var [var], [var ?element]];
    var elementIndex = 0
  };

  func repeatInternal<T>(initValue : ?T, size : Nat) : List<T> {
    let (blockIndex, elementIndex) = locate(size);

    let blocks = newIndexBlockLength(Nat32.fromNat(if (elementIndex == 0) { blockIndex - 1 } else blockIndex));
    let dataBlocks = VarArray.repeat<[var ?T]>([var], blocks);
    var i = 1;
    while (i < blockIndex) {
      dataBlocks[i] := VarArray.repeat<?T>(initValue, dataBlockSize(i));
      i += 1
    };
    if (elementIndex != 0) {
      dataBlocks[blockIndex] := if (Option.isNull(initValue)) VarArray.repeat<?T>(
        null,
        dataBlockSize(blockIndex)
      ) else VarArray.tabulate<?T>(
        dataBlockSize(blockIndex),
        func i = if (i < elementIndex) initValue else null
      )
    };

    {
      var blocks = dataBlocks;
      var blockIndex = blockIndex;
      var elementIndex = elementIndex
    }
  };

  /// Creates a new List with `size` copies of the initial value.
  ///
  /// Example:
  /// ```motoko include=import
  /// let list = List.repeat<Nat>(2, 4);
  /// assert List.toArray(list) == [2, 2, 2, 2];
  /// ```
  ///
  /// Runtime: `O(size)`
  ///
  /// Space: `O(size)`
  public func repeat<T>(initValue : T, size : Nat) : List<T> = repeatInternal<T>(?initValue, size);

  /// Converts a mutable `List` to a purely functional `PureList`.
  ///
  /// Example:
  /// ```motoko include=import
  /// let list = List.fromArray<Nat>([1, 2, 3]);
  /// let pureList = List.toPure<Nat>(list); // converts to immutable PureList
  /// ```
  ///
  /// Runtime: `O(size)`
  ///
  /// Space: `O(size)`
  public func toPure<T>(list : List<T>) : PureList.List<T> {
    var result : PureList.List<T> = null;

    let blocks = list.blocks;
    let blockIndex = list.blockIndex;
    let elementIndex = list.elementIndex;

    var i = blockIndex;
    if (elementIndex == 0) i -= 1;

    while (i > 0) {
      let db = blocks[i];
      let sz = db.size();
      var j = if (i == blockIndex) elementIndex else sz;
      while (j > 0) {
        j -= 1;
        switch (db[j]) {
          case (?x) result := ?(x, result);
          case null Prim.trap INTERNAL_ERROR
        }
      };
      i -= 1
    };

    result
  };

  /// Converts a purely functional `PureList` to a `List`.
  ///
  /// Example:
  /// ```motoko include=import
  /// import PureList "mo:core/pure/List";
  ///
  /// let pureList = PureList.fromArray<Nat>([1, 2, 3]);
  /// let list = List.fromPure<Nat>(pureList); // converts to List
  /// ```
  ///
  /// Runtime: `O(size)`
  ///
  /// Space: `O(size)`
  public func fromPure<T>(pure : PureList.List<T>) : List<T> {
    var p = pure;
    var list = empty<T>();
    loop {
      switch (p) {
        case (?(x, xs)) {
          add(list, x);
          p := xs
        };
        case null return list
      }
    }
  };

  func addRepeatInternal<T>(list : List<T>, initValue : ?T, count : Nat) {
    let (b, e) = locate(size(list) + count);
    let blocksCount = newIndexBlockLength(Nat32.fromNat(if (e == 0) b - 1 else b));

    let oldBlocksCount = list.blocks.size();
    if (oldBlocksCount < blocksCount) {
      let oldBlocks = list.blocks;
      let blocks = VarArray.repeat<[var ?T]>([var], blocksCount);
      var i = 0;
      while (i < oldBlocksCount) {
        blocks[i] := oldBlocks[i];
        i += 1
      };
      list.blocks := blocks
    };

    let blocks = list.blocks;
    var blockIndex = list.blockIndex;
    var elementIndex = list.elementIndex;

    var cnt = count;
    label L while (cnt > 0) {
      if (blocks[blockIndex].size() == 0) {
        let dbSize = dataBlockSize(blockIndex);
        if (cnt >= dbSize) {
          blocks[blockIndex] := VarArray.repeat<?T>(initValue, dbSize);
          blockIndex += 1;
          cnt -= dbSize;
          continue L
        };
        blocks[blockIndex] := VarArray.repeat<?T>(null, dbSize)
      };

      let block = blocks[blockIndex];
      let dbSize = block.size();
      let to = Nat.min(elementIndex + cnt, dbSize);
      cnt -= to - elementIndex;

      while (elementIndex < to) {
        block[elementIndex] := initValue;
        elementIndex += 1
      };

      if (elementIndex == dbSize) {
        elementIndex := 0;
        blockIndex += 1
      }
    };

    list.blockIndex := blockIndex;
    list.elementIndex := elementIndex
  };

  private func reserve<T>(list : List<T>, size : Nat) {
    let blockIndex = list.blockIndex;
    let elementIndex = list.elementIndex;

    addRepeatInternal<T>(list, null, size);

    list.blockIndex := blockIndex;
    list.elementIndex := elementIndex
  };

  /// Add to list `count` copies of the initial value.
  ///
  /// ```motoko include=import
  /// let list = List.repeat<Nat>(2, 4); // [2, 2, 2, 2]
  /// List.addRepeat(list, 2, 1); // [2, 2, 2, 2, 1, 1]
  /// ```
  ///
  /// The maximum number of elements in a `List` is 2^32.
  ///
  /// Runtime: `O(count)`
  public func addRepeat<T>(list : List<T>, initValue : T, count : Nat) = addRepeatInternal<T>(list, ?initValue, count);

  /// Resets the list to size 0, de-referencing all elements.
  ///
  /// Example:
  /// ```motoko include=import
  /// let list = List.empty<Nat>();
  /// List.add(list, 10);
  /// List.add(list, 11);
  /// List.add(list, 12);
  /// List.clear(list); // list is now empty
  /// assert List.toArray(list) == [];
  /// ```
  ///
  /// Runtime: `O(1)`
  public func clear<T>(list : List<T>) {
    list.blocks := [var [var]];
    list.blockIndex := 1;
    list.elementIndex := 0
  };

  /// Creates a list of size `size`. Each element at index i
  /// is created by applying `generator` to i.
  ///
  /// ```motoko include=import
  /// import Nat "mo:core/Nat";
  ///
  /// let list = List.tabulate<Nat>(4, func i = i * 2);
  /// assert List.toArray(list) == [0, 2, 4, 6];
  /// ```
  ///
  /// Runtime: O(size)
  ///
  /// Space: O(size)
  ///
  /// *Runtime and space assumes that `generator` runs in O(1) time and space.
  public func tabulate<T>(size : Nat, generator : Nat -> T) : List<T> {
    let (blockIndex, elementIndex) = locate(size);

    let blocks = newIndexBlockLength(Nat32.fromNat(if (elementIndex == 0) { blockIndex - 1 } else blockIndex));
    let dataBlocks = VarArray.repeat<[var ?T]>([var], blocks);

    var i = 1;
    var pos = 0;

    while (i < blockIndex) {
      let len = dataBlockSize(i);
      dataBlocks[i] := VarArray.tabulate<?T>(len, func i = ?generator(pos + i));
      pos += len;
      i += 1
    };
    if (elementIndex != 0 and blockIndex < blocks) {
      dataBlocks[i] := VarArray.tabulate<?T>(
        dataBlockSize(blockIndex),
        func i = if (i < elementIndex) ?generator(pos + i) else null
      )
    };

    {
      var blocks = dataBlocks;
      var blockIndex = blockIndex;
      var elementIndex = elementIndex
    }
  };

  /// Combines a list of lists into a single list. Retains the original
  /// ordering of the elements.
  ///
  /// This has better performance compared to `List.join()`.
  ///
  /// ```motoko include=import
  /// import Nat "mo:core/Nat";
  ///
  /// let lists = List.fromArray<List.List<Nat>>([
  ///   List.fromArray<Nat>([0, 1, 2]), List.fromArray<Nat>([2, 3]), List.fromArray<Nat>([]), List.fromArray<Nat>([4])
  /// ]);
  /// let flatList = List.flatten<Nat>(lists);
  /// assert List.equal<Nat>(flatList, List.fromArray<Nat>([0, 1, 2, 2, 3, 4]), Nat.equal);
  /// ```
  ///
  /// Runtime: O(number of elements in list)
  ///
  /// Space: O(number of elements in list)
  public func flatten<T>(lists : List<List<T>>) : List<T> {
    var sz = 0;
    forEach<List<T>>(lists, func(sublist) = sz += size(sublist));

    let result = repeatInternal<T>(null, sz);
    result.blockIndex := 1;
    result.elementIndex := 0;

    forEach<List<T>>(
      lists,
      func(sublist) {
        forEach<T>(
          sublist,
          func(item) {
            add(result, item)
          }
        )
      }
    );
    result
  };

  /// Combines an iterator of lists into a single list.
  /// Retains the original ordering of the elements.
  ///
  /// Consider using `List.flatten()` for better performance.
  ///
  /// ```motoko include=import
  /// import Nat "mo:core/Nat";
  ///
  /// let lists = [List.fromArray<Nat>([0, 1, 2]), List.fromArray<Nat>([2, 3]), List.fromArray<Nat>([]), List.fromArray<Nat>([4])];
  /// let joinedList = List.join<Nat>(lists.vals());
  /// assert List.equal<Nat>(joinedList, List.fromArray<Nat>([0, 1, 2, 2, 3, 4]), Nat.equal);
  /// ```
  ///
  /// Runtime: O(number of elements in list)
  ///
  /// Space: O(number of elements in list)
  public func join<T>(lists : Types.Iter<List<T>>) : List<T> {
    var result = empty<T>();
    for (list in lists) {
      reserve(result, size(list));
      forEach<T>(list, func item = addUnsafe(result, item))
    };
    result
  };

  /// Returns a copy of a List, with the same size.
  ///
  /// Example:
  /// ```motoko include=import
  /// let list = List.empty<Nat>();
  /// List.add(list, 1);
  ///
  /// let clone = List.clone(list);
  /// assert List.toArray(clone) == [1];
  /// ```
  ///
  /// Runtime: `O(size)`
  public func clone<T>(list : List<T>) : List<T> = {
    var blocks = VarArray.tabulate<[var ?T]>(
      Nat.min(
        newIndexBlockLength(Nat32.fromNat(if (list.elementIndex == 0) list.blockIndex - 1 else list.blockIndex)),
        list.blocks.size()
      ),
      func(i) = VarArray.clone<?T>(list.blocks[i])
    );
    var blockIndex = list.blockIndex;
    var elementIndex = list.elementIndex
  };

  /// Creates a new list by applying the provided function to each element in the input list.
  /// The resulting list has the same size as the input list.
  ///
  /// Example:
  /// ```motoko include=import
  /// import Nat "mo:core/Nat";
  ///
  /// let list = List.singleton<Nat>(123);
  /// let textList = List.map<Nat, Text>(list, Nat.toText);
  /// assert List.toArray(textList) == ["123"];
  /// ```
  ///
  /// Runtime: `O(size)`
  public func map<T, R>(list : List<T>, f : T -> R) : List<R> {
    let blocksCount = Nat.min(
      newIndexBlockLength(Nat32.fromNat(if (list.elementIndex == 0) list.blockIndex - 1 else list.blockIndex)),
      list.blocks.size()
    );
    let blocks = VarArray.repeat<[var ?R]>([var], blocksCount);

    var i = 1;
    label l while (i < blocksCount) {
      let oldBlock = list.blocks[i];
      let blockSize = oldBlock.size();
      let newBlock = VarArray.repeat<?R>(null, blockSize);
      blocks[i] := newBlock;
      var j = 0;

      while (j < blockSize) {
        switch (oldBlock[j]) {
          case (?item) newBlock[j] := ?f(item);
          case null break l
        };
        j += 1
      };
      i += 1
    };

    {
      var blocks = blocks;
      var blockIndex = list.blockIndex;
      var elementIndex = list.elementIndex
    }
  };

  /// Applies `f` to each element of `list` in place,
  /// retaining the original ordering of elements.
  /// This modifies the original list.
  ///
  /// ```motoko include=import
  /// import Nat "mo:core/Nat";
  ///
  /// let list = List.fromArray<Nat>([0, 1, 2, 3]);
  /// List.mapInPlace<Nat>(list, func x = x * 3);
  /// assert List.equal(list, List.fromArray<Nat>([0, 3, 6, 9]), Nat.equal);
  /// ```
  ///
  /// Runtime: O(size)
  ///
  /// Space: O(size)
  ///
  /// *Runtime and space assumes that `f` runs in O(1) time and space.
  public func mapInPlace<T>(list : List<T>, f : T -> T) {
    let blocks = list.blocks;
    let blockCount = blocks.size();

    var i = 1;
    while (i < blockCount) {
      let db = blocks[i];
      let sz = db.size();
      if (sz == 0) return;

      var j = 0;
      while (j < sz) {
        switch (db[j]) {
          case (?x) db[j] := ?f(x);
          case null return
        };
        j += 1
      };
      i += 1
    }
  };

  /// Creates a new list by applying `f` to each element in `list` and its index.
  /// Retains original ordering of elements.
  ///
  /// ```motoko include=import
  /// import Nat "mo:core/Nat";
  ///
  /// let list = List.fromArray<Nat>([10, 10, 10, 10]);
  /// let newList = List.mapEntries<Nat, Nat>(list, func (x, i) = i * x);
  /// assert List.equal(newList, List.fromArray<Nat>([0, 10, 20, 30]), Nat.equal);
  /// ```
  ///
  /// Runtime: O(size)
  ///
  /// Space: O(size)
  ///
  /// *Runtime and space assumes that `f` runs in O(1) time and space.
  public func mapEntries<T, R>(list : List<T>, f : (T, Nat) -> R) : List<R> {
    let blocks = VarArray.repeat<[var ?R]>([var], list.blocks.size());
    let blocksCount = list.blocks.size();

    var index = 0;

    var i = 1;
    label l while (i < blocksCount) {
      let oldBlock = list.blocks[i];
      let blockSize = oldBlock.size();
      let newBlock = VarArray.repeat<?R>(null, blockSize);
      blocks[i] := newBlock;
      var j = 0;

      while (j < blockSize) {
        switch (oldBlock[j]) {
          case (?item) newBlock[j] := ?f(item, index);
          case null break l
        };
        j += 1;
        index += 1
      };
      i += 1
    };

    {
      var blocks = blocks;
      var blockIndex = list.blockIndex;
      var elementIndex = list.elementIndex
    }
  };

  /// Creates a new list by applying `f` to each element in `list`.
  /// If any invocation of `f` produces an `#err`, returns an `#err`. Otherwise
  /// returns an `#ok` containing the new list.
  ///
  /// ```motoko include=import
  /// import Result "mo:core/Result";
  ///
  /// let list = List.fromArray<Nat>([4, 3, 2, 1, 0]);
  /// // divide 100 by every element in the list
  /// let result = List.mapResult<Nat, Nat, Text>(list, func x {
  ///   if (x > 0) {
  ///     #ok(100 / x)
  ///   } else {
  ///     #err "Cannot divide by zero"
  ///   }
  /// });
  /// assert Result.isErr(result);
  /// ```
  ///
  /// Runtime: O(size)
  ///
  /// Space: O(size)
  ///
  /// *Runtime and space assumes that `f` runs in O(1) time and space.
  public func mapResult<T, R, E>(list : List<T>, f : T -> Types.Result<R, E>) : Types.Result<List<R>, E> {
    var error : ?E = null;

    let blocks = VarArray.repeat<[var ?R]>([var], list.blocks.size());
    let blocksCount = list.blocks.size();

    var i = 1;
    while (i < blocksCount) {
      let oldBlock = list.blocks[i];
      let blockSize = oldBlock.size();
      let newBlock = VarArray.repeat<?R>(null, blockSize);
      blocks[i] := newBlock;
      var j = 0;

      while (j < blockSize) {
        switch (oldBlock[j]) {
          case (?item) newBlock[j] := switch (f(item)) {
            case (#ok x) ?x;
            case (#err e) switch (error) {
              case (null) {
                error := ?e;
                null
              };
              case (?_) null
            }
          };
          case null return switch (error) {
            case (null) return #ok {
              var blocks = blocks;
              var blockIndex = list.blockIndex;
              var elementIndex = list.elementIndex
            };
            case (?e) return #err e
          }
        };
        j += 1
      };
      i += 1
    };

    switch (error) {
      case (null) return #ok {
        var blocks = blocks;
        var blockIndex = list.blockIndex;
        var elementIndex = list.elementIndex
      };
      case (?e) return #err e
    }
  };

  /// Returns a new list containing only the elements from `list` for which the predicate returns true.
  ///
  /// Example:
  /// ```motoko include=import
  /// let list = List.fromArray<Nat>([1, 2, 3, 4]);
  /// let evenNumbers = List.filter<Nat>(list, func x = x % 2 == 0);
  /// assert List.toArray(evenNumbers) == [2, 4];
  /// ```
  ///
  /// Runtime: `O(size)`
  ///
  /// Space: `O(size)`
  ///
  /// *Runtime and space assumes that `predicate` runs in `O(1)` time and space.
  public func filter<T>(list : List<T>, predicate : T -> Bool) : List<T> {
    let filtered = empty<T>();

    let blocks = list.blocks;
    let blockCount = blocks.size();

    var i = 1;
    while (i < blockCount) {
      let db = blocks[i];
      let sz = db.size();
      if (sz == 0) return filtered;

      var j = 0;
      while (j < sz) {
        switch (db[j]) {
          case (?x) if (predicate(x)) add(filtered, x);
          case null return filtered
        };
        j += 1
      };
      i += 1
    };

    filtered
  };

  /// Returns a new list containing all elements from `list` for which the function returns ?element.
  /// Discards all elements for which the function returns null.
  ///
  /// Example:
  /// ```motoko include=import
  /// let list = List.fromArray<Nat>([1, 2, 3, 4]);
  /// let doubled = List.filterMap<Nat, Nat>(list, func x = if (x % 2 == 0) ?(x * 2) else null);
  /// assert List.toArray(doubled) == [4, 8];
  /// ```
  ///
  /// Runtime: `O(size)`
  ///
  /// Space: `O(size)`
  ///
  /// *Runtime and space assumes that `f` runs in `O(1)` time and space.
  public func filterMap<T, R>(list : List<T>, f : T -> ?R) : List<R> {
    let filtered = empty<R>();

    let blocks = list.blocks;
    let blockCount = blocks.size();

    var i = 1;
    while (i < blockCount) {
      let db = blocks[i];
      let sz = db.size();
      if (sz == 0) return filtered;

      var j = 0;
      while (j < sz) {
        switch (db[j]) {
          case (?x) switch (f(x)) {
            case (?y) add(filtered, y);
            case null {}
          };
          case null return filtered
        };
        j += 1
      };
      i += 1
    };

    filtered
  };

  /// Creates a new list by applying `k` to each element in `list`,
  /// and concatenating the resulting iterators in order.
  ///
  /// ```motoko include=import
  /// import Int "mo:core/Int"
  ///
  /// let list = List.fromArray<Nat>([1, 2, 3, 4]);
  /// let newList = List.flatMap<Nat, Int>(list, func x = [x, -x].vals());
  /// assert List.equal(newList, List.fromArray<Int>([1, -1, 2, -2, 3, -3, 4, -4]), Int.equal);
  /// ```
  /// Runtime: O(size)
  ///
  /// Space: O(size)
  /// *Runtime and space assumes that `k` runs in O(1) time and space.
  public func flatMap<T, R>(list : List<T>, k : T -> Types.Iter<R>) : List<R> {
    let result = empty<R>();

    let blocks = list.blocks;
    let blockCount = blocks.size();

    var i = 1;
    while (i < blockCount) {
      let db = blocks[i];
      let sz = db.size();
      if (sz == 0) return result;

      var j = 0;
      while (j < sz) {
        switch (db[j]) {
          case (?x) for (y in k(x)) add(result, y);
          case _ return result
        };
        j += 1
      };
      i += 1
    };

    result
  };

  func indexByBlockElement<T>(blockIndex : Nat, elementIndex : Nat) : Nat {
    let d = Nat32.fromNat(blockIndex);

    // We call all data blocks of the same capacity an "epoch". We number the epochs 0,1,2,...
    // A data block is in epoch e iff the data block has capacity 2 ** e.
    // Each epoch starting with epoch 1 spans exactly two super blocks.
    // Super block s falls in epoch ceil(s/2).

    // epoch of last data block
    // e = 32 - lz
    let lz = Nat32.bitcountLeadingZero(d / 3);

    // capacity of all prior epochs combined
    // capacity_before_e = 2 * 4 ** (e - 1) - 1

    // data blocks in all prior epochs combined
    // blocks_before_e = 3 * 2 ** (e - 1) - 2

    // then size = d * 2 ** e + i - c
    // where c = blocks_before_e * 2 ** e - capacity_before_e

    // there can be overflows, but the result is without overflows, so use addWrap and subWrap
    // we don't erase bits by >>, so to use <>> is ok
    Nat32.toNat((d -% (1 <>> lz)) <>> lz +% Nat32.fromNat(elementIndex))
  };

  /// Returns the current number of elements in the list.
  ///
  /// Example:
  /// ```motoko include=import
  /// let list = List.empty<Nat>();
  /// assert List.size(list) == 0
  /// ```
  ///
  /// Runtime: `O(1)` (with some internal calculations)
  public func size<T>(list : List<T>) : Nat {
    // due to the design of List (blockIndex, elementIndex) pair points
    // exactly to the place where size-th element should be added
    // so, it's the inlined version of indexByBlockElement
    let d = Nat32.fromNat(list.blockIndex);
    let lz = Nat32.bitcountLeadingZero(d / 3);
    Nat32.toNat((d -% (1 <>> lz)) <>> lz +% Nat32.fromNat(list.elementIndex))
  };

  func dataBlockSize(blockIndex : Nat) : Nat {
    // formula for the size of given blockIndex
    // don't call it for blockIndex == 0
    Nat32.toNat(1 <>> Nat32.bitcountLeadingZero(Nat32.fromNat(blockIndex) / 3))
  };

  func newIndexBlockLength(blockIndex : Nat32) : Nat {
    if (blockIndex <= 1) 2 else {
      let s = 30 - Nat32.bitcountLeadingZero(blockIndex);
      Nat32.toNat(((blockIndex >> s) +% 1) << s)
    }
  };

  func growIndexBlockIfNeeded<T>(list : List<T>) {
    if (list.blocks.size() == list.blockIndex) {
      let newBlocks = VarArray.repeat<[var ?T]>([var], newIndexBlockLength(Nat32.fromNat(list.blockIndex)));
      var i = 0;
      while (i < list.blockIndex) {
        newBlocks[i] := list.blocks[i];
        i += 1
      };
      list.blocks := newBlocks
    }
  };

  func shrinkIndexBlockIfNeeded<T>(list : List<T>) {
    let blockIndex = Nat32.fromNat(list.blockIndex);
    // kind of index of the first block in the super block
    if ((blockIndex << Nat32.bitcountLeadingZero(blockIndex)) << 2 == 0) {
      let newLength = newIndexBlockLength(blockIndex);
      if (newLength < list.blocks.size()) {
        let newBlocks = VarArray.repeat<[var ?T]>([var], newLength);
        var i = 0;
        while (i < newLength) {
          newBlocks[i] := list.blocks[i];
          i += 1
        };
        list.blocks := newBlocks
      }
    }
  };

  /// Adds a single element to the end of a List,
  /// allocating a new internal data block if needed,
  /// and resizing the internal index block if needed.
  ///
  /// Example:
  /// ```motoko include=import
  /// let list = List.empty<Nat>();
  /// List.add(list, 0); // add 0 to list
  /// List.add(list, 1);
  /// List.add(list, 2);
  /// List.add(list, 3);
  /// assert List.toArray(list) == [0, 1, 2, 3];
  /// ```
  ///
  /// The maximum number of elements in a `List` is 2^32.
  ///
  /// Amortized Runtime: `O(1)`, Worst Case Runtime: `O(sqrt(n))`
  public func add<T>(list : List<T>, element : T) {
    var elementIndex = list.elementIndex;
    if (elementIndex == 0) {
      growIndexBlockIfNeeded(list);
      let blockIndex = list.blockIndex;

      // When removing last we keep one more data block, so can be not empty
      if (list.blocks[blockIndex].size() == 0) {
        list.blocks[blockIndex] := VarArray.repeat<?T>(
          null,
          dataBlockSize(blockIndex)
        )
      }
    };

    let lastDataBlock = list.blocks[list.blockIndex];

    lastDataBlock[elementIndex] := ?element;

    elementIndex += 1;
    if (elementIndex == lastDataBlock.size()) {
      elementIndex := 0;
      list.blockIndex += 1
    };
    list.elementIndex := elementIndex
  };

  private func addUnsafe<T>(list : List<T>, element : T) {
    var elementIndex = list.elementIndex;
    let lastDataBlock = list.blocks[list.blockIndex];
    lastDataBlock[elementIndex] := ?element;

    elementIndex += 1;
    if (elementIndex == lastDataBlock.size()) {
      elementIndex := 0;
      list.blockIndex += 1
    };
    list.elementIndex := elementIndex
  };

  /// Removes and returns the last item in the list or `null` if
  /// the list is empty.
  ///
  /// Example:
  /// ```motoko include=import
  /// let list = List.empty<Nat>();
  /// List.add(list, 10);
  /// List.add(list, 11);
  /// assert List.removeLast(list) == ?11;
  /// assert List.removeLast(list) == ?10;
  /// assert List.removeLast(list) == null;
  /// ```
  ///
  /// Amortized Runtime: `O(1)`, Worst Case Runtime: `O(sqrt(n))`
  ///
  /// Amortized Space: `O(1)`, Worst Case Space: `O(sqrt(n))`
  public func removeLast<T>(list : List<T>) : ?T {
    var elementIndex = list.elementIndex;
    if (elementIndex == 0) {
      var blockIndex = list.blockIndex;
      if (blockIndex == 1) {
        return null
      };

      shrinkIndexBlockIfNeeded(list);

      blockIndex -= 1;
      elementIndex := list.blocks[blockIndex].size();

      // Keep one totally empty block when removing
      if (blockIndex + 2 < list.blocks.size()) list.blocks[blockIndex + 2] := [var];

      list.blockIndex := blockIndex
    };
    elementIndex -= 1;

    let lastDataBlock = list.blocks[list.blockIndex];

    let element = lastDataBlock[elementIndex];
    lastDataBlock[elementIndex] := null;

    list.elementIndex := elementIndex;
    return element
  };

  func locate(index : Nat) : (Nat, Nat) {
    // see comments in tests
    let i = Nat32.fromNat(index);
    let lz = Nat32.bitcountLeadingZero(i);
    let lz2 = lz >> 1;
    if (lz & 1 == 0) {
      (Nat32.toNat(((i << lz2) >> 16) ^ (0x10000 >> lz2)), Nat32.toNat(i & (0xFFFF >> lz2)))
    } else {
      (Nat32.toNat(((i << lz2) >> 15) ^ (0x18000 >> lz2)), Nat32.toNat(i & (0x7FFF >> lz2)))
    }
  };

  /// Returns the element at index `index`. Indexing is zero-based.
  /// Traps if `index >= size`, error message may not be descriptive.
  ///
  /// Example:
  /// ```motoko include=import
  /// let list = List.empty<Nat>();
  /// List.add(list, 10);
  /// List.add(list, 11);
  /// assert List.at(list, 0) == 10;
  /// ```
  ///
  /// Runtime: `O(1)`
  public func at<T>(list : List<T>, index : Nat) : T {
    // inlined version of:
    //   let (a,b) = locate(index);
    //   switch(list.blocks[a][b]) {
    //     case (?element) element;
    //     case (null) Prim.trap "";
    //   };
    let i = Nat32.fromNat(index);
    let lz = Nat32.bitcountLeadingZero(i);
    let lz2 = lz >> 1;
    switch (
      if (lz & 1 == 0) {
        list.blocks[Nat32.toNat(((i << lz2) >> 16) ^ (0x10000 >> lz2))][Nat32.toNat(i & (0xFFFF >> lz2))]
      } else {
        list.blocks[Nat32.toNat(((i << lz2) >> 15) ^ (0x18000 >> lz2))][Nat32.toNat(i & (0x7FFF >> lz2))]
      }
    ) {
      case (?result) return result;
      case (_) Prim.trap "List index out of bounds in get"
    }
  };

  /// Returns the element at index `index` as an option.
  /// Returns `null` when `index >= size`. Indexing is zero-based.
  ///
  /// Example:
  /// ```motoko include=import
  /// let list = List.empty<Nat>();
  /// List.add(list, 10);
  /// List.add(list, 11);
  /// assert List.get(list, 0) == ?10;
  /// assert List.get(list, 2) == null;
  /// ```
  ///
  /// Runtime: `O(1)`
  ///
  /// Space: `O(1)`
  public func get<T>(list : List<T>, index : Nat) : ?T {
    // inlined version of locate
    let (a, b) = do {
      let i = Nat32.fromNat(index);
      let lz = Nat32.bitcountLeadingZero(i);
      let lz2 = lz >> 1;
      if (lz & 1 == 0) {
        (Nat32.toNat(((i << lz2) >> 16) ^ (0x10000 >> lz2)), Nat32.toNat(i & (0xFFFF >> lz2)))
      } else {
        (Nat32.toNat(((i << lz2) >> 15) ^ (0x18000 >> lz2)), Nat32.toNat(i & (0x7FFF >> lz2)))
      }
    };
    if (a < list.blockIndex or list.elementIndex != 0 and a == list.blockIndex) {
      list.blocks[a][b]
    } else null
  };

  /// Overwrites the current element at `index` with `element`.
  /// Traps if `index` >= size, error message may not be descriptive. Indexing is zero-based.
  ///
  /// Example:
  /// ```motoko include=import
  /// let list = List.empty<Nat>();
  /// List.add(list, 10);
  /// List.put(list, 0, 20); // overwrites 10 at index 0 with 20
  /// assert List.toArray(list) == [20];
  /// ```
  ///
  /// Runtime: `O(1)`
  public func put<T>(list : List<T>, index : Nat, value : T) {
    let i = Nat32.fromNat(index);
    let lz = Nat32.bitcountLeadingZero(i);
    let lz2 = lz >> 1;
    let (block, element) = if (lz & 1 == 0) {
      (list.blocks[Nat32.toNat(((i << lz2) >> 16) ^ (0x10000 >> lz2))], Nat32.toNat(i & (0xFFFF >> lz2)))
    } else {
      (list.blocks[Nat32.toNat(((i << lz2) >> 15) ^ (0x18000 >> lz2))], Nat32.toNat(i & (0x7FFF >> lz2)))
    };

    switch (block[element]) {
      case (?_) block[element] := ?value;
      case _ Prim.trap "List index out of bounds in put"
    }
  };

  /// Sorts the elements in the list according to `compare`.
  /// Sort is deterministic, stable, and in-place.
  ///
  /// Example:
  /// ```motoko include=import
  /// import Nat "mo:core/Nat";
  ///
  /// let list = List.empty<Nat>();
  /// List.add(list, 3);
  /// List.add(list, 1);
  /// List.add(list, 2);
  /// List.sortInPlace(list, Nat.compare);
  /// assert List.toArray(list) == [1, 2, 3];
  /// ```
  ///
  /// Runtime: O(size * log(size))
  ///
  /// Space: O(size)
  /// *Runtime and space assumes that `compare` runs in O(1) time and space.
<<<<<<< HEAD
  public func sortInPlace<T>(list : List<T>, compare : (implicit : (T, T) -> Order.Order)) {
=======
  public func sortInPlace<T>(list : List<T>, compare : (T, T) -> Types.Order) {
>>>>>>> 090cb322
    if (size(list) < 2) return;
    let array = toVarArray(list);

    VarArray.sortInPlace(array, compare);

    var index = 0;

    let blocks = list.blocks;
    let blockCount = blocks.size();

    var i = 1;
    while (i < blockCount) {
      let db = blocks[i];
      let sz = db.size();
      if (sz == 0) return;

      var j = 0;
      while (j < sz) {
        switch (db[j]) {
          case (?_) db[j] := ?array[index];
          case _ return
        };
        index += 1;
        j += 1
      };
      i += 1
    }
  };

  /// Sorts the elements in the list according to `compare`.
  /// Sort is deterministic, stable, and in-place.
  ///
  /// Example:
  /// ```motoko include=import
  /// import Nat "mo:core/Nat";
  ///
  /// let list = List.empty<Nat>();
  /// List.add(list, 3);
  /// List.add(list, 1);
  /// List.add(list, 2);
  /// let sorted = List.sort(list, Nat.compare);
  /// assert List.toArray(sorted) == [1, 2, 3];
  /// ```
  ///
  /// Runtime: O(size * log(size))
  ///
  /// Space: O(size)
  /// *Runtime and space assumes that `compare` runs in O(1) time and space.
<<<<<<< HEAD
  public func sort<T>(list : List<T>, compare : (implicit : (T, T) -> Types.Order)) : List<T> {
=======
  public func sort<T>(list : List<T>, compare : (T, T) -> Types.Order) : List<T> {
>>>>>>> 090cb322
    let array = toVarArray(list);
    VarArray.sortInPlace(array, compare);
    fromVarArray(array)
  };

<<<<<<< HEAD
=======
  /// Checks whether the `list` is sorted.
  ///
  /// Example:
  /// ```
  /// import Nat "mo:core/Nat";
  ///
  /// let list = List.fromArray<Nat>([1, 2, 3]);
  /// assert List.isSorted(list, Nat.compare);
  /// ```
  ///
  /// Runtime: O(size)
  ///
  /// Space: O(1)
  public func isSorted<T>(list : List<T>, compare : (T, T) -> Types.Order) : Bool {
    var prev = switch (first(list)) {
      case (?x) x;
      case _ return true
    };

    let blocks = list.blocks;
    let blockCount = blocks.size();

    var i = 2;
    while (i < blockCount) {
      let db = blocks[i];
      let sz = db.size();
      if (sz == 0) return true;

      var j = 0;
      while (j < sz) {
        switch (db[j]) {
          case (?x) switch (compare(x, prev)) {
            case (#greater or #equal) prev := x;
            case (#less) return false
          };
          case null return true
        };
        j += 1
      };
      i += 1
    };

    true
  };

>>>>>>> 090cb322
  /// Finds the first index of `element` in `list` using equality of elements defined
  /// by `equal`. Returns `null` if `element` is not found.
  ///
  /// Example:
  /// ```motoko include=import
  /// import Nat "mo:core/Nat";
  ///
  /// let list = List.empty<Nat>();
  /// List.add(list, 1);
  /// List.add(list, 2);
  /// List.add(list, 3);
  /// List.add(list, 4);
  ///
  /// assert List.indexOf<Nat>(list, Nat.equal, 3) == ?2;
  /// assert List.indexOf<Nat>(list, Nat.equal, 5) == null;
  /// ```
  ///
  /// Runtime: `O(size)`
  ///
  /// *Runtime and space assumes that `equal` runs in `O(1)` time and space.
<<<<<<< HEAD
  public func indexOf<T>(list : List<T>, equal : (implicit : (T, T) -> Bool), element : T) : ?Nat {
    // inlining would save 10 instructions per entry
    findIndex<T>(list, func(x) = equal(element, x))
=======
  public func indexOf<T>(list : List<T>, equal : (T, T) -> Bool, element : T) : ?Nat {
    if (isEmpty(list)) return null;
    nextIndexOf<T>(list, equal, element, 0)
  };

  /// Returns the index of the next occurence of `element` in the `list` starting from the `from` index (inclusive).
  ///
  /// ```motoko include=import
  /// import Char "mo:core/Char";
  /// let list = List.fromArray<Char>(['c', 'o', 'f', 'f', 'e', 'e']);
  /// assert List.nextIndexOf<Char>(list, Char.equal, 'c', 0) == ?0;
  /// assert List.nextIndexOf<Char>(list, Char.equal, 'f', 0) == ?2;
  /// assert List.nextIndexOf<Char>(list, Char.equal, 'f', 2) == ?2;
  /// assert List.nextIndexOf<Char>(list, Char.equal, 'f', 3) == ?3;
  /// assert List.nextIndexOf<Char>(list, Char.equal, 'f', 4) == null;
  /// ```
  ///
  /// Runtime: O(size)
  ///
  /// Space: O(1)
  ///
  /// *Runtime and space assumes that `equal` runs in O(1) time and space.
  public func nextIndexOf<T>(list : List<T>, equal : (T, T) -> Bool, element : T, fromInclusive : Nat) : ?Nat {
    if (fromInclusive >= size(list)) Prim.trap "List index out of bounds in nextIndexOf";

    let (blockIndex, elementIndex) = locate(fromInclusive);

    let blocks = list.blocks;
    let blockCount = blocks.size();

    var i = blockIndex;
    while (i < blockCount) {
      let db = blocks[i];
      let sz = db.size();
      if (sz == 0) return null;

      var j = if (i == blockIndex) elementIndex else 0;
      while (j < sz) {
        switch (db[j]) {
          case (?x) if (equal(x, element)) return ?indexByBlockElement(i, j);
          case null return null
        };
        j += 1
      };
      i += 1
    };
    null
>>>>>>> 090cb322
  };

  /// Finds the last index of `element` in `list` using equality of elements defined
  /// by `equal`. Returns `null` if `element` is not found.
  ///
  /// Example:
  /// ```motoko include=import
  /// import Nat "mo:core/Nat";
  ///
  /// let list = List.fromArray<Nat>([1, 2, 3, 4, 2, 2]);
  ///
  /// assert List.lastIndexOf<Nat>(list, Nat.equal, 2) == ?5;
  /// assert List.lastIndexOf<Nat>(list, Nat.equal, 5) == null;
  /// ```
  ///
  /// Runtime: `O(size)`
  ///
  /// *Runtime and space assumes that `equal` runs in `O(1)` time and space.
<<<<<<< HEAD
  public func lastIndexOf<T>(list : List<T>, equal : (implicit : (T, T) -> Bool), element : T) : ?Nat {
    // inlining would save 10 instructions per entry
    findLastIndex<T>(list, func(x) = equal(element, x))
=======
  public func lastIndexOf<T>(list : List<T>, equal : (T, T) -> Bool, element : T) : ?Nat = prevIndexOf<T>(
    list,
    equal,
    element,
    size(list)
  );

  /// Returns the index of the previous occurence of `element` in the `list` starting from the `from` index (exclusive).
  ///
  /// ```motoko include=import
  /// import Char "mo:core/Char";
  /// let list = List.fromArray<Char>(['c', 'o', 'f', 'f', 'e', 'e']);
  /// assert List.prevIndexOf<Char>(list, Char.equal, 'c', List.size(list)) == ?0;
  /// assert List.prevIndexOf<Char>(list, Char.equal, 'e', List.size(list)) == ?5;
  /// assert List.prevIndexOf<Char>(list, Char.equal, 'e', 5) == ?4;
  /// assert List.prevIndexOf<Char>(list, Char.equal, 'e', 4) == null;
  /// ```
  ///
  /// Runtime: O(size)
  ///
  /// Space: O(1)
  public func prevIndexOf<T>(list : List<T>, equal : (T, T) -> Bool, element : T, fromExclusive : Nat) : ?Nat {
    if (fromExclusive > size(list)) Prim.trap "List index out of bounds in prevIndexOf";

    let blocks = list.blocks;
    let (blockIndex, elementIndex) = locate(fromExclusive);

    var i = blockIndex;
    if (elementIndex == 0) i -= 1;

    while (i > 0) {
      let db = blocks[i];
      let sz = db.size();
      var j = if (i == blockIndex) elementIndex else sz;
      while (j > 0) {
        j -= 1;
        switch (db[j]) {
          case (?x) if (equal(x, element)) return ?indexByBlockElement(i, j);
          case null Prim.trap INTERNAL_ERROR
        }
      };
      i -= 1
    };

    null
>>>>>>> 090cb322
  };

  /// Returns the first value in `list` for which `predicate` returns true.
  /// If no element satisfies the predicate, returns null.
  ///
  /// ```motoko include=import
  /// let list = List.fromArray<Nat>([1, 9, 4, 8]);
  /// let found = List.find<Nat>(list, func(x) { x > 8 });
  /// assert found == ?9;
  /// ```
  /// Runtime: O(size)
  ///
  /// Space: O(1)
  ///
  /// *Runtime and space assumes that `predicate` runs in O(1) time and space.
  public func find<T>(list : List<T>, predicate : T -> Bool) : ?T {
    Option.map<Nat, T>(findIndex<T>(list, predicate), func(i) = at(list, i))
  };

  /// Finds the index of the first element in `list` for which `predicate` is true.
  /// Returns `null` if no such element is found.
  ///
  /// Example:
  /// ```motoko include=import
  /// let list = List.empty<Nat>();
  /// List.add(list, 1);
  /// List.add(list, 2);
  /// List.add(list, 3);
  /// List.add(list, 4);
  ///
  /// assert List.findIndex<Nat>(list, func(i) { i % 2 == 0 }) == ?1;
  /// assert List.findIndex<Nat>(list, func(i) { i > 5 }) == null;
  /// ```
  ///
  /// Runtime: `O(size)`
  ///
  /// *Runtime and space assumes that `predicate` runs in `O(1)` time and space.
  public func findIndex<T>(list : List<T>, predicate : T -> Bool) : ?Nat {
    let blocks = list.blocks;
    let blockCount = blocks.size();

    var i = 1;
    while (i < blockCount) {
      let db = blocks[i];
      let sz = db.size();
      if (sz == 0) return null;

      var j = 0;
      while (j < sz) {
        switch (db[j]) {
          case (?x) if (predicate(x)) return ?indexByBlockElement(i, j);
          case null return null
        };
        j += 1
      };
      i += 1
    };
    null
  };

  /// Finds the index of the last element in `list` for which `predicate` is true.
  /// Returns `null` if no such element is found.
  ///
  /// Example:
  /// ```motoko include=import
  /// let list = List.empty<Nat>();
  /// List.add(list, 1);
  /// List.add(list, 2);
  /// List.add(list, 3);
  /// List.add(list, 4);
  ///
  /// assert List.findLastIndex<Nat>(list, func(i) { i % 2 == 0 }) == ?3;
  /// assert List.findLastIndex<Nat>(list, func(i) { i > 5 }) == null;
  /// ```
  ///
  /// Runtime: `O(size)`
  ///
  /// *Runtime and space assumes that `predicate` runs in `O(1)` time and space.
  public func findLastIndex<T>(list : List<T>, predicate : T -> Bool) : ?Nat {
    let blocks = list.blocks;
    let blockIndex = list.blockIndex;
    let elementIndex = list.elementIndex;

    var i = blockIndex;
    if (elementIndex == 0) i -= 1;

    while (i > 0) {
      let db = blocks[i];
      let sz = db.size();
      var j = if (i == blockIndex) elementIndex else sz;
      while (j > 0) {
        j -= 1;
        switch (db[j]) {
          case (?x) if (predicate(x)) return ?indexByBlockElement(i, j);
          case null Prim.trap INTERNAL_ERROR
        }
      };
      i -= 1
    };

    null
  };

  /// Performs binary search on a sorted list to find the index of the `element`.
  /// Returns `#found(index)` if the element is found, or `#insertionIndex(index)` with the index
  /// where the element would be inserted according to the ordering if not found.
  ///
  /// If there are multiple equal elements, no guarantee is made about which index is returned.
  /// The list must be sorted in ascending order according to the `compare` function.
  ///
  /// Example:
  /// ```motoko include=import
  /// import Nat "mo:core/Nat";
  ///
  /// let list = List.fromArray<Nat>([1, 3, 5, 7, 9, 11]);
  /// assert List.binarySearch<Nat>(list, Nat.compare, 5) == #found(2);
  /// assert List.binarySearch<Nat>(list, Nat.compare, 6) == #insertionIndex(3);
  /// ```
  ///
  /// Runtime: `O(log(size))`
  ///
  /// Space: `O(1)`
  ///
  /// *Runtime and space assumes that `compare` runs in `O(1)` time and space.
<<<<<<< HEAD
  public func binarySearch<T>(list : List<T>, compare : (implicit : (T, T) -> Order.Order), element : T) : {
=======
  public func binarySearch<T>(list : List<T>, compare : (T, T) -> Types.Order, element : T) : {
>>>>>>> 090cb322
    #found : Nat;
    #insertionIndex : Nat
  } {
    // We call all data blocks of the same capacity an "epoch". We number the epochs 0,1,2,...
    // A data block is in epoch e iff the data block has capacity 2 ** e.
    // Each epoch starting with epoch 1 spans exactly two super blocks.
    // Super block s falls in epoch ceil(s/2).
    // Each epoch except e=0 contains 3 * 2 ** (e - 1) data blocks

    let blocks = list.blocks;
    let b = list.blockIndex - (if (list.elementIndex == 0) 1 else 0) : Nat;

    // block index x such that blocks[x][0] <= element
    let lessOrEqual = do {
      // epoch of the last data block
      let epoch = 32 - Nat32.bitcountLeadingZero(Nat32.fromNat(b) / 3);
      // initially block index is the first in the epoch
      var lessOrEqual = Nat32.toNat((1 << epoch) / 2);

      // lessOrEqual * 3 is always the first data block in an epoch
      // while the first element of the first data block in an epoch is actually grater then element go to the previous epoch
      // as the last epoch is half of the array we each iteration of the search divides the interval in four
      while (lessOrEqual != 0 and compare(Option.unwrap(blocks[lessOrEqual * 3][0]), element) == #greater) {
        lessOrEqual /= 2
      };

      lessOrEqual * 3
    };

    // Linear search in e=0, there are just two elements
    if (lessOrEqual == 0) {
      let to = Nat.min(size(list), 2);
      for (i in Nat.range(0, to)) {
        let x = at(list, i);
        switch (compare(x, element)) {
          case (#less) {};
          case (#equal) return #found(i);
          case (#greater) return #insertionIndex(i)
        }
      };
      return #insertionIndex(to)
    };

    // binary search the blockIndex in [left, right)
    let blockIndex = do {
      // guarateed less or equal to element
      var left = lessOrEqual;
      // right is either outside of the array or greater than element
      var right = Nat.min(b + 1, lessOrEqual * 2);
      while (right - left : Nat > 1) {
        let mid = (left + right) / 2;
        switch (compare(Option.unwrap(blocks[mid][0]), element)) {
          case (#less) left := mid;
          case (#greater) right := mid;
          case (#equal) return #found(indexByBlockElement(mid, 0))
        }
      };
      left
    };

    // binary search the elementIndex
    let elementIndex = do {
      let block = blocks[blockIndex];
      var left = 0;
      var right = if (blockIndex == list.blockIndex) list.elementIndex else block.size();
      while (left != right) {
        let mid = (left + right) / 2;
        switch (compare(Option.unwrap(block[mid]), element)) {
          case (#less) left := mid + 1;
          case (#greater) right := mid;
          case (#equal) return #found(indexByBlockElement(blockIndex, mid))
        }
      };
      left
    };

    #insertionIndex(indexByBlockElement(blockIndex, elementIndex))
  };

  /// Returns true iff every element in `list` satisfies `predicate`.
  /// In particular, if `list` is empty the function returns `true`.
  ///
  /// Example:
  /// ```motoko include=import
  /// let list = List.empty<Nat>();
  /// List.add(list, 2);
  /// List.add(list, 3);
  /// List.add(list, 4);
  ///
  /// assert List.all<Nat>(list, func x { x > 1 });
  /// ```
  ///
  /// Runtime: `O(size)`
  ///
  /// Space: `O(1)`
  ///
  /// *Runtime and space assumes that `predicate` runs in O(1) time and space.
  public func all<T>(list : List<T>, predicate : T -> Bool) : Bool {
    let blocks = list.blocks;
    let blockCount = blocks.size();

    var i = 1;
    while (i < blockCount) {
      let db = blocks[i];
      let sz = db.size();
      if (sz == 0) return true;

      var j = 0;
      while (j < sz) {
        switch (db[j]) {
          case (?x) if (not predicate(x)) return false;
          case null return true
        };
        j += 1
      };
      i += 1
    };
    true
  };

  /// Returns true iff some element in `list` satisfies `predicate`.
  /// In particular, if `list` is empty the function returns `false`.
  ///
  /// Example:
  /// ```motoko include=import
  /// let list = List.empty<Nat>();
  /// List.add(list, 2);
  /// List.add(list, 3);
  /// List.add(list, 4);
  ///
  /// assert List.any<Nat>(list, func x { x > 3 });
  /// ```
  ///
  /// Runtime: `O(size)`
  ///
  /// Space: `O(1)`
  ///
  /// *Runtime and space assumes that `predicate` runs in O(1) time and space.
  public func any<T>(list : List<T>, predicate : T -> Bool) : Bool = findIndex<T>(list, predicate) != null;

  /// Returns an Iterator (`Iter`) over the elements of a List.
  /// Iterator provides a single method `next()`, which returns
  /// elements in order, or `null` when out of elements to iterate over.
  ///
  /// ```motoko include=import
  /// let list = List.empty<Nat>();
  /// List.add(list, 10);
  /// List.add(list, 11);
  /// List.add(list, 12);
  ///
  /// var sum = 0;
  /// for (element in List.values(list)) {
  ///   sum += element;
  /// };
  /// assert sum == 33;
  /// ```
  ///
  /// Note: This does not create a snapshot. If the returned iterator is not consumed at once,
  /// and instead the consumption of the iterator is interleaved with other operations on the
  /// List, then this may lead to unexpected results.
  ///
  /// Runtime: `O(1)`
  public func values<T>(list : List<T>) : Types.Iter<T> = object {
    let blocks = list.blocks.size();
    var blockIndex = 0;
    var elementIndex = 0;
    var db : [var ?T] = list.blocks[blockIndex];
    var dbSize = db.size();

    public func next() : ?T {
      if (elementIndex == dbSize) {
        blockIndex += 1;
        if (blockIndex >= blocks) return null;
        db := list.blocks[blockIndex];
        dbSize := db.size();
        if (dbSize == 0) return null;
        elementIndex := 0
      };
      switch (db[elementIndex]) {
        case (?x) {
          elementIndex += 1;
          return ?x
        };
        case (_) return null
      }
    }
  };

  /// Returns an Iterator (`Iter`) over the items (index-value pairs) in the list.
  /// Each item is a tuple of `(index, value)`. The iterator provides a single method
  /// `next()` which returns elements in order, or `null` when out of elements.
  ///
  /// ```motoko include=import
  /// import Iter "mo:core/Iter";
  ///
  /// let list = List.empty<Nat>();
  /// List.add(list, 10);
  /// List.add(list, 11);
  /// List.add(list, 12);
  /// assert Iter.toArray(List.enumerate(list)) == [(0, 10), (1, 11), (2, 12)];
  /// ```
  ///
  /// Note: This does not create a snapshot. If the returned iterator is not consumed at once,
  /// and instead the consumption of the iterator is interleaved with other operations on the
  /// List, then this may lead to unexpected results.
  ///
  /// Runtime: `O(1)`
  ///
  /// Warning: Allocates memory on the heap to store ?(Nat, T).
  public func enumerate<T>(list : List<T>) : Types.Iter<(Nat, T)> = object {
    let blocks = list.blocks.size();
    var blockIndex = 0;
    var elementIndex = 0;
    var size = 0;
    var db : [var ?T] = [var];
    var i = 0;

    public func next() : ?(Nat, T) {
      if (elementIndex == size) {
        blockIndex += 1;
        if (blockIndex >= blocks) return null;
        db := list.blocks[blockIndex];
        size := db.size();
        if (size == 0) return null;
        elementIndex := 0
      };
      switch (db[elementIndex]) {
        case (?x) {
          let ret = ?(i, x);
          elementIndex += 1;
          i += 1;
          return ret
        };
        case (_) return null
      }
    }
  };

  /// Returns an Iterator (`Iter`) over the elements of the list in reverse order.
  /// The iterator provides a single method `next()` which returns elements from
  /// last to first, or `null` when out of elements.
  ///
  /// ```motoko include=import
  /// let list = List.empty<Nat>();
  /// List.add(list, 10);
  /// List.add(list, 11);
  /// List.add(list, 12);
  ///
  /// var sum = 0;
  /// for (element in List.reverseValues(list)) {
  ///   sum += element;
  /// };
  /// assert sum == 33;
  /// ```
  ///
  /// Note: This does not create a snapshot. If the returned iterator is not consumed at once,
  /// and instead the consumption of the iterator is interleaved with other operations on the
  /// List, then this may lead to unexpected results.
  ///
  /// Runtime: `O(1)`
  public func reverseValues<T>(list : List<T>) : Types.Iter<T> = object {
    var blockIndex = list.blockIndex;
    var elementIndex = list.elementIndex;
    var db : [var ?T] = if (blockIndex < list.blocks.size()) {
      list.blocks[blockIndex]
    } else { [var] };

    public func next() : ?T {
      if (elementIndex != 0) {
        elementIndex -= 1
      } else {
        blockIndex -= 1;
        if (blockIndex == 0) return null;
        db := list.blocks[blockIndex];
        elementIndex := db.size() - 1
      };

      db[elementIndex]
    }
  };

  /// Returns an Iterator (`Iter`) over the items in reverse order, i.e. pairs of index and value.
  /// Iterator provides a single method `next()`, which returns
  /// elements in reverse order, or `null` when out of elements to iterate over.
  ///
  /// ```motoko include=import
  /// import Iter "mo:core/Iter";
  ///
  /// let list = List.empty<Nat>();
  /// List.add(list, 10);
  /// List.add(list, 11);
  /// List.add(list, 12);
  /// assert Iter.toArray(List.reverseEnumerate(list)) == [(2, 12), (1, 11), (0, 10)];
  /// ```
  ///
  /// Note: This does not create a snapshot. If the returned iterator is not consumed at once,
  /// and instead the consumption of the iterator is interleaved with other operations on the
  /// List, then this may lead to unexpected results.
  ///
  /// Runtime: `O(1)`
  ///
  /// Warning: Allocates memory on the heap to store ?(T, Nat).
  public func reverseEnumerate<T>(list : List<T>) : Types.Iter<(Nat, T)> = object {
    var i = size(list);
    var blockIndex = list.blockIndex;
    var elementIndex = list.elementIndex;
    var db : [var ?T] = if (blockIndex < list.blocks.size()) {
      list.blocks[blockIndex]
    } else { [var] };

    public func next() : ?(Nat, T) {
      if (elementIndex != 0) {
        elementIndex -= 1
      } else {
        blockIndex -= 1;
        if (blockIndex == 0) return null;
        db := list.blocks[blockIndex];
        elementIndex := db.size() - 1
      };
      switch (db[elementIndex]) {
        case (?x) {
          i -= 1;
          return ?(i, x)
        };
        case (_) Prim.trap INTERNAL_ERROR
      }
    }
  };

  /// Returns an Iterator (`Iter`) over the indices (keys) of the list.
  /// The iterator provides a single method `next()` which returns indices
  /// from 0 to size-1, or `null` when out of elements.
  ///
  /// ```motoko include=import
  /// import Iter "mo:core/Iter";
  ///
  /// let list = List.empty<Text>();
  /// List.add(list, "A");
  /// List.add(list, "B");
  /// List.add(list, "C");
  /// Iter.toArray(List.keys(list)) // [0, 1, 2]
  /// ```
  ///
  /// Note: This does not create a snapshot. If the returned iterator is not consumed at once,
  /// and instead the consumption of the iterator is interleaved with other operations on the
  /// List, then this may lead to unexpected results.
  ///
  /// Runtime: `O(1)`
  public func keys<T>(list : List<T>) : Types.Iter<Nat> = Nat.range(0, size(list));

  /// Creates a new List containing all elements from the provided iterator.
  /// Elements are added in the order they are returned by the iterator.
  ///
  /// Example:
  /// ```motoko include=import
  /// import Nat "mo:core/Nat";
  /// import Iter "mo:core/Iter";
  ///
  /// let array = [1, 1, 1];
  /// let iter = array.vals();
  ///
  /// let list = List.fromIter<Nat>(iter);
  /// assert Iter.toArray(List.values(list)) == [1, 1, 1];
  /// ```
  ///
  /// Runtime: `O(size)`
  public func fromIter<T>(iter : Types.Iter<T>) : List<T> {
    let list = empty<T>();
    for (element in iter) add(list, element);
    list
  };

  /// Adds all elements from the provided iterator to the end of the list.
  /// Elements are added in the order they are returned by the iterator.
  ///
  /// Example:
  /// ```motoko include=import
  /// import Nat "mo:core/Nat";
  /// import Iter "mo:core/Iter";
  ///
  /// let array = [1, 1, 1];
  /// let iter = array.vals();
  /// let list = List.repeat<Nat>(2, 1);
  ///
  /// List.addAll<Nat>(list, iter);
  /// assert Iter.toArray(List.values(list)) == [2, 1, 1, 1];
  /// ```
  ///
  /// The maximum number of elements in a `List` is 2^32.
  ///
  /// Runtime: `O(size)`, where n is the size of iter.
  public func addAll<T>(list : List<T>, iter : Types.Iter<T>) {
    for (element in iter) add(list, element)
  };

  /// Creates a new immutable array containing all elements from the list.
  /// Elements appear in the same order as in the list.
  ///
  /// Example:
  /// ```motoko include=import
  /// let list = List.fromArray<Nat>([1, 2, 3]);
  ///
  /// assert List.toArray<Nat>(list) == [1, 2, 3];
  /// ```
  ///
  /// Runtime: `O(size)`
  public func toArray<T>(list : List<T>) : [T] {
    var blockIndex = 0;
    var elementIndex = 0;
    var sz = 0;
    var db : [var ?T] = [var];

    func generator(_ : Nat) : T {
      if (elementIndex == sz) {
        blockIndex += 1;
        db := list.blocks[blockIndex];
        sz := db.size();
        elementIndex := 0
      };
      switch (db[elementIndex]) {
        case (?x) {
          elementIndex += 1;
          return x
        };
        case (_) Prim.trap INTERNAL_ERROR
      }
    };

    Array.tabulate<T>(size(list), generator)
  };

  /// Creates a List containing elements from an Array.
  ///
  /// Example:
  /// ```motoko include=import
  /// import Nat "mo:core/Nat";
  /// import Iter "mo:core/Iter";
  ///
  /// let array = [2, 3];
  /// let list = List.fromArray<Nat>(array);
  /// assert Iter.toArray(List.values(list)) == [2, 3];
  /// ```
  ///
  /// Runtime: `O(size)`
  public func fromArray<T>(array : [T]) : List<T> {
    let (blockIndex, elementIndex) = locate(array.size());

    let blocks = newIndexBlockLength(Nat32.fromNat(if (elementIndex == 0) { blockIndex - 1 } else blockIndex));
    let dataBlocks = VarArray.repeat<[var ?T]>([var], blocks);

    var i = 1;
    var pos = 0;

    while (i < blockIndex) {
      let len = dataBlockSize(i);
      dataBlocks[i] := VarArray.tabulate<?T>(len, func i = ?array[pos + i]);
      pos += len;
      i += 1
    };
    if (elementIndex != 0 and blockIndex < blocks) {
      dataBlocks[i] := VarArray.tabulate<?T>(
        dataBlockSize(i),
        func i = if (i < elementIndex) ?array[pos + i] else null
      )
    };

    {
      var blocks = dataBlocks;
      var blockIndex = blockIndex;
      var elementIndex = elementIndex
    }
  };

  /// Creates a new mutable array containing all elements from the list.
  /// Elements appear in the same order as in the list.
  ///
  /// Example:
  /// ```motoko include=import
  /// import Array "mo:core/Array";
  ///
  /// let list = List.fromArray<Nat>([1, 2, 3]);
  ///
  /// let varArray = List.toVarArray<Nat>(list);
  /// assert Array.fromVarArray(varArray) == [1, 2, 3];
  /// ```
  ///
  /// Runtime: `O(size)`
  public func toVarArray<T>(list : List<T>) : [var T] {
    let ?fs = first(list) else return [var];

    let array = VarArray.repeat<T>(fs, size(list));

    var index = 0;

    let blocks = list.blocks;
    let blockCount = blocks.size();

    var i = 1;
    while (i < blockCount) {
      let db = blocks[i];
      let sz = db.size();
      if (sz == 0) return array;

      var j = 0;
      while (j < sz) {
        switch (db[j]) {
          case (?x) array[index] := x;
          case null return array
        };
        j += 1;
        index += 1
      };
      i += 1
    };
    array
  };

  /// Creates a new List containing all elements from the mutable array.
  /// Elements appear in the same order as in the array.
  ///
  /// Example:
  /// ```motoko include=import
  /// import Nat "mo:core/Nat";
  /// import Iter "mo:core/Iter";
  ///
  /// let array = [var 2, 3];
  /// let list = List.fromVarArray<Nat>(array);
  /// assert Iter.toArray(List.values(list)) == [2, 3];
  /// ```
  ///
  /// Runtime: `O(size)`
  public func fromVarArray<T>(array : [var T]) : List<T> {
    let (blockIndex, elementIndex) = locate(array.size());

    let blocks = newIndexBlockLength(Nat32.fromNat(if (elementIndex == 0) { blockIndex - 1 } else blockIndex));
    let dataBlocks = VarArray.repeat<[var ?T]>([var], blocks);

    func makeBlock(array : [var T], p : Nat, len : Nat, fill : Nat) : [var ?T] {
      let block = VarArray.repeat<?T>(null, len);
      var j = 0;
      var pos = p;
      while (j < fill) {
        block[j] := ?array[pos];
        j += 1;
        pos += 1
      };
      block
    };

    var i = 1;
    var pos = 0;

    while (i < blockIndex) {
      let len = dataBlockSize(i);
      dataBlocks[i] := makeBlock(array, pos, len, len);
      pos += len;
      i += 1
    };
    if (elementIndex != 0) {
      dataBlocks[i] := makeBlock(array, pos, dataBlockSize(i), elementIndex)
    };

    {
      var blocks = dataBlocks;
      var blockIndex = blockIndex;
      var elementIndex = elementIndex
    }
  };

  /// Returns the first element of `list`, or `null` if the list is empty.
  ///
  /// Example:
  /// ```motoko include=import
  /// assert List.first(List.fromArray<Nat>([1, 2, 3])) == ?1;
  /// assert List.first(List.empty<Nat>()) == null;
  /// ```
  ///
  /// Runtime: `O(1)`
  ///
  /// Space: `O(1)`
  public func first<T>(list : List<T>) : ?T {
    if (list.blockIndex == 1) null else list.blocks[1][0]
  };

  /// Returns the last element of `list`, or `null` if the list is empty.
  ///
  /// Example:
  /// ```motoko include=import
  /// assert List.last(List.fromArray<Nat>([1, 2, 3])) == ?3;
  /// assert List.last(List.empty<Nat>()) == null;
  /// ```
  ///
  /// Runtime: `O(1)`
  ///
  /// Space: `O(1)`
  public func last<T>(list : List<T>) : ?T {
    let e = list.elementIndex;
    if (e > 0) return list.blocks[list.blockIndex][e - 1];

    let b = list.blockIndex - 1 : Nat;
    if (b == 0) null else {
      let block = list.blocks[b];
      block[block.size() - 1]
    }
  };

  /// Applies `f` to each element in `list`.
  ///
  /// Example:
  /// ```motoko include=import
  /// import Nat "mo:core/Nat";
  /// import Debug "mo:core/Debug";
  ///
  /// let list = List.fromArray<Nat>([1, 2, 3]);
  ///
  /// List.forEach<Nat>(list, func(x) {
  ///   Debug.print(Nat.toText(x)); // prints each element in list
  /// });
  /// ```
  ///
  /// Runtime: `O(size)`
  ///
  /// Space: `O(size)`
  ///
  /// *Runtime and space assumes that `f` runs in O(1) time and space.
  public func forEach<T>(list : List<T>, f : T -> ()) {
    let blocks = list.blocks;
    let blockCount = blocks.size();

    var i = 1;
    while (i < blockCount) {
      let db = blocks[i];
      let sz = db.size();
      if (sz == 0) return;

      var j = 0;
      while (j < sz) {
        switch (db[j]) {
          case (?x) f(x);
          case null return
        };
        j += 1
      };
      i += 1
    }
  };

  /// Applies `f` to each item `(i, x)` in `list` where `i` is the key
  /// and `x` is the value.
  ///
  /// Example:
  /// ```motoko include=import
  /// import Nat "mo:core/Nat";
  /// import Debug "mo:core/Debug";
  ///
  /// let list = List.fromArray<Nat>([1, 2, 3]);
  ///
  /// List.forEachEntry<Nat>(list, func (i,x) {
  ///   // prints each item (i,x) in list
  ///   Debug.print(Nat.toText(i) # Nat.toText(x));
  /// });
  /// ```
  ///
  /// Runtime: `O(size)`
  ///
  /// Space: `O(size)`
  ///
  /// *Runtime and space assumes that `f` runs in O(1) time and space.
  public func forEachEntry<T>(list : List<T>, f : (Nat, T) -> ()) {
    var index = 0;
    let blocks = list.blocks;
    let blockCount = blocks.size();

    var i = 1;
    while (i < blockCount) {
      let db = blocks[i];
      let sz = db.size();
      if (sz == 0) return;

      var j = 0;
      while (j < sz) {
        switch (db[j]) {
          case (?x) f(index, x);
          case null return
        };
        j += 1;
        index += 1
      };
      i += 1
    }
  };

  func actualInterval(fromInclusive : Int, toExclusive : Int, size : Nat) : (Nat, Nat) {
    let startInt = if (fromInclusive < 0) {
      let s = size + fromInclusive;
      if (s < 0) { 0 } else { s }
    } else {
      if (fromInclusive > size) { size } else { fromInclusive }
    };
    let endInt = if (toExclusive < 0) {
      let e = size + toExclusive;
      if (e < 0) { 0 } else { e }
    } else {
      if (toExclusive > size) { size } else { toExclusive }
    };
    (Prim.abs(startInt), Prim.abs(endInt))
  };

  /// Returns an iterator over a slice of `list` starting at `fromInclusive` up to (but not including) `toExclusive`.
  ///
  /// Negative indices are relative to the end of the list. For example, `-1` corresponds to the last element in the list.
  ///
  /// If the indices are out of bounds, they are clamped to the list bounds.
  /// If the first index is greater than the second, the function returns an empty iterator.
  ///
  /// ```motoko include=import
  /// let list = List.fromArray<Nat>([1, 2, 3, 4, 5]);
  /// let iter1 = List.range<Nat>(list, 3, List.size(list));
  /// assert iter1.next() == ?4;
  /// assert iter1.next() == ?5;
  /// assert iter1.next() == null;
  ///
  /// let iter2 = List.range<Nat>(list, 3, -1);
  /// assert iter2.next() == ?4;
  /// assert iter2.next() == null;
  ///
  /// let iter3 = List.range<Nat>(list, 0, 0);
  /// assert iter3.next() == null;
  /// ```
  ///
  /// Runtime: O(1)
  ///
  /// Space: O(1)
  public func range<T>(list : List<T>, fromInclusive : Int, toExclusive : Int) : Types.Iter<T> = object {
    let (start, end) = actualInterval(fromInclusive, toExclusive, size(list));
    let blocks = list.blocks.size();
    var blockIndex = 0;
    var elementIndex = 0;
    if (start != 0) {
      let (block, element) = locate(start - 1);
      blockIndex := block;
      elementIndex := element + 1
    };
    var db : [var ?T] = list.blocks[blockIndex];
    var dbSize = db.size();
    var index = fromInclusive;

    public func next() : ?T {
      if (index >= end) return null;
      index += 1;

      if (elementIndex == dbSize) {
        blockIndex += 1;
        if (blockIndex >= blocks) return null;
        db := list.blocks[blockIndex];
        dbSize := db.size();
        if (dbSize == 0) return null;
        elementIndex := 0
      };
      let ret = db[elementIndex];
      elementIndex += 1;
      ret
    }
  };

  func sliceToArrayBase<T>(list : List<T>, start : Nat) : {
    next(i : Nat) : T
  } = object {
    var blockIndex = 0;
    var elementIndex = 0;
    if (start != 0) {
      let (block, element) = locate(start - 1);
      blockIndex := block;
      elementIndex := element + 1
    };
    var db : [var ?T] = list.blocks[blockIndex];
    var dbSize = db.size();

    public func next(i : Nat) : T {
      if (elementIndex == dbSize) {
        blockIndex += 1;
        db := list.blocks[blockIndex];
        dbSize := db.size();
        elementIndex := 0
      };
      switch (db[elementIndex]) {
        case (?x) {
          elementIndex += 1;
          return x
        };
        case null Prim.trap INTERNAL_ERROR
      }
    }
  };

  /// Returns a new array containing elements from `list` starting at index `fromInclusive` up to (but not including) index `toExclusive`.
  /// If the indices are out of bounds, they are clamped to the array bounds.
  ///
  /// ```motoko include=import
  /// let array = List.fromArray<Nat>([1, 2, 3, 4, 5]);
  ///
  /// let slice1 = List.sliceToArray<Nat>(array, 1, 4);
  /// assert slice1 == [2, 3, 4];
  ///
  /// let slice2 = List.sliceToArray<Nat>(array, 1, -1);
  /// assert slice2 == [2, 3, 4];
  /// ```
  ///
  /// Runtime: O(toExclusive - fromInclusive)
  ///
  /// Space: O(toExclusive - fromInclusive)
  public func sliceToArray<T>(list : List<T>, fromInclusive : Int, toExclusive : Int) : [T] {
    let (start, end) = actualInterval(fromInclusive, toExclusive, size(list));
    Array.tabulate<T>(end - start, sliceToArrayBase(list, start).next)
  };

  /// Returns a new var array containing elements from `list` starting at index `fromInclusive` up to (but not including) index `toExclusive`.
  /// If the indices are out of bounds, they are clamped to the array bounds.
  ///
  /// ```motoko include=import
  /// import VarArray "mo:core/VarArray";
  /// import Nat "mo:core/Nat";
  ///
  /// let array = List.fromArray<Nat>([1, 2, 3, 4, 5]);
  ///
  /// let slice1 = List.sliceToVarArray<Nat>(array, 1, 4);
  /// assert VarArray.equal(slice1, [var 2, 3, 4], Nat.equal);
  ///
  /// let slice2 = List.sliceToVarArray<Nat>(array, 1, -1);
  /// assert VarArray.equal(slice2, [var 2, 3, 4], Nat.equal);
  /// ```
  ///
  /// Runtime: O(toExclusive - fromInclusive)
  ///
  /// Space: O(toExclusive - fromInclusive)
  public func sliceToVarArray<T>(list : List<T>, fromInclusive : Int, toExclusive : Int) : [var T] {
    let (start, end) = actualInterval(fromInclusive, toExclusive, size(list));
    VarArray.tabulate<T>(end - start, sliceToArrayBase(list, start).next)
  };

  /// Like `forEachEntryRev` but iterates through the list in reverse order,
  /// from end to beginning.
  ///
  /// Example:
  /// ```motoko include=import
  /// import Nat "mo:core/Nat";
  /// import Debug "mo:core/Debug";
  ///
  /// let list = List.fromArray<Nat>([1, 2, 3]);
  ///
  /// List.reverseForEachEntry<Nat>(list, func (i,x) {
  ///   // prints each item (i,x) in list
  ///   Debug.print(Nat.toText(i) # Nat.toText(x));
  /// });
  /// ```
  ///
  /// Runtime: `O(size)`
  ///
  /// Space: `O(size)`
  ///
  /// *Runtime and space assumes that `f` runs in O(1) time and space.
  public func reverseForEachEntry<T>(list : List<T>, f : (Nat, T) -> ()) {
    var index = 0;

    let blocks = list.blocks;
    let blockIndex = list.blockIndex;
    let elementIndex = list.elementIndex;

    var i = blockIndex;
    if (elementIndex == 0) i -= 1;

    while (i > 0) {
      let db = blocks[i];
      let sz = db.size();
      var j = if (i == blockIndex) elementIndex else sz;
      while (j > 0) {
        j -= 1;
        switch (db[j]) {
          case (?x) f(index, x);
          case null Prim.trap INTERNAL_ERROR
        };
        index += 1
      };
      i -= 1
    }
  };

  /// Applies `f` to each element in `list` in reverse order.
  ///
  /// Example:
  /// ```motoko include=import
  /// import Nat "mo:core/Nat";
  /// import Debug "mo:core/Debug";
  ///
  /// let list = List.fromArray<Nat>([1, 2, 3]);
  ///
  /// List.reverseForEach<Nat>(list, func (x) {
  ///   Debug.print(Nat.toText(x)); // prints each element in list in reverse order
  /// });
  /// ```
  ///
  /// Runtime: `O(size)`
  ///
  /// Space: `O(size)`
  ///
  /// *Runtime and space assumes that `f` runs in O(1) time and space.
  public func reverseForEach<T>(list : List<T>, f : T -> ()) {
    let blocks = list.blocks;
    let blockIndex = list.blockIndex;
    let elementIndex = list.elementIndex;

    var i = blockIndex;
    if (elementIndex == 0) i -= 1;

    while (i > 0) {
      let db = blocks[i];
      let sz = db.size();
      var j = if (i == blockIndex) elementIndex else sz;
      while (j > 0) {
        j -= 1;
        switch (db[j]) {
          case (?x) f(x);
          case null Prim.trap INTERNAL_ERROR
        }
      };
      i -= 1
    }
  };

  /// Returns true if the list contains the specified element according to the provided
  /// equality function. Uses the provided `equal` function to compare elements.
  ///
  /// Example:
  /// ```motoko include=import
  /// import Nat "mo:core/Nat";
  ///
  /// let list = List.empty<Nat>();
  /// List.add(list, 2);
  /// List.add(list, 0);
  /// List.add(list, 3);
  ///
  /// assert List.contains<Nat>(list, Nat.equal, 2);
  /// ```
  ///
  /// Runtime: `O(size)`
  ///
  /// Space: `O(1)`
  ///
  /// *Runtime and space assumes that `equal` runs in O(1) time and space.
  public func contains<T>(list : List<T>, equal : (implicit : (T, T) -> Bool), element : T) : Bool {
    Option.isSome(indexOf(list, equal, element))
  };

  /// Returns the greatest element in the list according to the ordering defined by `compare`.
  /// Returns `null` if the list is empty.
  ///
  /// Example:
  /// ```motoko include=import
  /// import Nat "mo:core/Nat";
  ///
  /// let list = List.empty<Nat>();
  /// List.add(list, 1);
  /// List.add(list, 2);
  ///
  /// assert List.max<Nat>(list, Nat.compare) == ?2;
  /// assert List.max<Nat>(List.empty<Nat>(), Nat.compare) == null;
  /// ```
  ///
  /// Runtime: `O(size)`
  ///
  /// Space: `O(1)`
  ///
  /// *Runtime and space assumes that `compare` runs in O(1) time and space.
<<<<<<< HEAD
  public func max<T>(list : List<T>, compare : (implicit : (T, T) -> Order.Order)) : ?T {
    if (isEmpty(list)) return null;
=======
  public func max<T>(list : List<T>, compare : (T, T) -> Types.Order) : ?T {
    var maxSoFar : T = switch (first(list)) {
      case (?x) x;
      case null return null
    };
>>>>>>> 090cb322

    let blocks = list.blocks;
    let blockCount = blocks.size();

    var i = 2;
    while (i < blockCount) {
      let db = blocks[i];
      let sz = db.size();
      if (sz == 0) return ?maxSoFar;

      var j = 0;
      while (j < sz) {
        switch (db[j]) {
          case (?x) switch (compare(x, maxSoFar)) {
            case (#greater) maxSoFar := x;
            case _ {}
          };
          case null return ?maxSoFar
        };
        j += 1
      };
      i += 1
    };

    ?maxSoFar
  };

  /// Returns the least element in the list according to the ordering defined by `compare`.
  /// Returns `null` if the list is empty.
  ///
  /// Example:
  /// ```motoko include=import
  /// import Nat "mo:core/Nat";
  ///
  /// let list = List.empty<Nat>();
  /// List.add(list, 1);
  /// List.add(list, 2);
  ///
  /// assert List.min<Nat>(list, Nat.compare) == ?1;
  /// assert List.min<Nat>(List.empty<Nat>(), Nat.compare) == null;
  /// ```
  ///
  /// Runtime: `O(size)`
  ///
  /// Space: `O(1)`
  ///
  /// *Runtime and space assumes that `compare` runs in O(1) time and space.
<<<<<<< HEAD
  public func min<T>(list : List<T>, compare : (implicit : (T, T) -> Order.Order)) : ?T {
    if (isEmpty(list)) return null;
=======
  public func min<T>(list : List<T>, compare : (T, T) -> Types.Order) : ?T {
    var minSoFar : T = switch (first(list)) {
      case (?x) x;
      case null return null
    };
>>>>>>> 090cb322

    let blocks = list.blocks;
    let blockCount = blocks.size();

    var i = 2;
    while (i < blockCount) {
      let db = blocks[i];
      let sz = db.size();
      if (sz == 0) return ?minSoFar;

      var j = 0;
      while (j < sz) {
        switch (db[j]) {
          case (?x) switch (compare(x, minSoFar)) {
            case (#less) minSoFar := x;
            case _ {}
          };
          case null return ?minSoFar
        };
        j += 1
      };
      i += 1
    };

    ?minSoFar
  };

  /// Tests if two lists are equal by comparing their elements using the provided `equal` function.
  /// Returns true if and only if both lists have the same size and all corresponding elements
  /// are equal according to the provided function.
  ///
  /// Example:
  /// ```motoko include=import
  /// import Nat "mo:core/Nat";
  ///
  /// let list1 = List.fromArray<Nat>([1,2]);
  /// let list2 = List.empty<Nat>();
  /// List.add(list2, 1);
  /// List.add(list2, 2);
  ///
  /// assert List.equal<Nat>(list1, list2, Nat.equal);
  /// ```
  ///
  /// Runtime: `O(size)`
  ///
  /// Space: `O(1)`
  ///
  /// *Runtime and space assumes that `equal` runs in O(1) time and space.
<<<<<<< HEAD
  public func equal<T>(list1 : List<T>, list2 : List<T>, equal : (implicit : (T, T) -> Bool)) : Bool {
    let size1 = size(list1);
=======
  public func equal<T>(list1 : List<T>, list2 : List<T>, equal : (T, T) -> Bool) : Bool {
    if (size(list1) != size(list2)) return false;
>>>>>>> 090cb322

    let blocks1 = list1.blocks;
    let blocks2 = list2.blocks;
    let blockCount = Nat.min(blocks1.size(), blocks2.size());

    var i = 1;
    while (i < blockCount) {
      let db1 = blocks1[i];
      let db2 = blocks2[i];
      let sz = Nat.min(db1.size(), db2.size());
      if (sz == 0) return true;

      var j = 0;
      while (j < sz) {
        switch (db1[j], db2[j]) {
          case (?x, ?y) if (not equal(x, y)) return false;
          case (_, _) return true
        };
        j += 1
      };
      i += 1
    };
    return true
  };

  /// Compares two lists lexicographically using the provided `compare` function.
  /// Elements are compared pairwise until a difference is found or one list ends.
  /// If all elements compare equal, the shorter list is considered less than the longer list.
  ///
  /// Example:
  /// ```motoko include=import
  /// import Nat "mo:core/Nat";
  ///
  /// let list1 = List.fromArray<Nat>([0, 1]);
  /// let list2 = List.fromArray<Nat>([2]);
  /// let list3 = List.fromArray<Nat>([0, 1, 2]);
  ///
  /// assert List.compare<Nat>(list1, list2, Nat.compare) == #less;
  /// assert List.compare<Nat>(list1, list3, Nat.compare) == #less;
  /// assert List.compare<Nat>(list2, list3, Nat.compare) == #greater;
  /// ```
  ///
  /// Runtime: `O(size)`
  ///
  /// Space: `O(1)`
  ///
  /// *Runtime and space assumes that `compare` runs in O(1) time and space.
<<<<<<< HEAD
  public func compare<T>(list1 : List<T>, list2 : List<T>, compare : (implicit : (T, T) -> Order.Order)) : Order.Order {
    let size1 = size(list1);
    let size2 = size(list2);
    let minSize = if (size1 < size2) { size1 } else { size2 };
=======
  public func compare<T>(list1 : List<T>, list2 : List<T>, compare : (T, T) -> Types.Order) : Types.Order {
    let blocks1 = list1.blocks;
    let blocks2 = list2.blocks;
    let blockCount = Nat.min(blocks1.size(), blocks2.size());
>>>>>>> 090cb322

    var i = 1;
    label l while (i < blockCount) {
      let db1 = blocks1[i];
      let db2 = blocks2[i];
      let sz = Nat.min(db1.size(), db2.size());
      if (sz == 0) break l;

      var j = 0;
      while (j < sz) {
        switch (db1[j], db2[j]) {
          case (?x, ?y) switch (compare(x, y)) {
            case (#less) return #less;
            case (#greater) return #greater;
            case _ {}
          };
          case (_, _) break l
        };
        j += 1
      };
      i += 1
    };
    return Nat.compare(size(list1), size(list2))
  };

  /// Creates a textual representation of `list`, using `toText` to recursively
  /// convert the elements into Text.
  ///
  /// Example:
  /// ```motoko include=import
  /// import Nat "mo:core/Nat";
  ///
  /// let list = List.fromArray<Nat>([1,2,3,4]);
  ///
  /// assert List.toText<Nat>(list, Nat.toText) == "List[1, 2, 3, 4]";
  /// ```
  ///
  /// Runtime: `O(size)`
  ///
  /// Space: `O(size)`
  ///
  /// *Runtime and space assumes that `toText` runs in O(1) time and space.
<<<<<<< HEAD
  public func toText<T>(list : List<T>, f : (implicit : (toText : T -> Text))) : Text {
    let vsize : Int = size(list);
    let next = values_(list).unsafe_next;
    var i = 0;
    var text = "";
    while (i < vsize - 1) {
      text := text # f(next()) # ", "; // Text implemented as rope
      i += 1
=======
  public func toText<T>(list : List<T>, f : T -> Text) : Text {
    var text = switch (first(list)) {
      case (?x) f(x);
      case null ""
>>>>>>> 090cb322
    };

    let blocks = list.blocks;
    let blockCount = blocks.size();

    var i = 2;
    label l while (i < blockCount) {
      let db = blocks[i];
      let sz = db.size();
      if (sz == 0) break l;

      var j = 0;
      while (j < sz) {
        switch (db[j]) {
          case (?x) text #= ", " # f(x);
          case null break l
        };
        j += 1
      };
      i += 1
    };

    "List[" # text # "]"
  };

  /// Collapses the elements in `list` into a single value by starting with `base`
  /// and progessively combining elements into `base` with `combine`. Iteration runs
  /// left to right.
  ///
  /// Example:
  /// ```motoko include=import
  /// import Nat "mo:core/Nat";
  ///
  /// let list = List.fromArray<Nat>([1,2,3]);
  ///
  /// assert List.foldLeft<Text, Nat>(list, "", func (acc, x) { acc # Nat.toText(x)}) == "123";
  /// ```
  ///
  /// Runtime: `O(size)`
  ///
  /// Space: `O(1)`
  ///
  /// *Runtime and space assumes that `combine` runs in O(1)` time and space.
  public func foldLeft<A, T>(list : List<T>, base : A, combine : (A, T) -> A) : A {
    var accumulation = base;

    let blocks = list.blocks;
    let blockCount = blocks.size();

    var i = 1;
    while (i < blockCount) {
      let db = blocks[i];
      let sz = db.size();
      if (sz == 0) return accumulation;

      var j = 0;
      while (j < sz) {
        switch (db[j]) {
          case (?x) accumulation := combine(accumulation, x);
          case null return accumulation
        };
        j += 1
      };
      i += 1
    };
    accumulation
  };

  /// Collapses the elements in `list` into a single value by starting with `base`
  /// and progessively combining elements into `base` with `combine`. Iteration runs
  /// right to left.
  ///
  /// Example:
  /// ```motoko include=import
  /// import Nat "mo:core/Nat";
  ///
  /// let list = List.fromArray<Nat>([1,2,3]);
  ///
  /// assert List.foldRight<Nat, Text>(list, "", func (x, acc) { Nat.toText(x) # acc }) == "123";
  /// ```
  ///
  /// Runtime: `O(size)`
  ///
  /// Space: `O(1)`
  ///
  /// *Runtime and space assumes that `combine` runs in O(1)` time and space.
  public func foldRight<T, A>(list : List<T>, base : A, combine : (T, A) -> A) : A {
    var accumulation = base;

    let blocks = list.blocks;
    let blockIndex = list.blockIndex;
    let elementIndex = list.elementIndex;

    var i = blockIndex;
    if (elementIndex == 0) i -= 1;

    while (i > 0) {
      let db = blocks[i];
      let sz = db.size();
      var j = if (i == blockIndex) elementIndex else sz;
      while (j > 0) {
        j -= 1;
        switch (db[j]) {
          case (?x) accumulation := combine(x, accumulation);
          case null Prim.trap INTERNAL_ERROR
        }
      };
      i -= 1
    };

    accumulation
  };

  /// Reverses the order of elements in `list` by overwriting in place.
  ///
  /// Example:
  /// ```motoko include=import
  /// import Nat "mo:core/Nat";
  /// import Iter "mo:core/Iter";
  ///
  /// let list = List.fromArray<Nat>([1,2,3]);
  ///
  /// List.reverseInPlace<Nat>(list);
  /// assert Iter.toArray(List.values(list)) == [3, 2, 1];
  /// ```
  ///
  /// Runtime: `O(size)`
  ///
  /// Space: `O(1)`
  public func reverseInPlace<T>(list : List<T>) {
    let vsize = size(list);
    if (vsize <= 1) return;

    let (finalBlock, finalElement) = locate(vsize / 2);

    let blocks = list.blocks;

    var blockIndexBack = list.blockIndex;
    var elementIndexBack = list.elementIndex;
    var dbBack : [var ?T] = if (blockIndexBack < list.blocks.size()) {
      list.blocks[blockIndexBack]
    } else { [var] };

    var i = 1;
    var index = 0;
    while (i <= finalBlock) {
      let db = blocks[i];
      let sz = if (i == finalBlock) finalElement else db.size();

      var j = 0;
      while (j < sz) {
        if (elementIndexBack == 0) {
          blockIndexBack -= 1;
          dbBack := list.blocks[blockIndexBack];
          elementIndexBack := dbBack.size() - 1
        } else {
          elementIndexBack -= 1
        };

        let temp = db[j];
        db[j] := dbBack[elementIndexBack];
        dbBack[elementIndexBack] := temp;

        j += 1;
        index += 1
      };
      i += 1
    }
  };

  /// Returns a new List with the elements from `list` in reverse order.
  ///
  /// Example:
  /// ```motoko include=import
  /// import Nat "mo:core/Nat";
  /// import Iter "mo:core/Iter";
  ///
  /// let list = List.fromArray<Nat>([1,2,3]);
  ///
  /// let rlist = List.reverse<Nat>(list);
  /// assert Iter.toArray(List.values(rlist)) == [3, 2, 1];
  /// ```
  ///
  /// Runtime: `O(size)`
  ///
  /// Space: `O(1)`
  public func reverse<T>(list : List<T>) : List<T> {
    let rlist = repeatInternal<T>(null, size(list));

    let blocks = list.blocks;
    let blockCount = blocks.size();

    var blockIndexBack = rlist.blockIndex;
    var elementIndexBack = rlist.elementIndex;
    var dbBack : [var ?T] = if (blockIndexBack < rlist.blocks.size()) {
      rlist.blocks[blockIndexBack]
    } else { [var] };

    var i = 1;
    while (i < blockCount) {
      let db = blocks[i];
      let sz = db.size();
      if (sz == 0) return rlist;

      var j = 0;
      while (j < sz) {
        if (elementIndexBack == 0) {
          blockIndexBack -= 1;
          if (blockIndexBack == 0) return rlist;
          dbBack := rlist.blocks[blockIndexBack];
          elementIndexBack := dbBack.size() - 1
        } else {
          elementIndexBack -= 1
        };

        dbBack[elementIndexBack] := db[j];
        j += 1
      };
      i += 1
    };
    rlist
  };

  /// Returns true if and only if the list is empty.
  ///
  /// Example:
  /// ```motoko include=import
  /// let list = List.fromArray<Nat>([2,0,3]);
  /// assert not List.isEmpty<Nat>(list);
  /// assert List.isEmpty<Nat>(List.empty<Nat>());
  /// ```
  ///
  /// Runtime: `O(1)`
  ///
  /// Space: `O(1)`
  public func isEmpty<T>(list : List<T>) : Bool {
    list.blockIndex == 1
  };

}<|MERGE_RESOLUTION|>--- conflicted
+++ resolved
@@ -1043,11 +1043,7 @@
   ///
   /// Space: O(size)
   /// *Runtime and space assumes that `compare` runs in O(1) time and space.
-<<<<<<< HEAD
-  public func sortInPlace<T>(list : List<T>, compare : (implicit : (T, T) -> Order.Order)) {
-=======
-  public func sortInPlace<T>(list : List<T>, compare : (T, T) -> Types.Order) {
->>>>>>> 090cb322
+  public func sortInPlace<T>(list : List<T>, compare : (implicit : (T, T) -> Types.Order)) {
     if (size(list) < 2) return;
     let array = toVarArray(list);
 
@@ -1096,18 +1092,12 @@
   ///
   /// Space: O(size)
   /// *Runtime and space assumes that `compare` runs in O(1) time and space.
-<<<<<<< HEAD
   public func sort<T>(list : List<T>, compare : (implicit : (T, T) -> Types.Order)) : List<T> {
-=======
-  public func sort<T>(list : List<T>, compare : (T, T) -> Types.Order) : List<T> {
->>>>>>> 090cb322
     let array = toVarArray(list);
     VarArray.sortInPlace(array, compare);
     fromVarArray(array)
   };
 
-<<<<<<< HEAD
-=======
   /// Checks whether the `list` is sorted.
   ///
   /// Example:
@@ -1121,7 +1111,7 @@
   /// Runtime: O(size)
   ///
   /// Space: O(1)
-  public func isSorted<T>(list : List<T>, compare : (T, T) -> Types.Order) : Bool {
+  public func isSorted<T>(list : List<T>, compare : (implicit : (T, T) -> Types.Order)) : Bool {
     var prev = switch (first(list)) {
       case (?x) x;
       case _ return true
@@ -1153,7 +1143,6 @@
     true
   };
 
->>>>>>> 090cb322
   /// Finds the first index of `element` in `list` using equality of elements defined
   /// by `equal`. Returns `null` if `element` is not found.
   ///
@@ -1174,12 +1163,7 @@
   /// Runtime: `O(size)`
   ///
   /// *Runtime and space assumes that `equal` runs in `O(1)` time and space.
-<<<<<<< HEAD
   public func indexOf<T>(list : List<T>, equal : (implicit : (T, T) -> Bool), element : T) : ?Nat {
-    // inlining would save 10 instructions per entry
-    findIndex<T>(list, func(x) = equal(element, x))
-=======
-  public func indexOf<T>(list : List<T>, equal : (T, T) -> Bool, element : T) : ?Nat {
     if (isEmpty(list)) return null;
     nextIndexOf<T>(list, equal, element, 0)
   };
@@ -1201,7 +1185,7 @@
   /// Space: O(1)
   ///
   /// *Runtime and space assumes that `equal` runs in O(1) time and space.
-  public func nextIndexOf<T>(list : List<T>, equal : (T, T) -> Bool, element : T, fromInclusive : Nat) : ?Nat {
+  public func nextIndexOf<T>(list : List<T>, equal : (implicit : (T, T) -> Bool), element : T, fromInclusive : Nat) : ?Nat {
     if (fromInclusive >= size(list)) Prim.trap "List index out of bounds in nextIndexOf";
 
     let (blockIndex, elementIndex) = locate(fromInclusive);
@@ -1226,7 +1210,6 @@
       i += 1
     };
     null
->>>>>>> 090cb322
   };
 
   /// Finds the last index of `element` in `list` using equality of elements defined
@@ -1245,12 +1228,7 @@
   /// Runtime: `O(size)`
   ///
   /// *Runtime and space assumes that `equal` runs in `O(1)` time and space.
-<<<<<<< HEAD
-  public func lastIndexOf<T>(list : List<T>, equal : (implicit : (T, T) -> Bool), element : T) : ?Nat {
-    // inlining would save 10 instructions per entry
-    findLastIndex<T>(list, func(x) = equal(element, x))
-=======
-  public func lastIndexOf<T>(list : List<T>, equal : (T, T) -> Bool, element : T) : ?Nat = prevIndexOf<T>(
+  public func lastIndexOf<T>(list : List<T>, equal : (implicit : (T, T) -> Bool), element : T) : ?Nat = prevIndexOf<T>(
     list,
     equal,
     element,
@@ -1271,7 +1249,7 @@
   /// Runtime: O(size)
   ///
   /// Space: O(1)
-  public func prevIndexOf<T>(list : List<T>, equal : (T, T) -> Bool, element : T, fromExclusive : Nat) : ?Nat {
+  public func prevIndexOf<T>(list : List<T>, equal : (implicit : (T, T) -> Bool), element : T, fromExclusive : Nat) : ?Nat {
     if (fromExclusive > size(list)) Prim.trap "List index out of bounds in prevIndexOf";
 
     let blocks = list.blocks;
@@ -1295,7 +1273,6 @@
     };
 
     null
->>>>>>> 090cb322
   };
 
   /// Returns the first value in `list` for which `predicate` returns true.
@@ -1420,11 +1397,7 @@
   /// Space: `O(1)`
   ///
   /// *Runtime and space assumes that `compare` runs in `O(1)` time and space.
-<<<<<<< HEAD
-  public func binarySearch<T>(list : List<T>, compare : (implicit : (T, T) -> Order.Order), element : T) : {
-=======
-  public func binarySearch<T>(list : List<T>, compare : (T, T) -> Types.Order, element : T) : {
->>>>>>> 090cb322
+  public func binarySearch<T>(list : List<T>, compare : (implicit : (T, T) -> Types.Order), element : T) : {
     #found : Nat;
     #insertionIndex : Nat
   } {
@@ -2398,16 +2371,11 @@
   /// Space: `O(1)`
   ///
   /// *Runtime and space assumes that `compare` runs in O(1) time and space.
-<<<<<<< HEAD
-  public func max<T>(list : List<T>, compare : (implicit : (T, T) -> Order.Order)) : ?T {
-    if (isEmpty(list)) return null;
-=======
-  public func max<T>(list : List<T>, compare : (T, T) -> Types.Order) : ?T {
+  public func max<T>(list : List<T>, compare : (implicit : (T, T) -> Types.Order)) : ?T {
     var maxSoFar : T = switch (first(list)) {
       case (?x) x;
       case null return null
     };
->>>>>>> 090cb322
 
     let blocks = list.blocks;
     let blockCount = blocks.size();
@@ -2455,16 +2423,11 @@
   /// Space: `O(1)`
   ///
   /// *Runtime and space assumes that `compare` runs in O(1) time and space.
-<<<<<<< HEAD
-  public func min<T>(list : List<T>, compare : (implicit : (T, T) -> Order.Order)) : ?T {
-    if (isEmpty(list)) return null;
-=======
-  public func min<T>(list : List<T>, compare : (T, T) -> Types.Order) : ?T {
+  public func min<T>(list : List<T>, compare : (implicit : (T, T) -> Types.Order)) : ?T {
     var minSoFar : T = switch (first(list)) {
       case (?x) x;
       case null return null
     };
->>>>>>> 090cb322
 
     let blocks = list.blocks;
     let blockCount = blocks.size();
@@ -2513,13 +2476,8 @@
   /// Space: `O(1)`
   ///
   /// *Runtime and space assumes that `equal` runs in O(1) time and space.
-<<<<<<< HEAD
   public func equal<T>(list1 : List<T>, list2 : List<T>, equal : (implicit : (T, T) -> Bool)) : Bool {
-    let size1 = size(list1);
-=======
-  public func equal<T>(list1 : List<T>, list2 : List<T>, equal : (T, T) -> Bool) : Bool {
     if (size(list1) != size(list2)) return false;
->>>>>>> 090cb322
 
     let blocks1 = list1.blocks;
     let blocks2 = list2.blocks;
@@ -2567,17 +2525,10 @@
   /// Space: `O(1)`
   ///
   /// *Runtime and space assumes that `compare` runs in O(1) time and space.
-<<<<<<< HEAD
-  public func compare<T>(list1 : List<T>, list2 : List<T>, compare : (implicit : (T, T) -> Order.Order)) : Order.Order {
-    let size1 = size(list1);
-    let size2 = size(list2);
-    let minSize = if (size1 < size2) { size1 } else { size2 };
-=======
-  public func compare<T>(list1 : List<T>, list2 : List<T>, compare : (T, T) -> Types.Order) : Types.Order {
+  public func compare<T>(list1 : List<T>, list2 : List<T>, compare : (implicit : (T, T) -> Types.Order)) : Types.Order {
     let blocks1 = list1.blocks;
     let blocks2 = list2.blocks;
     let blockCount = Nat.min(blocks1.size(), blocks2.size());
->>>>>>> 090cb322
 
     var i = 1;
     label l while (i < blockCount) {
@@ -2620,21 +2571,10 @@
   /// Space: `O(size)`
   ///
   /// *Runtime and space assumes that `toText` runs in O(1) time and space.
-<<<<<<< HEAD
-  public func toText<T>(list : List<T>, f : (implicit : (toText : T -> Text))) : Text {
-    let vsize : Int = size(list);
-    let next = values_(list).unsafe_next;
-    var i = 0;
-    var text = "";
-    while (i < vsize - 1) {
-      text := text # f(next()) # ", "; // Text implemented as rope
-      i += 1
-=======
-  public func toText<T>(list : List<T>, f : T -> Text) : Text {
+  public func toText<T>(list : List<T>, toText : (implicit : T -> Text)) : Text {
     var text = switch (first(list)) {
-      case (?x) f(x);
+      case (?x) toText(x);
       case null ""
->>>>>>> 090cb322
     };
 
     let blocks = list.blocks;
@@ -2649,7 +2589,7 @@
       var j = 0;
       while (j < sz) {
         switch (db[j]) {
-          case (?x) text #= ", " # f(x);
+          case (?x) text #= ", " # toText(x);
           case null break l
         };
         j += 1
