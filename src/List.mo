/// A mutable growable array data structure with efficient random access and dynamic resizing.
/// `List` provides O(1) access time and O(sqrt(n)) memory overhead. In contrast, `pure/List` is a purely functional linked list.
/// Can be declared `stable` for orthogonal persistence.
///
/// This implementation is adapted with permission from the `vector` Mops package created by Research AG.
///
/// Copyright: 2023 MR Research AG
/// Main author: Andrii Stepanov (AStepanov25)
/// Contributors: Timo Hanke (timohanke), Andy Gura (andygura), react0r-com
///
/// ```motoko name=import
/// import List "mo:core/List";
/// ```

import PureList "pure/List";
import Prim "mo:⛔";
import Result "Result";
import Nat32 "Nat32";
import Array "Array";
import Iter "Iter";
import Nat "Nat";
import Order "Order";
import Option "Option";
import VarArray "VarArray";
import Types "Types";

module {
  /// `List<T>` provides a mutable list of elements of type `T`.
  /// Based on the paper "Resizable Arrays in Optimal Time and Space" by Brodnik, Carlsson, Demaine, Munro and Sedgewick (1999).
  /// Since this is internally a two-dimensional array the access times for put and get operations
  /// will naturally be 2x slower than Buffer and Array. However, Array is not resizable and Buffer
  /// has `O(size)` memory waste.
  ///
  /// The maximum number of elements in a `List` is 2^32.
  public type List<T> = Types.List<T>;

  let INTERNAL_ERROR = "List: internal error";

  /// Creates a new empty List for elements of type T.
  ///
  /// Example:
  /// ```motoko include=import
  /// let list = List.empty<Nat>(); // Creates a new List
  /// ```
  public func empty<T>() : List<T> = {
    var blocks = [var [var]];
    var blockIndex = 1;
    var elementIndex = 0
  };

  /// Returns a new list with capacity and size 1, containing `element`.
  ///
  /// Example:
  /// ```motoko include=import
  /// import Nat "mo:core/Nat";
  ///
  /// let list = List.singleton<Nat>(1);
  /// assert List.toText<Nat>(list, Nat.toText) == "List[1]";
  /// ```
  ///
  /// Runtime: `O(1)`
  ///
  /// Space: `O(1)`
  public func singleton<T>(element : T) : List<T> = {
    var blockIndex = 2;
    var blocks = [var [var], [var ?element]];
    var elementIndex = 0
  };

  private func repeatInternal<T>(initValue : ?T, size : Nat) : List<T> {
    let (blockIndex, elementIndex) = locate(size);

    let blocks = newIndexBlockLength(Nat32.fromNat(if (elementIndex == 0) { blockIndex - 1 } else blockIndex));
    let dataBlocks = VarArray.repeat<[var ?T]>([var], blocks);
    var i = 1;
    while (i < blockIndex) {
      dataBlocks[i] := VarArray.repeat<?T>(initValue, dataBlockSize(i));
      i += 1
    };
    if (elementIndex != 0 and blockIndex < blocks) {
      dataBlocks[blockIndex] := if (Option.isNull(initValue)) VarArray.repeat<?T>(
        null,
        dataBlockSize(blockIndex)
      ) else VarArray.tabulate<?T>(
        dataBlockSize(blockIndex),
        func i = if (i < elementIndex) initValue else null
      )
    };

    {
      var blocks = dataBlocks;
      var blockIndex = blockIndex;
      var elementIndex = elementIndex
    }
  };

  /// Creates a new List with `size` copies of the initial value.
  ///
  /// Example:
  /// ```motoko include=import
  /// let list = List.repeat<Nat>(2, 4);
  /// assert List.toArray(list) == [2, 2, 2, 2];
  /// ```
  ///
  /// Runtime: `O(size)`
  ///
  /// Space: `O(size)`
  public func repeat<T>(initValue : T, size : Nat) : List<T> = repeatInternal<T>(?initValue, size);

  /// Converts a mutable `List` to a purely functional `PureList`.
  ///
  /// Example:
  /// ```motoko include=import
  /// let list = List.fromArray<Nat>([1, 2, 3]);
  /// let pureList = List.toPure<Nat>(list); // converts to immutable PureList
  /// ```
  ///
  /// Runtime: `O(size)`
  ///
  /// Space: `O(size)`
  public func toPure<T>(list : List<T>) : PureList.List<T> {
    var result : PureList.List<T> = null;

    let blocks = list.blocks;
    let blockIndex = list.blockIndex;
    let elementIndex = list.elementIndex;

    var i = if (blockIndex < blocks.size()) blockIndex else blockIndex - 1 : Nat;
    while (i > 0) {
      let db = blocks[i];
      let sz = db.size();
      var j = if (i == blockIndex) elementIndex else sz;
      while (j > 0) {
        j -= 1;
        switch (db[j]) {
          case (?x) result := ?(x, result);
          case null Prim.trap INTERNAL_ERROR
        }
      };
      i -= 1
    };

    result
  };

  /// Converts a purely functional `PureList` to a `List`.
  ///
  /// Example:
  /// ```motoko include=import
  /// import PureList "mo:core/pure/List";
  ///
  /// let pureList = PureList.fromArray<Nat>([1, 2, 3]);
  /// let list = List.fromPure<Nat>(pureList); // converts to List
  /// ```
  ///
  /// Runtime: `O(size)`
  ///
  /// Space: `O(size)`
  public func fromPure<T>(pure : PureList.List<T>) : List<T> {
    var p = pure;
    var list = empty<T>();
    loop {
      switch (p) {
        case (?(x, xs)) {
          add(list, x);
          p := xs
        };
        case null return list
      }
    }
  };

  private func addRepeatInternal<T>(list : List<T>, initValue : ?T, count : Nat) {
    let (b, e) = locate(size(list) + count);
    let blocksCount = newIndexBlockLength(Nat32.fromNat(if (e == 0) b - 1 else b));

    let oldBlocksCount = list.blocks.size();
    if (oldBlocksCount < blocksCount) {
      let oldBlocks = list.blocks;
      let blocks = VarArray.repeat<[var ?T]>([var], blocksCount);
      var i = 0;
      while (i < oldBlocksCount) {
        blocks[i] := oldBlocks[i];
        i += 1
      };
      list.blocks := blocks
    };

    let blocks = list.blocks;
    var blockIndex = list.blockIndex;
    var elementIndex = list.elementIndex;

    var cnt = count;
    label L while (cnt > 0) {
      if (blocks[blockIndex].size() == 0) {
        let dbSize = dataBlockSize(blockIndex);
        if (cnt >= dbSize) {
          blocks[blockIndex] := VarArray.repeat<?T>(initValue, dbSize);
          blockIndex += 1;
          cnt -= dbSize;
          continue L
        };
        blocks[blockIndex] := VarArray.repeat<?T>(null, dbSize)
      };

      let block = blocks[blockIndex];
      let dbSize = block.size();
      let to = Nat.min(elementIndex + cnt, dbSize);
      cnt -= to - elementIndex;

      while (elementIndex < to) {
        block[elementIndex] := initValue;
        elementIndex += 1
      };

      if (elementIndex == dbSize) {
        elementIndex := 0;
        blockIndex += 1
      }
    };

    list.blockIndex := blockIndex;
    list.elementIndex := elementIndex
  };

  private func reserve<T>(list : List<T>, size : Nat) {
    let blockIndex = list.blockIndex;
    let elementIndex = list.elementIndex;

    addRepeatInternal<T>(list, null, size);

    list.blockIndex := blockIndex;
    list.elementIndex := elementIndex
  };

  /// Add to list `count` copies of the initial value.
  ///
  /// ```motoko include=import
  /// let list = List.repeat<Nat>(2, 4); // [2, 2, 2, 2]
  /// List.addRepeat(list, 2, 1); // [2, 2, 2, 2, 1, 1]
  /// ```
  ///
  /// The maximum number of elements in a `List` is 2^32.
  ///
  /// Runtime: `O(count)`
  public func addRepeat<T>(list : List<T>, initValue : T, count : Nat) = addRepeatInternal<T>(list, ?initValue, count);

  /// Resets the list to size 0, de-referencing all elements.
  ///
  /// Example:
  /// ```motoko include=import
  /// let list = List.empty<Nat>();
  /// List.add(list, 10);
  /// List.add(list, 11);
  /// List.add(list, 12);
  /// List.clear(list); // list is now empty
  /// assert List.toArray(list) == [];
  /// ```
  ///
  /// Runtime: `O(1)`
  public func clear<T>(list : List<T>) {
    list.blocks := [var [var]];
    list.blockIndex := 1;
    list.elementIndex := 0
  };

  /// Creates a list of size `size`. Each element at index i
  /// is created by applying `generator` to i.
  ///
  /// ```motoko include=import
  /// import Nat "mo:core/Nat";
  ///
  /// let list = List.tabulate<Nat>(4, func i = i * 2);
  /// assert List.toArray(list) == [0, 2, 4, 6];
  /// ```
  ///
  /// Runtime: O(size)
  ///
  /// Space: O(size)
  ///
  /// *Runtime and space assumes that `generator` runs in O(1) time and space.
  public func tabulate<T>(size : Nat, generator : Nat -> T) : List<T> {
    let (blockIndex, elementIndex) = locate(size);

    let blocks = newIndexBlockLength(Nat32.fromNat(if (elementIndex == 0) { blockIndex - 1 } else blockIndex));
    let dataBlocks = VarArray.repeat<[var ?T]>([var], blocks);

    var i = 1;
    var pos = 0;

    while (i < blockIndex) {
      let len = dataBlockSize(i);
      dataBlocks[i] := VarArray.tabulate<?T>(len, func i = ?generator(pos + i));
      pos += len;
      i += 1
    };
    if (elementIndex != 0 and blockIndex < blocks) {
      dataBlocks[i] := VarArray.tabulate<?T>(
        dataBlockSize(blockIndex),
        func i = if (i < elementIndex) ?generator(pos + i) else null
      )
    };

    {
      var blocks = dataBlocks;
      var blockIndex = blockIndex;
      var elementIndex = elementIndex
    }
  };

  /// Combines a list of lists into a single list. Retains the original
  /// ordering of the elements.
  ///
  /// This has better performance compared to `List.join()`.
  ///
  /// ```motoko include=import
  /// import Nat "mo:core/Nat";
  ///
  /// let lists = List.fromArray<List.List<Nat>>([
  ///   List.fromArray<Nat>([0, 1, 2]), List.fromArray<Nat>([2, 3]), List.fromArray<Nat>([]), List.fromArray<Nat>([4])
  /// ]);
  /// let flatList = List.flatten<Nat>(lists);
  /// assert List.equal<Nat>(flatList, List.fromArray<Nat>([0, 1, 2, 2, 3, 4]), Nat.equal);
  /// ```
  ///
  /// Runtime: O(number of elements in list)
  ///
  /// Space: O(number of elements in list)
  public func flatten<T>(lists : List<List<T>>) : List<T> {
    var sz = 0;
    forEach<List<T>>(lists, func(sublist) = sz += size(sublist));

    let result = repeatInternal<T>(null, sz);
    result.blockIndex := 1;
    result.elementIndex := 0;

    forEach<List<T>>(
      lists,
      func(sublist) {
        forEach<T>(
          sublist,
          func(item) {
            add(result, item)
          }
        )
      }
    );
    result
  };

  /// Combines an iterator of lists into a single list.
  /// Retains the original ordering of the elements.
  ///
  /// Consider using `List.flatten()` for better performance.
  ///
  /// ```motoko include=import
  /// import Nat "mo:core/Nat";
  ///
  /// let lists = [List.fromArray<Nat>([0, 1, 2]), List.fromArray<Nat>([2, 3]), List.fromArray<Nat>([]), List.fromArray<Nat>([4])];
  /// let joinedList = List.join<Nat>(lists.vals());
  /// assert List.equal<Nat>(joinedList, List.fromArray<Nat>([0, 1, 2, 2, 3, 4]), Nat.equal);
  /// ```
  ///
  /// Runtime: O(number of elements in list)
  ///
  /// Space: O(number of elements in list)
  public func join<T>(lists : Iter.Iter<List<T>>) : List<T> {
    var result = empty<T>();
    for (list in lists) {
      reserve(result, size(list));
      forEach<T>(list, func item = addUnsafe(result, item))
    };
    result
  };

  /// Returns a copy of a List, with the same size.
  ///
  /// Example:
  /// ```motoko include=import
  /// let list = List.empty<Nat>();
  /// List.add(list, 1);
  ///
  /// let clone = List.clone(list);
  /// assert List.toArray(clone) == [1];
  /// ```
  ///
  /// Runtime: `O(size)`
  public func clone<T>(list : List<T>) : List<T> = {
    var blocks = VarArray.tabulate<[var ?T]>(
      list.blocks.size(),
      func(i) = VarArray.clone<?T>(list.blocks[i])
    );
    var blockIndex = list.blockIndex;
    var elementIndex = list.elementIndex
  };

  /// Creates a new list by applying the provided function to each element in the input list.
  /// The resulting list has the same size as the input list.
  ///
  /// Example:
  /// ```motoko include=import
  /// import Nat "mo:core/Nat";
  ///
  /// let list = List.singleton<Nat>(123);
  /// let textList = List.map<Nat, Text>(list, Nat.toText);
  /// assert List.toArray(textList) == ["123"];
  /// ```
  ///
  /// Runtime: `O(size)`
  public func map<T, R>(list : List<T>, f : T -> R) : List<R> {
    let blocks = VarArray.repeat<[var ?R]>([var], list.blocks.size());
    let blocksCount = list.blocks.size();

    var i = 1;
    while (i < blocksCount) {
      let oldBlock = list.blocks[i];
      let blockSize = oldBlock.size();
      let newBlock = VarArray.repeat<?R>(null, blockSize);
      blocks[i] := newBlock;
      var j = 0;

      while (j < blockSize) {
        switch (oldBlock[j]) {
          case (?item) newBlock[j] := ?f(item);
          case null return {
            var blocks = blocks;
            var blockIndex = list.blockIndex;
            var elementIndex = list.elementIndex
          }
        };
        j += 1
      };
      i += 1
    };

    {
      var blocks = blocks;
      var blockIndex = list.blockIndex;
      var elementIndex = list.elementIndex
    }
  };

  /// Applies `f` to each element of `list` in place,
  /// retaining the original ordering of elements.
  /// This modifies the original list.
  ///
  /// ```motoko include=import
  /// import Nat "mo:core/Nat";
  ///
  /// let list = List.fromArray<Nat>([0, 1, 2, 3]);
  /// List.mapInPlace<Nat>(list, func x = x * 3);
  /// assert List.equal(list, List.fromArray<Nat>([0, 3, 6, 9]), Nat.equal);
  /// ```
  ///
  /// Runtime: O(size)
  ///
  /// Space: O(size)
  ///
  /// *Runtime and space assumes that `f` runs in O(1) time and space.
  public func mapInPlace<T>(list : List<T>, f : T -> T) {
    let blocks = list.blocks;
    let blockCount = blocks.size();

    var i = 1;
    while (i < blockCount) {
      let db = blocks[i];
      let sz = db.size();
      if (sz == 0) return;

      var j = 0;
      while (j < sz) {
        switch (db[j]) {
          case (?x) db[j] := ?f(x);
          case null return
        };
        j += 1
      };
      i += 1
    }
  };

  /// Creates a new list by applying `f` to each element in `list` and its index.
  /// Retains original ordering of elements.
  ///
  /// ```motoko include=import
  /// import Nat "mo:core/Nat";
  ///
  /// let list = List.fromArray<Nat>([10, 10, 10, 10]);
  /// let newList = List.mapEntries<Nat, Nat>(list, func (x, i) = i * x);
  /// assert List.equal(newList, List.fromArray<Nat>([0, 10, 20, 30]), Nat.equal);
  /// ```
  ///
  /// Runtime: O(size)
  ///
  /// Space: O(size)
  ///
  /// *Runtime and space assumes that `f` runs in O(1) time and space.
  public func mapEntries<T, R>(list : List<T>, f : (T, Nat) -> R) : List<R> {
    let blocks = VarArray.repeat<[var ?R]>([var], list.blocks.size());
    let blocksCount = list.blocks.size();

    var index = 0;

    var i = 1;
    while (i < blocksCount) {
      let oldBlock = list.blocks[i];
      let blockSize = oldBlock.size();
      let newBlock = VarArray.repeat<?R>(null, blockSize);
      blocks[i] := newBlock;
      var j = 0;

      while (j < blockSize) {
        switch (oldBlock[j]) {
          case (?item) newBlock[j] := ?f(item, index);
          case null return {
            var blocks = blocks;
            var blockIndex = list.blockIndex;
            var elementIndex = list.elementIndex
          }
        };
        j += 1;
        index += 1
      };
      i += 1
    };

    {
      var blocks = blocks;
      var blockIndex = list.blockIndex;
      var elementIndex = list.elementIndex
    }
  };

  /// Creates a new list by applying `f` to each element in `list`.
  /// If any invocation of `f` produces an `#err`, returns an `#err`. Otherwise
  /// returns an `#ok` containing the new list.
  ///
  /// ```motoko include=import
  /// import Result "mo:core/Result";
  ///
  /// let list = List.fromArray<Nat>([4, 3, 2, 1, 0]);
  /// // divide 100 by every element in the list
  /// let result = List.mapResult<Nat, Nat, Text>(list, func x {
  ///   if (x > 0) {
  ///     #ok(100 / x)
  ///   } else {
  ///     #err "Cannot divide by zero"
  ///   }
  /// });
  /// assert Result.isErr(result);
  /// ```
  ///
  /// Runtime: O(size)
  ///
  /// Space: O(size)
  ///
  /// *Runtime and space assumes that `f` runs in O(1) time and space.
  public func mapResult<T, R, E>(list : List<T>, f : T -> Result.Result<R, E>) : Result.Result<List<R>, E> {
    var error : ?E = null;

    let blocks = VarArray.repeat<[var ?R]>([var], list.blocks.size());
    let blocksCount = list.blocks.size();

    var i = 1;
    while (i < blocksCount) {
      let oldBlock = list.blocks[i];
      let blockSize = oldBlock.size();
      let newBlock = VarArray.repeat<?R>(null, blockSize);
      blocks[i] := newBlock;
      var j = 0;

      while (j < blockSize) {
        switch (oldBlock[j]) {
          case (?item) newBlock[j] := switch (f(item)) {
            case (#ok x) ?x;
            case (#err e) switch (error) {
              case (null) {
                error := ?e;
                null
              };
              case (?_) null
            }
          };
          case null return switch (error) {
            case (null) return #ok {
              var blocks = blocks;
              var blockIndex = list.blockIndex;
              var elementIndex = list.elementIndex
            };
            case (?e) return #err e
          }
        };
        j += 1
      };
      i += 1
    };

    switch (error) {
      case (null) return #ok {
        var blocks = blocks;
        var blockIndex = list.blockIndex;
        var elementIndex = list.elementIndex
      };
      case (?e) return #err e
    }
  };

  /// Returns a new list containing only the elements from `list` for which the predicate returns true.
  ///
  /// Example:
  /// ```motoko include=import
  /// let list = List.fromArray<Nat>([1, 2, 3, 4]);
  /// let evenNumbers = List.filter<Nat>(list, func x = x % 2 == 0);
  /// assert List.toArray(evenNumbers) == [2, 4];
  /// ```
  ///
  /// Runtime: `O(size)`
  ///
  /// Space: `O(size)`
  ///
  /// *Runtime and space assumes that `predicate` runs in `O(1)` time and space.
  public func filter<T>(list : List<T>, predicate : T -> Bool) : List<T> {
    let filtered = empty<T>();

    let blocks = list.blocks;
    let blockCount = blocks.size();

    var i = 1;
    while (i < blockCount) {
      let db = blocks[i];
      let sz = db.size();
      if (sz == 0) return filtered;

      var j = 0;
      while (j < sz) {
        switch (db[j]) {
          case (?x) if (predicate(x)) add(filtered, x);
          case null return filtered
        };
        j += 1
      };
      i += 1
    };

    filtered
  };

  /// Returns a new list containing all elements from `list` for which the function returns ?element.
  /// Discards all elements for which the function returns null.
  ///
  /// Example:
  /// ```motoko include=import
  /// let list = List.fromArray<Nat>([1, 2, 3, 4]);
  /// let doubled = List.filterMap<Nat, Nat>(list, func x = if (x % 2 == 0) ?(x * 2) else null);
  /// assert List.toArray(doubled) == [4, 8];
  /// ```
  ///
  /// Runtime: `O(size)`
  ///
  /// Space: `O(size)`
  ///
  /// *Runtime and space assumes that `f` runs in `O(1)` time and space.
  public func filterMap<T, R>(list : List<T>, f : T -> ?R) : List<R> {
    let filtered = empty<R>();

    let blocks = list.blocks;
    let blockCount = blocks.size();

    var i = 1;
    while (i < blockCount) {
      let db = blocks[i];
      let sz = db.size();
      if (sz == 0) return filtered;

      var j = 0;
      while (j < sz) {
        switch (db[j]) {
          case (?x) switch (f(x)) {
            case (?y) add(filtered, y);
            case null {}
          };
          case null return filtered
        };
        j += 1
      };
      i += 1
    };

    filtered
  };

  /// Creates a new list by applying `k` to each element in `list`,
  /// and concatenating the resulting iterators in order.
  ///
  /// ```motoko include=import
  /// import Int "mo:core/Int"
  ///
  /// let list = List.fromArray<Nat>([1, 2, 3, 4]);
  /// let newList = List.flatMap<Nat, Int>(list, func x = [x, -x].vals());
  /// assert List.equal(newList, List.fromArray<Int>([1, -1, 2, -2, 3, -3, 4, -4]), Int.equal);
  /// ```
  /// Runtime: O(size)
  ///
  /// Space: O(size)
  /// *Runtime and space assumes that `k` runs in O(1) time and space.
  public func flatMap<T, R>(list : List<T>, k : T -> Iter.Iter<R>) : List<R> {
    let result = empty<R>();

    let blocks = list.blocks;
    let blockCount = blocks.size();

    var i = 1;
    while (i < blockCount) {
      let db = blocks[i];
      let sz = db.size();
      if (sz == 0) return result;

      var j = 0;
      while (j < sz) {
        switch (db[j]) {
          case (?x) for (y in k(x)) add(result, y);
          case _ return result
        };
        j += 1
      };
      i += 1
    };

    result
  };

  /// Returns the current number of elements in the list.
  ///
  /// Example:
  /// ```motoko include=import
  /// let list = List.empty<Nat>();
  /// assert List.size(list) == 0
  /// ```
  ///
  /// Runtime: `O(1)` (with some internal calculations)
  public func size<T>(
    list : {
      var blockIndex : Nat;
      var elementIndex : Nat
    }
  ) : Nat {
    let d = Nat32.fromNat(list.blockIndex);
    let i = Nat32.fromNat(list.elementIndex);

    // We call all data blocks of the same capacity an "epoch". We number the epochs 0,1,2,...
    // A data block is in epoch e iff the data block has capacity 2 ** e.
    // Each epoch starting with epoch 1 spans exactly two super blocks.
    // Super block s falls in epoch ceil(s/2).

    // epoch of last data block
    // e = 32 - lz
    let lz = Nat32.bitcountLeadingZero(d / 3);

    // capacity of all prior epochs combined
    // capacity_before_e = 2 * 4 ** (e - 1) - 1

    // data blocks in all prior epochs combined
    // blocks_before_e = 3 * 2 ** (e - 1) - 2

    // then size = d * 2 ** e + i - c
    // where c = blocks_before_e * 2 ** e - capacity_before_e

    // there can be overflows, but the result is without overflows, so use addWrap and subWrap
    // we don't erase bits by >>, so to use <>> is ok
    Nat32.toNat((d -% (1 <>> lz)) <>> lz +% i)
  };

  func dataBlockSize(blockIndex : Nat) : Nat {
    // formula for the size of given blockIndex
    // don't call it for blockIndex == 0
    Nat32.toNat(1 <>> Nat32.bitcountLeadingZero(Nat32.fromNat(blockIndex) / 3))
  };

  func newIndexBlockLength(blockIndex : Nat32) : Nat {
    if (blockIndex <= 1) 2 else {
      let s = 30 - Nat32.bitcountLeadingZero(blockIndex);
      Nat32.toNat(((blockIndex >> s) +% 1) << s)
    }
  };

  func growIndexBlockIfNeeded<T>(list : List<T>) {
    if (list.blocks.size() == list.blockIndex) {
      let newBlocks = VarArray.repeat<[var ?T]>([var], newIndexBlockLength(Nat32.fromNat(list.blockIndex)));
      var i = 0;
      while (i < list.blockIndex) {
        newBlocks[i] := list.blocks[i];
        i += 1
      };
      list.blocks := newBlocks
    }
  };

  func shrinkIndexBlockIfNeeded<T>(list : List<T>) {
    let blockIndex = Nat32.fromNat(list.blockIndex);
    // kind of index of the first block in the super block
    if ((blockIndex << Nat32.bitcountLeadingZero(blockIndex)) << 2 == 0) {
      let newLength = newIndexBlockLength(blockIndex);
      if (newLength < list.blocks.size()) {
        let newBlocks = VarArray.repeat<[var ?T]>([var], newLength);
        var i = 0;
        while (i < newLength) {
          newBlocks[i] := list.blocks[i];
          i += 1
        };
        list.blocks := newBlocks
      }
    }
  };

  /// Adds a single element to the end of a List,
  /// allocating a new internal data block if needed,
  /// and resizing the internal index block if needed.
  ///
  /// Example:
  /// ```motoko include=import
  /// let list = List.empty<Nat>();
  /// List.add(list, 0); // add 0 to list
  /// List.add(list, 1);
  /// List.add(list, 2);
  /// List.add(list, 3);
  /// assert List.toArray(list) == [0, 1, 2, 3];
  /// ```
  ///
  /// The maximum number of elements in a `List` is 2^32.
  ///
  /// Amortized Runtime: `O(1)`, Worst Case Runtime: `O(sqrt(n))`
  public func add<T>(list : List<T>, element : T) {
    var elementIndex = list.elementIndex;
    if (elementIndex == 0) {
      growIndexBlockIfNeeded(list);
      let blockIndex = list.blockIndex;

      // When removing last we keep one more data block, so can be not empty
      if (list.blocks[blockIndex].size() == 0) {
        list.blocks[blockIndex] := VarArray.repeat<?T>(
          null,
          dataBlockSize(blockIndex)
        )
      }
    };

    let lastDataBlock = list.blocks[list.blockIndex];

    lastDataBlock[elementIndex] := ?element;

    elementIndex += 1;
    if (elementIndex == lastDataBlock.size()) {
      elementIndex := 0;
      list.blockIndex += 1
    };
    list.elementIndex := elementIndex
  };

  private func addUnsafe<T>(list : List<T>, element : T) {
    var elementIndex = list.elementIndex;
    let lastDataBlock = list.blocks[list.blockIndex];
    lastDataBlock[elementIndex] := ?element;

    elementIndex += 1;
    if (elementIndex == lastDataBlock.size()) {
      elementIndex := 0;
      list.blockIndex += 1
    };
    list.elementIndex := elementIndex
  };

  /// Removes and returns the last item in the list or `null` if
  /// the list is empty.
  ///
  /// Example:
  /// ```motoko include=import
  /// let list = List.empty<Nat>();
  /// List.add(list, 10);
  /// List.add(list, 11);
  /// assert List.removeLast(list) == ?11;
  /// assert List.removeLast(list) == ?10;
  /// assert List.removeLast(list) == null;
  /// ```
  ///
  /// Amortized Runtime: `O(1)`, Worst Case Runtime: `O(sqrt(n))`
  ///
  /// Amortized Space: `O(1)`, Worst Case Space: `O(sqrt(n))`
  public func removeLast<T>(list : List<T>) : ?T {
    var elementIndex = list.elementIndex;
    if (elementIndex == 0) {
      var blockIndex = list.blockIndex;
      if (blockIndex == 1) {
        return null
      };

      shrinkIndexBlockIfNeeded(list);

      blockIndex -= 1;
      elementIndex := list.blocks[blockIndex].size();

      // Keep one totally empty block when removing
      if (blockIndex + 2 < list.blocks.size()) {
        if (list.blocks[blockIndex + 2].size() > 0) {
          list.blocks[blockIndex + 2] := [var]
        }
      };
      list.blockIndex := blockIndex
    };
    elementIndex -= 1;

    var lastDataBlock = list.blocks[list.blockIndex];

    let element = lastDataBlock[elementIndex];
    lastDataBlock[elementIndex] := null;

    list.elementIndex := elementIndex;
    return element
  };

  func locate(index : Nat) : (Nat, Nat) {
    // see comments in tests
    let i = Nat32.fromNat(index);
    let lz = Nat32.bitcountLeadingZero(i);
    let lz2 = lz >> 1;
    if (lz & 1 == 0) {
      (Nat32.toNat(((i << lz2) >> 16) ^ (0x10000 >> lz2)), Nat32.toNat(i & (0xFFFF >> lz2)))
    } else {
      (Nat32.toNat(((i << lz2) >> 15) ^ (0x18000 >> lz2)), Nat32.toNat(i & (0x7FFF >> lz2)))
    }
  };

  /// Returns the element at index `index`. Indexing is zero-based.
  /// Traps if `index >= size`, error message may not be descriptive.
  ///
  /// Example:
  /// ```motoko include=import
  /// let list = List.empty<Nat>();
  /// List.add(list, 10);
  /// List.add(list, 11);
  /// assert List.at(list, 0) == 10;
  /// ```
  ///
  /// Runtime: `O(1)`
  public func at<T>(list : List<T>, index : Nat) : T {
    // inlined version of:
    //   let (a,b) = locate(index);
    //   switch(list.blocks[a][b]) {
    //     case (?element) element;
    //     case (null) Prim.trap "";
    //   };
    let i = Nat32.fromNat(index);
    let lz = Nat32.bitcountLeadingZero(i);
    let lz2 = lz >> 1;
    switch (
      if (lz & 1 == 0) {
        list.blocks[Nat32.toNat(((i << lz2) >> 16) ^ (0x10000 >> lz2))][Nat32.toNat(i & (0xFFFF >> lz2))]
      } else {
        list.blocks[Nat32.toNat(((i << lz2) >> 15) ^ (0x18000 >> lz2))][Nat32.toNat(i & (0x7FFF >> lz2))]
      }
    ) {
      case (?result) return result;
      case (_) Prim.trap "List index out of bounds in get"
    }
  };

  /// Returns the element at index `index` as an option.
  /// Returns `null` when `index >= size`. Indexing is zero-based.
  ///
  /// Example:
  /// ```motoko include=import
  /// let list = List.empty<Nat>();
  /// List.add(list, 10);
  /// List.add(list, 11);
  /// assert List.get(list, 0) == ?10;
  /// assert List.get(list, 2) == null;
  /// ```
  ///
  /// Runtime: `O(1)`
  ///
  /// Space: `O(1)`
  public func get<T>(list : List<T>, index : Nat) : ?T {
    let (a, b) = do {
      let i = Nat32.fromNat(index);
      let lz = Nat32.bitcountLeadingZero(i);
      let lz2 = lz >> 1;
      if (lz & 1 == 0) {
        (Nat32.toNat(((i << lz2) >> 16) ^ (0x10000 >> lz2)), Nat32.toNat(i & (0xFFFF >> lz2)))
      } else {
        (Nat32.toNat(((i << lz2) >> 15) ^ (0x18000 >> lz2)), Nat32.toNat(i & (0x7FFF >> lz2)))
      }
    };
    if (a < list.blockIndex or list.elementIndex != 0 and a == list.blockIndex) {
      list.blocks[a][b]
    } else null
  };

  /// Overwrites the current element at `index` with `element`.
  /// Traps if `index` >= size, error message may not be descriptive. Indexing is zero-based.
  ///
  /// Example:
  /// ```motoko include=import
  /// let list = List.empty<Nat>();
  /// List.add(list, 10);
  /// List.put(list, 0, 20); // overwrites 10 at index 0 with 20
  /// assert List.toArray(list) == [20];
  /// ```
  ///
  /// Runtime: `O(1)`
  public func put<T>(list : List<T>, index : Nat, value : T) {
    let i = Nat32.fromNat(index);
    let lz = Nat32.bitcountLeadingZero(i);
    let lz2 = lz >> 1;
    let (block, element) = if (lz & 1 == 0) {
      (list.blocks[Nat32.toNat(((i << lz2) >> 16) ^ (0x10000 >> lz2))], Nat32.toNat(i & (0xFFFF >> lz2)))
    } else {
      (list.blocks[Nat32.toNat(((i << lz2) >> 15) ^ (0x18000 >> lz2))], Nat32.toNat(i & (0x7FFF >> lz2)))
    };

    switch (block[element]) {
      case (?_) block[element] := ?value;
      case _ Prim.trap "List index out of bounds in put"
    }
  };

  /// Sorts the elements in the list according to `compare`.
  /// Sort is deterministic, stable, and in-place.
  ///
  /// Example:
  /// ```motoko include=import
  /// import Nat "mo:core/Nat";
  ///
  /// let list = List.empty<Nat>();
  /// List.add(list, 3);
  /// List.add(list, 1);
  /// List.add(list, 2);
  /// List.sortInPlace(list, Nat.compare);
  /// assert List.toArray(list) == [1, 2, 3];
  /// ```
  ///
  /// Runtime: O(size * log(size))
  ///
  /// Space: O(size)
  /// *Runtime and space assumes that `compare` runs in O(1) time and space.
  public func sortInPlace<T>(list : List<T>, compare : (T, T) -> Order.Order) {
    if (size(list) < 2) return;
    let array = toVarArray(list);

    VarArray.sortInPlace(array, compare);

    var index = 0;

    let blocks = list.blocks;
    let blockCount = blocks.size();

    var i = 1;
    while (i < blockCount) {
      let db = blocks[i];
      let sz = db.size();
      if (sz == 0) return;

      var j = 0;
      while (j < sz) {
        switch (db[j]) {
          case (?_) db[j] := ?array[index];
          case _ return
        };
        index += 1;
        j += 1
      };
      i += 1
    }
  };

  /// Sorts the elements in the list according to `compare`.
  /// Sort is deterministic and stable.
  ///
  /// ```motoko include=import
  /// import Nat "mo:core/Nat";
  ///
  /// let list = List.fromArray<Nat>([4, 2, 6]);
  /// let sorted = List.sort(list, Nat.compare);
  /// assert List.toArray(sorted) == [2, 4, 6];
  /// ```
  /// Runtime: O(size * log(size))
  ///
  /// Space: O(size)
  /// *Runtime and space assumes that `compare` runs in O(1) time and space.
  public func sort<T>(list : List<T>, compare : (T, T) -> Order.Order) : List<T> {
    let array = toVarArray(list);
    VarArray.sortInPlace(array, compare);
    fromVarArray(array)
  };

  /// Finds the first index of `element` in `list` using equality of elements defined
  /// by `equal`. Returns `null` if `element` is not found.
  ///
  /// Example:
  /// ```motoko include=import
  /// import Nat "mo:core/Nat";
  ///
  /// let list = List.empty<Nat>();
  /// List.add(list, 1);
  /// List.add(list, 2);
  /// List.add(list, 3);
  /// List.add(list, 4);
  ///
  /// assert List.indexOf<Nat>(list, Nat.equal, 3) == ?2;
  /// assert List.indexOf<Nat>(list, Nat.equal, 5) == null;
  /// ```
  ///
  /// Runtime: `O(size)`
  ///
  /// *Runtime and space assumes that `equal` runs in `O(1)` time and space.
  public func indexOf<T>(list : List<T>, equal : (T, T) -> Bool, element : T) : ?Nat {
    if (isEmpty(list)) return null;
    nextIndexOf<T>(list, element, 0, equal)
  };

  /// Returns the index of the next occurence of `element` in the `list` starting from the `from` index (inclusive).
  ///
  /// ```motoko include=import
  /// import Char "mo:core/Char";
  /// let list = List.fromArray<Char>(['c', 'o', 'f', 'f', 'e', 'e']);
  /// assert List.nextIndexOf<Char>(list, 'c', 0, Char.equal) == ?0;
  /// assert List.nextIndexOf<Char>(list, 'f', 0, Char.equal) == ?2;
  /// assert List.nextIndexOf<Char>(list, 'f', 2, Char.equal) == ?2;
  /// assert List.nextIndexOf<Char>(list, 'f', 3, Char.equal) == ?3;
  /// assert List.nextIndexOf<Char>(list, 'f', 4, Char.equal) == null;
  /// ```
  ///
  /// Runtime: O(size)
  ///
  /// Space: O(1)
  ///
  /// *Runtime and space assumes that `equal` runs in O(1) time and space.
  public func nextIndexOf<T>(list : List<T>, element : T, fromInclusive : Nat, equal : (T, T) -> Bool) : ?Nat {
    if (fromInclusive >= size(list)) Prim.trap "List index out of bounds in nextIndexOf";

    let (blockIndex, elementIndex) = locate(fromInclusive);

    let blocks = list.blocks;
    let blockCount = blocks.size();

    var i = blockIndex;
    while (i < blockCount) {
      let db = blocks[i];
      let sz = db.size();
      if (sz == 0) return null;

      var j = if (i == blockIndex) elementIndex else 0;
      while (j < sz) {
        switch (db[j]) {
          case (?x) if (equal(x, element)) return ?size({
            var blockIndex = i;
            var elementIndex = j
          });
          case null return null
        };
        j += 1
      };
      i += 1
    };
    null
  };

  /// Finds the last index of `element` in `list` using equality of elements defined
  /// by `equal`. Returns `null` if `element` is not found.
  ///
  /// Example:
  /// ```motoko include=import
  /// import Nat "mo:core/Nat";
  ///
  /// let list = List.fromArray<Nat>([1, 2, 3, 4, 2, 2]);
  ///
  /// assert List.lastIndexOf<Nat>(list, Nat.equal, 2) == ?5;
  /// assert List.lastIndexOf<Nat>(list, Nat.equal, 5) == null;
  /// ```
  ///
  /// Runtime: `O(size)`
  ///
  /// *Runtime and space assumes that `equal` runs in `O(1)` time and space.
  public func lastIndexOf<T>(list : List<T>, equal : (T, T) -> Bool, element : T) : ?Nat = prevIndexOf<T>(
    list,
    element,
    size(list),
    equal
  );

  /// Returns the index of the previous occurence of `element` in the `list` starting from the `from` index (exclusive).
  ///
  /// ```motoko include=import
  /// import Char "mo:core/Char";
  /// let list = List.fromArray<Char>(['c', 'o', 'f', 'f', 'e', 'e']);
  /// assert List.prevIndexOf<Char>(list, 'c', List.size(list), Char.equal) == ?0;
  /// assert List.prevIndexOf<Char>(list, 'e', List.size(list), Char.equal) == ?5;
  /// assert List.prevIndexOf<Char>(list, 'e', 5, Char.equal) == ?4;
  /// assert List.prevIndexOf<Char>(list, 'e', 4, Char.equal) == null;
  /// ```
  ///
  /// Runtime: O(size)
  ///
  /// Space: O(1)
  public func prevIndexOf<T>(list : List<T>, element : T, fromExclusive : Nat, equal : (T, T) -> Bool) : ?Nat {
    if (fromExclusive > size(list)) Prim.trap "List index out of bounds in prevIndexOf";

    let blocks = list.blocks;
    let (blockIndex, elementIndex) = locate(fromExclusive);

    var i = if (blockIndex < blocks.size()) blockIndex else blockIndex - 1 : Nat;
    while (i > 0) {
      let db = blocks[i];
      let sz = db.size();
      var j = if (i == blockIndex) elementIndex else sz;
      while (j > 0) {
        j -= 1;
        switch (db[j]) {
          case (?x) if (equal(x, element)) return ?size({
            var blockIndex = i;
            var elementIndex = j
          });
          case null Prim.trap INTERNAL_ERROR
        }
      };
      i -= 1
    };

    null
  };

  /// Returns the first value in `list` for which `predicate` returns true.
  /// If no element satisfies the predicate, returns null.
  ///
  /// ```motoko include=import
  /// let list = List.fromArray<Nat>([1, 9, 4, 8]);
  /// let found = List.find<Nat>(list, func(x) { x > 8 });
  /// assert found == ?9;
  /// ```
  /// Runtime: O(size)
  ///
  /// Space: O(1)
  ///
  /// *Runtime and space assumes that `predicate` runs in O(1) time and space.
  public func find<T>(list : List<T>, predicate : T -> Bool) : ?T {
    Option.map<Nat, T>(findIndex<T>(list, predicate), func(i) = at(list, i))
  };

  /// Finds the index of the first element in `list` for which `predicate` is true.
  /// Returns `null` if no such element is found.
  ///
  /// Example:
  /// ```motoko include=import
  /// let list = List.empty<Nat>();
  /// List.add(list, 1);
  /// List.add(list, 2);
  /// List.add(list, 3);
  /// List.add(list, 4);
  ///
  /// assert List.findIndex<Nat>(list, func(i) { i % 2 == 0 }) == ?1;
  /// assert List.findIndex<Nat>(list, func(i) { i > 5 }) == null;
  /// ```
  ///
  /// Runtime: `O(size)`
  ///
  /// *Runtime and space assumes that `predicate` runs in `O(1)` time and space.
  public func findIndex<T>(list : List<T>, predicate : T -> Bool) : ?Nat {
    let blocks = list.blocks;
    let blockCount = blocks.size();

    var i = 1;
    while (i < blockCount) {
      let db = blocks[i];
      let sz = db.size();
      if (sz == 0) return null;

      var j = 0;
      while (j < sz) {
        switch (db[j]) {
          case (?x) if (predicate(x)) return ?size({
            var blockIndex = i;
            var elementIndex = j
          });
          case null return null
        };
        j += 1
      };
      i += 1
    };
    null
  };

  /// Finds the index of the last element in `list` for which `predicate` is true.
  /// Returns `null` if no such element is found.
  ///
  /// Example:
  /// ```motoko include=import
  /// let list = List.empty<Nat>();
  /// List.add(list, 1);
  /// List.add(list, 2);
  /// List.add(list, 3);
  /// List.add(list, 4);
  ///
  /// assert List.findLastIndex<Nat>(list, func(i) { i % 2 == 0 }) == ?3;
  /// assert List.findLastIndex<Nat>(list, func(i) { i > 5 }) == null;
  /// ```
  ///
  /// Runtime: `O(size)`
  ///
  /// *Runtime and space assumes that `predicate` runs in `O(1)` time and space.
  public func findLastIndex<T>(list : List<T>, predicate : T -> Bool) : ?Nat {
    let blocks = list.blocks;
    let blockIndex = list.blockIndex;
    let elementIndex = list.elementIndex;

    var i = if (blockIndex < blocks.size()) blockIndex else blockIndex - 1 : Nat;
    while (i > 0) {
      let db = blocks[i];
      let sz = db.size();
      var j = if (i == blockIndex) elementIndex else sz;
      while (j > 0) {
        j -= 1;
        switch (db[j]) {
          case (?x) if (predicate(x)) return ?size({
            var blockIndex = i;
            var elementIndex = j
          });
          case null Prim.trap INTERNAL_ERROR
        }
      };
      i -= 1
    };

    null
  };

  /// Returns true iff every element in `list` satisfies `predicate`.
  /// In particular, if `list` is empty the function returns `true`.
  ///
  /// Example:
  /// ```motoko include=import
  /// let list = List.empty<Nat>();
  /// List.add(list, 2);
  /// List.add(list, 3);
  /// List.add(list, 4);
  ///
  /// assert List.all<Nat>(list, func x { x > 1 });
  /// ```
  ///
  /// Runtime: `O(size)`
  ///
  /// Space: `O(1)`
  ///
  /// *Runtime and space assumes that `predicate` runs in O(1) time and space.
  public func all<T>(list : List<T>, predicate : T -> Bool) : Bool {
    let blocks = list.blocks;
    let blockCount = blocks.size();

    var i = 1;
    while (i < blockCount) {
      let db = blocks[i];
      let sz = db.size();
      if (sz == 0) return true;

      var j = 0;
      while (j < sz) {
        switch (db[j]) {
          case (?x) if (not predicate(x)) return false;
          case null return true
        };
        j += 1
      };
      i += 1
    };
    true
  };

  /// Returns true iff some element in `list` satisfies `predicate`.
  /// In particular, if `list` is empty the function returns `false`.
  ///
  /// Example:
  /// ```motoko include=import
  /// let list = List.empty<Nat>();
  /// List.add(list, 2);
  /// List.add(list, 3);
  /// List.add(list, 4);
  ///
  /// assert List.any<Nat>(list, func x { x > 3 });
  /// ```
  ///
  /// Runtime: `O(size)`
  ///
  /// Space: `O(1)`
  ///
  /// *Runtime and space assumes that `predicate` runs in O(1) time and space.
  public func any<T>(list : List<T>, predicate : T -> Bool) : Bool {
    let blocks = list.blocks;
    let blockCount = blocks.size();

    var i = 1;
    while (i < blockCount) {
      let db = blocks[i];
      let sz = db.size();
      if (sz == 0) return false;

      var j = 0;
      while (j < sz) {
        switch (db[j]) {
          case (?x) if (predicate(x)) return true;
          case null return false
        };
        j += 1
      };
      i += 1
    };
    false
  };

  /// Returns an Iterator (`Iter`) over the elements of a List.
  /// Iterator provides a single method `next()`, which returns
  /// elements in order, or `null` when out of elements to iterate over.
  ///
  /// ```motoko include=import
  /// let list = List.empty<Nat>();
  /// List.add(list, 10);
  /// List.add(list, 11);
  /// List.add(list, 12);
  ///
  /// var sum = 0;
  /// for (element in List.values(list)) {
  ///   sum += element;
  /// };
  /// assert sum == 33;
  /// ```
  ///
  /// Note: This does not create a snapshot. If the returned iterator is not consumed at once,
  /// and instead the consumption of the iterator is interleaved with other operations on the
  /// List, then this may lead to unexpected results.
  ///
  /// Runtime: `O(1)`
  public func values<T>(list : List<T>) : Iter.Iter<T> = object {
    let blocks = list.blocks.size();
    var blockIndex = 0;
    var elementIndex = 0;
    var db : [var ?T] = list.blocks[blockIndex];
    var dbSize = db.size();

    public func next() : ?T {
      if (elementIndex == dbSize) {
        blockIndex += 1;
        if (blockIndex >= blocks) return null;
        db := list.blocks[blockIndex];
        dbSize := db.size();
        if (dbSize == 0) return null;
        elementIndex := 0
      };
      switch (db[elementIndex]) {
        case (?x) {
          elementIndex += 1;
          return ?x
        };
        case (_) return null
      }
    }
  };

  /// Returns an Iterator (`Iter`) over the items (index-value pairs) in the list.
  /// Each item is a tuple of `(index, value)`. The iterator provides a single method
  /// `next()` which returns elements in order, or `null` when out of elements.
  ///
  /// ```motoko include=import
  /// import Iter "mo:core/Iter";
  ///
  /// let list = List.empty<Nat>();
  /// List.add(list, 10);
  /// List.add(list, 11);
  /// List.add(list, 12);
  /// assert Iter.toArray(List.enumerate(list)) == [(0, 10), (1, 11), (2, 12)];
  /// ```
  ///
  /// Note: This does not create a snapshot. If the returned iterator is not consumed at once,
  /// and instead the consumption of the iterator is interleaved with other operations on the
  /// List, then this may lead to unexpected results.
  ///
  /// Runtime: `O(1)`
  ///
  /// Warning: Allocates memory on the heap to store ?(Nat, T).
  public func enumerate<T>(list : List<T>) : Iter.Iter<(Nat, T)> = object {
    let blocks = list.blocks.size();
    var blockIndex = 0;
    var elementIndex = 0;
    var size = 0;
    var db : [var ?T] = [var];
    var i = 0;

    public func next() : ?(Nat, T) {
      if (elementIndex == size) {
        blockIndex += 1;
        if (blockIndex >= blocks) return null;
        db := list.blocks[blockIndex];
        size := db.size();
        if (size == 0) return null;
        elementIndex := 0
      };
      switch (db[elementIndex]) {
        case (?x) {
          let ret = ?(i, x);
          elementIndex += 1;
          i += 1;
          return ret
        };
        case (_) return null
      }
    }
  };

  /// Returns an Iterator (`Iter`) over the elements of the list in reverse order.
  /// The iterator provides a single method `next()` which returns elements from
  /// last to first, or `null` when out of elements.
  ///
  /// ```motoko include=import
  /// let list = List.empty<Nat>();
  /// List.add(list, 10);
  /// List.add(list, 11);
  /// List.add(list, 12);
  ///
  /// var sum = 0;
  /// for (element in List.reverseValues(list)) {
  ///   sum += element;
  /// };
  /// assert sum == 33;
  /// ```
  ///
  /// Note: This does not create a snapshot. If the returned iterator is not consumed at once,
  /// and instead the consumption of the iterator is interleaved with other operations on the
  /// List, then this may lead to unexpected results.
  ///
  /// Runtime: `O(1)`
  public func reverseValues<T>(list : List<T>) : Iter.Iter<T> = object {
    var blockIndex = list.blockIndex;
    var elementIndex = list.elementIndex;
    var db : [var ?T] = if (blockIndex < list.blocks.size()) {
      list.blocks[blockIndex]
    } else { [var] };

    public func next() : ?T {
      if (elementIndex != 0) {
        elementIndex -= 1
      } else {
        blockIndex -= 1;
        if (blockIndex == 0) return null;
        db := list.blocks[blockIndex];
        elementIndex := db.size() - 1
      };

      db[elementIndex]
    }
  };

  /// Returns an Iterator (`Iter`) over the items in reverse order, i.e. pairs of index and value.
  /// Iterator provides a single method `next()`, which returns
  /// elements in reverse order, or `null` when out of elements to iterate over.
  ///
  /// ```motoko include=import
  /// import Iter "mo:core/Iter";
  ///
  /// let list = List.empty<Nat>();
  /// List.add(list, 10);
  /// List.add(list, 11);
  /// List.add(list, 12);
  /// assert Iter.toArray(List.reverseEnumerate(list)) == [(2, 12), (1, 11), (0, 10)];
  /// ```
  ///
  /// Note: This does not create a snapshot. If the returned iterator is not consumed at once,
  /// and instead the consumption of the iterator is interleaved with other operations on the
  /// List, then this may lead to unexpected results.
  ///
  /// Runtime: `O(1)`
  ///
  /// Warning: Allocates memory on the heap to store ?(T, Nat).
  public func reverseEnumerate<T>(list : List<T>) : Iter.Iter<(Nat, T)> = object {
    var i = size(list);
    var blockIndex = list.blockIndex;
    var elementIndex = list.elementIndex;
    var db : [var ?T] = if (blockIndex < list.blocks.size()) {
      list.blocks[blockIndex]
    } else { [var] };

    public func next() : ?(Nat, T) {
      if (elementIndex != 0) {
        elementIndex -= 1
      } else {
        blockIndex -= 1;
        if (blockIndex == 0) return null;
        db := list.blocks[blockIndex];
        elementIndex := db.size() - 1
      };
      switch (db[elementIndex]) {
        case (?x) {
          i -= 1;
          return ?(i, x)
        };
        case (_) Prim.trap(INTERNAL_ERROR)
      }
    }
  };

  /// Returns an Iterator (`Iter`) over the indices (keys) of the list.
  /// The iterator provides a single method `next()` which returns indices
  /// from 0 to size-1, or `null` when out of elements.
  ///
  /// ```motoko include=import
  /// import Iter "mo:core/Iter";
  ///
  /// let list = List.empty<Text>();
  /// List.add(list, "A");
  /// List.add(list, "B");
  /// List.add(list, "C");
  /// Iter.toArray(List.keys(list)) // [0, 1, 2]
  /// ```
  ///
  /// Note: This does not create a snapshot. If the returned iterator is not consumed at once,
  /// and instead the consumption of the iterator is interleaved with other operations on the
  /// List, then this may lead to unexpected results.
  ///
  /// Runtime: `O(1)`
  public func keys<T>(list : List<T>) : Iter.Iter<Nat> = Nat.range(0, size(list));

  /// Creates a new List containing all elements from the provided iterator.
  /// Elements are added in the order they are returned by the iterator.
  ///
  /// Example:
  /// ```motoko include=import
  /// import Nat "mo:core/Nat";
  /// import Iter "mo:core/Iter";
  ///
  /// let array = [1, 1, 1];
  /// let iter = array.vals();
  ///
  /// let list = List.fromIter<Nat>(iter);
  /// assert Iter.toArray(List.values(list)) == [1, 1, 1];
  /// ```
  ///
  /// Runtime: `O(size)`
  public func fromIter<T>(iter : Iter.Iter<T>) : List<T> {
    let list = empty<T>();
    for (element in iter) add(list, element);
    list
  };

  /// Adds all elements from the provided iterator to the end of the list.
  /// Elements are added in the order they are returned by the iterator.
  ///
  /// Example:
  /// ```motoko include=import
  /// import Nat "mo:core/Nat";
  /// import Iter "mo:core/Iter";
  ///
  /// let array = [1, 1, 1];
  /// let iter = array.vals();
  /// let list = List.repeat<Nat>(2, 1);
  ///
  /// List.addAll<Nat>(list, iter);
  /// assert Iter.toArray(List.values(list)) == [2, 1, 1, 1];
  /// ```
  ///
  /// The maximum number of elements in a `List` is 2^32.
  ///
  /// Runtime: `O(size)`, where n is the size of iter.
  public func addAll<T>(list : List<T>, iter : Iter.Iter<T>) {
    for (element in iter) add(list, element)
  };

  /// Creates a new immutable array containing all elements from the list.
  /// Elements appear in the same order as in the list.
  ///
  /// Example:
  /// ```motoko include=import
  /// let list = List.fromArray<Nat>([1, 2, 3]);
  ///
  /// assert List.toArray<Nat>(list) == [1, 2, 3];
  /// ```
  ///
  /// Runtime: `O(size)`
  public func toArray<T>(list : List<T>) : [T] {
    let blocks = list.blocks.size();
    var blockIndex = 0;
    var elementIndex = 0;
    var sz = 0;
    var db : [var ?T] = [var];

    func generator(_ : Nat) : T {
      if (elementIndex == sz) {
        blockIndex += 1;
        if (blockIndex >= blocks) Prim.trap(INTERNAL_ERROR);
        db := list.blocks[blockIndex];
        sz := db.size();
        if (sz == 0) Prim.trap(INTERNAL_ERROR);
        elementIndex := 0
      };
      switch (db[elementIndex]) {
        case (?x) {
          elementIndex += 1;
          return x
        };
        case (_) Prim.trap(INTERNAL_ERROR)
      }
    };

    Array.tabulate<T>(size(list), generator)
  };

  /// Creates a List containing elements from an Array.
  ///
  /// Example:
  /// ```motoko include=import
  /// import Nat "mo:core/Nat";
  /// import Iter "mo:core/Iter";
  ///
  /// let array = [2, 3];
  /// let list = List.fromArray<Nat>(array);
  /// assert Iter.toArray(List.values(list)) == [2, 3];
  /// ```
  ///
  /// Runtime: `O(size)`
  public func fromArray<T>(array : [T]) : List<T> {
    let (blockIndex, elementIndex) = locate(array.size());

    let blocks = newIndexBlockLength(Nat32.fromNat(if (elementIndex == 0) { blockIndex - 1 } else blockIndex));
    let dataBlocks = VarArray.repeat<[var ?T]>([var], blocks);

    var i = 1;
    var pos = 0;

    while (i < blockIndex) {
      let len = dataBlockSize(i);
      dataBlocks[i] := VarArray.tabulate<?T>(len, func i = ?array[pos + i]);
      pos += len;
      i += 1
    };
    if (elementIndex != 0 and blockIndex < blocks) {
      dataBlocks[i] := VarArray.tabulate<?T>(
        dataBlockSize(i),
        func i = if (i < elementIndex) ?array[pos + i] else null
      )
    };

    {
      var blocks = dataBlocks;
      var blockIndex = blockIndex;
      var elementIndex = elementIndex
    }
  };

  /// Creates a new mutable array containing all elements from the list.
  /// Elements appear in the same order as in the list.
  ///
  /// Example:
  /// ```motoko include=import
  /// import Array "mo:core/Array";
  ///
  /// let list = List.fromArray<Nat>([1, 2, 3]);
  ///
  /// let varArray = List.toVarArray<Nat>(list);
  /// assert Array.fromVarArray(varArray) == [1, 2, 3];
  /// ```
  ///
  /// Runtime: `O(size)`
  public func toVarArray<T>(list : List<T>) : [var T] {
    let ?fs = first(list) else return [var];

    let array = VarArray.repeat<T>(fs, size(list));

    var index = 0;

    let blocks = list.blocks;
    let blockCount = blocks.size();

    var i = 1;
    while (i < blockCount) {
      let db = blocks[i];
      let sz = db.size();
      if (sz == 0) return array;

      var j = 0;
      while (j < sz) {
        switch (db[j]) {
          case (?x) array[index] := x;
          case null return array
        };
        j += 1;
        index += 1
      };
      i += 1
    };
    array
  };

  /// Creates a new List containing all elements from the mutable array.
  /// Elements appear in the same order as in the array.
  ///
  /// Example:
  /// ```motoko include=import
  /// import Nat "mo:core/Nat";
  /// import Iter "mo:core/Iter";
  ///
  /// let array = [var 2, 3];
  /// let list = List.fromVarArray<Nat>(array);
  /// assert Iter.toArray(List.values(list)) == [2, 3];
  /// ```
  ///
  /// Runtime: `O(size)`
  public func fromVarArray<T>(array : [var T]) : List<T> {
    let (blockIndex, elementIndex) = locate(array.size());

    let blocks = newIndexBlockLength(Nat32.fromNat(if (elementIndex == 0) { blockIndex - 1 } else blockIndex));
    let dataBlocks = VarArray.repeat<[var ?T]>([var], blocks);

    func makeBlock(array : [var T], p : Nat, len : Nat, fill : Nat) : [var ?T] {
      let block = VarArray.repeat<?T>(null, len);
      var j = 0;
      var pos = p;
      while (j < fill) {
        block[j] := ?array[pos];
        j += 1;
        pos += 1
      };
      block
    };

    var i = 1;
    var pos = 0;

    while (i < blockIndex) {
      let len = dataBlockSize(i);
      dataBlocks[i] := makeBlock(array, pos, len, len);
      pos += len;
      i += 1
    };
    if (elementIndex != 0 and blockIndex < blocks) {
      dataBlocks[i] := makeBlock(array, pos, dataBlockSize(i), elementIndex)
    };

    {
      var blocks = dataBlocks;
      var blockIndex = blockIndex;
      var elementIndex = elementIndex
    }
  };

  /// Returns the first element of `list`, or `null` if the list is empty.
  ///
  /// Example:
  /// ```motoko include=import
  /// assert List.first(List.fromArray<Nat>([1, 2, 3])) == ?1;
  /// assert List.first(List.empty<Nat>()) == null;
  /// ```
  ///
  /// Runtime: `O(1)`
  ///
  /// Space: `O(1)`
  public func first<T>(list : List<T>) : ?T {
    if (list.blockIndex == 1) null else list.blocks[1][0]
  };

<<<<<<< HEAD
  /// Returns the last element of `list`. Returns null if `list` is empty.
=======
  /// Returns the last element of `list`, or `null` if the list is empty.
>>>>>>> b9421c87
  ///
  /// Example:
  /// ```motoko include=import
  /// assert List.last(List.fromArray<Nat>([1, 2, 3])) == ?3;
  /// assert List.last(List.empty<Nat>()) == null;
  /// ```
  ///
  /// Runtime: `O(1)`
  ///
  /// Space: `O(1)`
  public func last<T>(list : List<T>) : ?T {
    let e = list.elementIndex;
    if (e > 0) return list.blocks[list.blockIndex][e - 1];

    let b = list.blockIndex - 1 : Nat;
    if (b == 0) null else {
      let block = list.blocks[b];
      block[block.size() - 1]
    }
  };

  /// Applies `f` to each element in `list`.
  ///
  /// Example:
  /// ```motoko include=import
  /// import Nat "mo:core/Nat";
  /// import Debug "mo:core/Debug";
  ///
  /// let list = List.fromArray<Nat>([1, 2, 3]);
  ///
  /// List.forEach<Nat>(list, func(x) {
  ///   Debug.print(Nat.toText(x)); // prints each element in list
  /// });
  /// ```
  ///
  /// Runtime: `O(size)`
  ///
  /// Space: `O(size)`
  ///
  /// *Runtime and space assumes that `f` runs in O(1) time and space.
  public func forEach<T>(list : List<T>, f : T -> ()) {
    let blocks = list.blocks;
    let blockCount = blocks.size();

    var i = 1;
    while (i < blockCount) {
      let db = blocks[i];
      let sz = db.size();
      if (sz == 0) return;

      var j = 0;
      while (j < sz) {
        switch (db[j]) {
          case (?x) f(x);
          case null return
        };
        j += 1
      };
      i += 1
    }
  };

  /// Applies `f` to each item `(i, x)` in `list` where `i` is the key
  /// and `x` is the value.
  ///
  /// Example:
  /// ```motoko include=import
  /// import Nat "mo:core/Nat";
  /// import Debug "mo:core/Debug";
  ///
  /// let list = List.fromArray<Nat>([1, 2, 3]);
  ///
  /// List.forEachEntry<Nat>(list, func (i,x) {
  ///   // prints each item (i,x) in list
  ///   Debug.print(Nat.toText(i) # Nat.toText(x));
  /// });
  /// ```
  ///
  /// Runtime: `O(size)`
  ///
  /// Space: `O(size)`
  ///
  /// *Runtime and space assumes that `f` runs in O(1) time and space.
  public func forEachEntry<T>(list : List<T>, f : (Nat, T) -> ()) {
    var index = 0;
    let blocks = list.blocks;
    let blockCount = blocks.size();

    var i = 1;
    while (i < blockCount) {
      let db = blocks[i];
      let sz = db.size();
      if (sz == 0) return;

      var j = 0;
      while (j < sz) {
        switch (db[j]) {
          case (?x) f(index, x);
          case null return
        };
        j += 1;
        index += 1
      };
      i += 1
    }
  };

  func actualInterval(fromInclusive : Int, toExclusive : Int, size : Nat) : (Nat, Nat) {
    let startInt = if (fromInclusive < 0) {
      let s = size + fromInclusive;
      if (s < 0) { 0 } else { s }
    } else {
      if (fromInclusive > size) { size } else { fromInclusive }
    };
    let endInt = if (toExclusive < 0) {
      let e = size + toExclusive;
      if (e < 0) { 0 } else { e }
    } else {
      if (toExclusive > size) { size } else { toExclusive }
    };
    (Prim.abs(startInt), Prim.abs(endInt))
  };

  /// Returns an iterator over a slice of `list` starting at `fromInclusive` up to (but not including) `toExclusive`.
  ///
  /// Negative indices are relative to the end of the list. For example, `-1` corresponds to the last element in the list.
  ///
  /// If the indices are out of bounds, they are clamped to the list bounds.
  /// If the first index is greater than the second, the function returns an empty iterator.
  ///
  /// ```motoko include=import
  /// let list = List.fromArray<Nat>([1, 2, 3, 4, 5]);
  /// let iter1 = List.range<Nat>(list, 3, List.size(list));
  /// assert iter1.next() == ?4;
  /// assert iter1.next() == ?5;
  /// assert iter1.next() == null;
  ///
  /// let iter2 = List.range<Nat>(list, 3, -1);
  /// assert iter2.next() == ?4;
  /// assert iter2.next() == null;
  ///
  /// let iter3 = List.range<Nat>(list, 0, 0);
  /// assert iter3.next() == null;
  /// ```
  ///
  /// Runtime: O(1)
  ///
  /// Space: O(1)
  public func range<T>(list : List<T>, fromInclusive : Int, toExclusive : Int) : Iter.Iter<T> = object {
    let (start, end) = actualInterval(fromInclusive, toExclusive, size(list));
    let blocks = list.blocks.size();
    var blockIndex = 0;
    var elementIndex = 0;
    if (start != 0) {
      let (block, element) = locate(start - 1);
      blockIndex := block;
      elementIndex := element + 1
    };
    var db : [var ?T] = list.blocks[blockIndex];
    var dbSize = db.size();
    var index = fromInclusive;

    public func next() : ?T {
      if (index >= end) return null;
      index += 1;

      if (elementIndex == dbSize) {
        blockIndex += 1;
        if (blockIndex >= blocks) return null;
        db := list.blocks[blockIndex];
        dbSize := db.size();
        if (dbSize == 0) return null;
        elementIndex := 0
      };
      let ret = db[elementIndex];
      elementIndex += 1;
      ret
    }
  };

  /// Returns a new array containing elements from `list` starting at index `fromInclusive` up to (but not including) index `toExclusive`.
  /// If the indices are out of bounds, they are clamped to the array bounds.
  ///
  /// ```motoko include=import
  /// let array = List.fromArray<Nat>([1, 2, 3, 4, 5]);
  ///
  /// let slice1 = List.subArray<Nat>(array, 1, 4);
  /// assert slice1 == [2, 3, 4];
  ///
  /// let slice2 = List.subArray<Nat>(array, 1, -1);
  /// assert slice2 == [2, 3, 4];
  /// ```
  ///
  /// Runtime: O(toExclusive - fromInclusive)
  ///
  /// Space: O(toExclusive - fromInclusive)
  public func subArray<T>(list : List<T>, fromInclusive : Int, toExclusive : Int) : [T] {
    let (start, end) = actualInterval(fromInclusive, toExclusive, size(list));
    let blocks = list.blocks.size();
    var blockIndex = 0;
    var elementIndex = 0;
    if (start != 0) {
      let (block, element) = locate(start - 1);
      blockIndex := block;
      elementIndex := element + 1
    };
    var db : [var ?T] = list.blocks[blockIndex];
    var dbSize = db.size();

    func generator(i : Nat) : T {
      if (elementIndex == dbSize) {
        blockIndex += 1;
        if (blockIndex >= blocks) Prim.trap(INTERNAL_ERROR);
        db := list.blocks[blockIndex];
        dbSize := db.size();
        if (dbSize == 0) Prim.trap(INTERNAL_ERROR);
        elementIndex := 0
      };
      switch (db[elementIndex]) {
        case (?x) {
          elementIndex += 1;
          return x
        };
        case null Prim.trap(INTERNAL_ERROR)
      }
    };
    Array.tabulate<T>(end - start, generator)
  };

  /// Like `forEachEntryRev` but iterates through the list in reverse order,
  /// from end to beginning.
  ///
  /// Example:
  /// ```motoko include=import
  /// import Nat "mo:core/Nat";
  /// import Debug "mo:core/Debug";
  ///
  /// let list = List.fromArray<Nat>([1, 2, 3]);
  ///
  /// List.reverseForEachEntry<Nat>(list, func (i,x) {
  ///   // prints each item (i,x) in list
  ///   Debug.print(Nat.toText(i) # Nat.toText(x));
  /// });
  /// ```
  ///
  /// Runtime: `O(size)`
  ///
  /// Space: `O(size)`
  ///
  /// *Runtime and space assumes that `f` runs in O(1) time and space.
  public func reverseForEachEntry<T>(list : List<T>, f : (Nat, T) -> ()) {
    var index = 0;

    let blocks = list.blocks;
    let blockIndex = list.blockIndex;
    let elementIndex = list.elementIndex;

    var i = if (blockIndex < blocks.size()) blockIndex else blockIndex - 1 : Nat;
    while (i > 0) {
      let db = blocks[i];
      let sz = db.size();
      var j = if (i == blockIndex) elementIndex else sz;
      while (j > 0) {
        j -= 1;
        switch (db[j]) {
          case (?x) f(index, x);
          case null Prim.trap INTERNAL_ERROR
        };
        index += 1
      };
      i -= 1
    }
  };

  /// Applies `f` to each element in `list` in reverse order.
  ///
  /// Example:
  /// ```motoko include=import
  /// import Nat "mo:core/Nat";
  /// import Debug "mo:core/Debug";
  ///
  /// let list = List.fromArray<Nat>([1, 2, 3]);
  ///
  /// List.reverseForEach<Nat>(list, func (x) {
  ///   Debug.print(Nat.toText(x)); // prints each element in list in reverse order
  /// });
  /// ```
  ///
  /// Runtime: `O(size)`
  ///
  /// Space: `O(size)`
  ///
  /// *Runtime and space assumes that `f` runs in O(1) time and space.
  public func reverseForEach<T>(list : List<T>, f : T -> ()) {
    let blocks = list.blocks;
    let blockIndex = list.blockIndex;
    let elementIndex = list.elementIndex;

    var i = if (blockIndex < blocks.size()) blockIndex else blockIndex - 1 : Nat;
    while (i > 0) {
      let db = blocks[i];
      let sz = db.size();
      var j = if (i == blockIndex) elementIndex else sz;
      while (j > 0) {
        j -= 1;
        switch (db[j]) {
          case (?x) f(x);
          case null Prim.trap INTERNAL_ERROR
        }
      };
      i -= 1
    }
  };

  /// Returns true if the list contains the specified element according to the provided
  /// equality function. Uses the provided `equal` function to compare elements.
  ///
  /// Example:
  /// ```motoko include=import
  /// import Nat "mo:core/Nat";
  ///
  /// let list = List.empty<Nat>();
  /// List.add(list, 2);
  /// List.add(list, 0);
  /// List.add(list, 3);
  ///
  /// assert List.contains<Nat>(list, Nat.equal, 2);
  /// ```
  ///
  /// Runtime: `O(size)`
  ///
  /// Space: `O(1)`
  ///
  /// *Runtime and space assumes that `equal` runs in O(1) time and space.
  public func contains<T>(list : List<T>, equal : (T, T) -> Bool, element : T) : Bool {
    Option.isSome(indexOf(list, equal, element))
  };

  /// Returns the greatest element in the list according to the ordering defined by `compare`.
  /// Returns `null` if the list is empty.
  ///
  /// Example:
  /// ```motoko include=import
  /// import Nat "mo:core/Nat";
  ///
  /// let list = List.empty<Nat>();
  /// List.add(list, 1);
  /// List.add(list, 2);
  ///
  /// assert List.max<Nat>(list, Nat.compare) == ?2;
  /// assert List.max<Nat>(List.empty<Nat>(), Nat.compare) == null;
  /// ```
  ///
  /// Runtime: `O(size)`
  ///
  /// Space: `O(1)`
  ///
  /// *Runtime and space assumes that `compare` runs in O(1) time and space.
  public func max<T>(list : List<T>, compare : (T, T) -> Order.Order) : ?T {
    var maxSoFar : T = switch (first(list)) {
      case (?x) x;
      case null return null
    };

    let blocks = list.blocks;
    let blockCount = blocks.size();

    var i = 2;
    while (i < blockCount) {
      let db = blocks[i];
      let sz = db.size();
      if (sz == 0) return ?maxSoFar;

      var j = 0;
      while (j < sz) {
        switch (db[j]) {
          case (?x) switch (compare(x, maxSoFar)) {
            case (#greater) maxSoFar := x;
            case _ {}
          };
          case null return ?maxSoFar
        };
        j += 1
      };
      i += 1
    };

    ?maxSoFar
  };

  /// Returns the least element in the list according to the ordering defined by `compare`.
  /// Returns `null` if the list is empty.
  ///
  /// Example:
  /// ```motoko include=import
  /// import Nat "mo:core/Nat";
  ///
  /// let list = List.empty<Nat>();
  /// List.add(list, 1);
  /// List.add(list, 2);
  ///
  /// assert List.min<Nat>(list, Nat.compare) == ?1;
  /// assert List.min<Nat>(List.empty<Nat>(), Nat.compare) == null;
  /// ```
  ///
  /// Runtime: `O(size)`
  ///
  /// Space: `O(1)`
  ///
  /// *Runtime and space assumes that `compare` runs in O(1) time and space.
  public func min<T>(list : List<T>, compare : (T, T) -> Order.Order) : ?T {
    var minSoFar : T = switch (first(list)) {
      case (?x) x;
      case null return null
    };

    let blocks = list.blocks;
    let blockCount = blocks.size();

    var i = 2;
    while (i < blockCount) {
      let db = blocks[i];
      let sz = db.size();
      if (sz == 0) return ?minSoFar;

      var j = 0;
      while (j < sz) {
        switch (db[j]) {
          case (?x) switch (compare(x, minSoFar)) {
            case (#less) minSoFar := x;
            case _ {}
          };
          case null return ?minSoFar
        };
        j += 1
      };
      i += 1
    };

    ?minSoFar
  };

  /// Tests if two lists are equal by comparing their elements using the provided `equal` function.
  /// Returns true if and only if both lists have the same size and all corresponding elements
  /// are equal according to the provided function.
  ///
  /// Example:
  /// ```motoko include=import
  /// import Nat "mo:core/Nat";
  ///
  /// let list1 = List.fromArray<Nat>([1,2]);
  /// let list2 = List.empty<Nat>();
  /// List.add(list2, 1);
  /// List.add(list2, 2);
  ///
  /// assert List.equal<Nat>(list1, list2, Nat.equal);
  /// ```
  ///
  /// Runtime: `O(size)`
  ///
  /// Space: `O(1)`
  ///
  /// *Runtime and space assumes that `equal` runs in O(1) time and space.
  public func equal<T>(list1 : List<T>, list2 : List<T>, equal : (T, T) -> Bool) : Bool {
    if (size(list1) != size(list2)) return false;

    let blocks1 = list1.blocks;
    let blocks2 = list2.blocks;
    let blockCount = Nat.min(blocks1.size(), blocks2.size());

    var i = 1;
    while (i < blockCount) {
      let db1 = blocks1[i];
      let db2 = blocks2[i];
      let sz = Nat.min(db1.size(), db2.size());
      if (sz == 0) return true;

      var j = 0;
      while (j < sz) {
        switch (db1[j], db2[j]) {
          case (?x, ?y) if (not equal(x, y)) return false;
          case (_, _) return true
        };
        j += 1
      };
      i += 1
    };
    return true
  };

  /// Compares two lists lexicographically using the provided `compare` function.
  /// Elements are compared pairwise until a difference is found or one list ends.
  /// If all elements compare equal, the shorter list is considered less than the longer list.
  ///
  /// Example:
  /// ```motoko include=import
  /// import Nat "mo:core/Nat";
  ///
  /// let list1 = List.fromArray<Nat>([0, 1]);
  /// let list2 = List.fromArray<Nat>([2]);
  /// let list3 = List.fromArray<Nat>([0, 1, 2]);
  ///
  /// assert List.compare<Nat>(list1, list2, Nat.compare) == #less;
  /// assert List.compare<Nat>(list1, list3, Nat.compare) == #less;
  /// assert List.compare<Nat>(list2, list3, Nat.compare) == #greater;
  /// ```
  ///
  /// Runtime: `O(size)`
  ///
  /// Space: `O(1)`
  ///
  /// *Runtime and space assumes that `compare` runs in O(1) time and space.
  public func compare<T>(list1 : List<T>, list2 : List<T>, compare : (T, T) -> Order.Order) : Order.Order {
    let blocks1 = list1.blocks;
    let blocks2 = list2.blocks;
    let blockCount = Nat.min(blocks1.size(), blocks2.size());

    var i = 1;
    while (i < blockCount) {
      let db1 = blocks1[i];
      let db2 = blocks2[i];
      let sz = Nat.min(db1.size(), db2.size());
      if (sz == 0) return Nat.compare(size(list1), size(list2));

      var j = 0;
      while (j < sz) {
        switch (db1[j], db2[j]) {
          case (?x, ?y) switch (compare(x, y)) {
            case (#less) return #less;
            case (#greater) return #greater;
            case _ {}
          };
          case (_, _) return Nat.compare(size(list1), size(list2))
        };
        j += 1
      };
      i += 1
    };
    return Nat.compare(size(list1), size(list2))
  };

  /// Creates a textual representation of `list`, using `toText` to recursively
  /// convert the elements into Text.
  ///
  /// Example:
  /// ```motoko include=import
  /// import Nat "mo:core/Nat";
  ///
  /// let list = List.fromArray<Nat>([1,2,3,4]);
  ///
  /// assert List.toText<Nat>(list, Nat.toText) == "List[1, 2, 3, 4]";
  /// ```
  ///
  /// Runtime: `O(size)`
  ///
  /// Space: `O(size)`
  ///
  /// *Runtime and space assumes that `toText` runs in O(1) time and space.
  public func toText<T>(list : List<T>, f : T -> Text) : Text {
    func toTextInternal(list : List<T>, f : T -> Text) : Text {
      var text = switch (first(list)) {
        case (?x) f(x);
        case null return ""
      };

      let blocks = list.blocks;
      let blockCount = blocks.size();

      var i = 2;
      while (i < blockCount) {
        let db = blocks[i];
        let sz = db.size();
        if (sz == 0) return text;

        var j = 0;
        while (j < sz) {
          switch (db[j]) {
            case (?x) text := text # ", " # f(x);
            case null return text
          };
          j += 1
        };
        i += 1
      };
      text
    };
    "List[" # toTextInternal(list, f) # "]"
  };

  /// Collapses the elements in `list` into a single value by starting with `base`
  /// and progessively combining elements into `base` with `combine`. Iteration runs
  /// left to right.
  ///
  /// Example:
  /// ```motoko include=import
  /// import Nat "mo:core/Nat";
  ///
  /// let list = List.fromArray<Nat>([1,2,3]);
  ///
  /// assert List.foldLeft<Text, Nat>(list, "", func (acc, x) { acc # Nat.toText(x)}) == "123";
  /// ```
  ///
  /// Runtime: `O(size)`
  ///
  /// Space: `O(1)`
  ///
  /// *Runtime and space assumes that `combine` runs in O(1)` time and space.
  public func foldLeft<A, T>(list : List<T>, base : A, combine : (A, T) -> A) : A {
    var accumulation = base;

    let blocks = list.blocks;
    let blockCount = blocks.size();

    var i = 1;
    while (i < blockCount) {
      let db = blocks[i];
      let sz = db.size();
      if (sz == 0) return accumulation;

      var j = 0;
      while (j < sz) {
        switch (db[j]) {
          case (?x) accumulation := combine(accumulation, x);
          case null return accumulation
        };
        j += 1
      };
      i += 1
    };
    accumulation
  };

  /// Collapses the elements in `list` into a single value by starting with `base`
  /// and progessively combining elements into `base` with `combine`. Iteration runs
  /// right to left.
  ///
  /// Example:
  /// ```motoko include=import
  /// import Nat "mo:core/Nat";
  ///
  /// let list = List.fromArray<Nat>([1,2,3]);
  ///
  /// assert List.foldRight<Nat, Text>(list, "", func (x, acc) { Nat.toText(x) # acc }) == "123";
  /// ```
  ///
  /// Runtime: `O(size)`
  ///
  /// Space: `O(1)`
  ///
  /// *Runtime and space assumes that `combine` runs in O(1)` time and space.
  public func foldRight<T, A>(list : List<T>, base : A, combine : (T, A) -> A) : A {
    var accumulation = base;

    let blocks = list.blocks;
    let blockIndex = list.blockIndex;
    let elementIndex = list.elementIndex;

    var i = if (blockIndex < blocks.size()) blockIndex else blockIndex - 1 : Nat;
    while (i > 0) {
      let db = blocks[i];
      let sz = db.size();
      var j = if (i == blockIndex) elementIndex else sz;
      while (j > 0) {
        j -= 1;
        switch (db[j]) {
          case (?x) accumulation := combine(x, accumulation);
          case null Prim.trap INTERNAL_ERROR
        }
      };
      i -= 1
    };

    accumulation
  };

  /// Reverses the order of elements in `list` by overwriting in place.
  ///
  /// Example:
  /// ```motoko include=import
  /// import Nat "mo:core/Nat";
  /// import Iter "mo:core/Iter";
  ///
  /// let list = List.fromArray<Nat>([1,2,3]);
  ///
  /// List.reverseInPlace<Nat>(list);
  /// assert Iter.toArray(List.values(list)) == [3, 2, 1];
  /// ```
  ///
  /// Runtime: `O(size)`
  ///
  /// Space: `O(1)`
  public func reverseInPlace<T>(list : List<T>) {
    let vsize = size(list);
    if (vsize <= 1) return;

    let count = vsize / 2;
    var i = 0;

    let blocks = list.blocks.size();
    var blockIndexFront = 0;
    var elementIndexFront = 0;
    var sz = 0;
    var dbFront : [var ?T] = [var];

    var blockIndexBack = list.blockIndex;
    var elementIndexBack = list.elementIndex;
    var dbBack : [var ?T] = if (blockIndexBack < list.blocks.size()) {
      list.blocks[blockIndexBack]
    } else { [var] };

    while (i < count) {
      if (elementIndexFront == sz) {
        blockIndexFront += 1;
        if (blockIndexFront >= blocks) return;
        dbFront := list.blocks[blockIndexFront];
        sz := dbFront.size();
        if (sz == 0) return;
        elementIndexFront := 0
      };

      if (elementIndexBack == 0) {
        blockIndexBack -= 1;
        if (blockIndexBack == 0) return;
        dbBack := list.blocks[blockIndexBack];
        elementIndexBack := dbBack.size() - 1
      } else {
        elementIndexBack -= 1
      };

      let temp = dbFront[elementIndexFront];
      dbFront[elementIndexFront] := dbBack[elementIndexBack];
      dbBack[elementIndexBack] := temp;

      elementIndexFront += 1;

      i += 1
    }
  };

  /// Returns a new List with the elements from `list` in reverse order.
  ///
  /// Example:
  /// ```motoko include=import
  /// import Nat "mo:core/Nat";
  /// import Iter "mo:core/Iter";
  ///
  /// let list = List.fromArray<Nat>([1,2,3]);
  ///
  /// let rlist = List.reverse<Nat>(list);
  /// assert Iter.toArray(List.values(rlist)) == [3, 2, 1];
  /// ```
  ///
  /// Runtime: `O(size)`
  ///
  /// Space: `O(1)`
  public func reverse<T>(list : List<T>) : List<T> {
    let rlist = repeatInternal<T>(null, size(list));

    let blocks = list.blocks.size();
    var blockIndexFront = 0;
    var elementIndexFront = 0;
    var sz = 0;
    var dbFront : [var ?T] = [var];

    var blockIndexBack = rlist.blockIndex;
    var elementIndexBack = rlist.elementIndex;
    var dbBack : [var ?T] = if (blockIndexBack < rlist.blocks.size()) {
      rlist.blocks[blockIndexBack]
    } else { [var] };

    loop {
      if (elementIndexFront == sz) {
        blockIndexFront += 1;
        if (blockIndexFront >= blocks) return rlist;
        dbFront := list.blocks[blockIndexFront];
        sz := dbFront.size();
        if (sz == 0) return rlist;
        elementIndexFront := 0
      };

      if (elementIndexBack == 0) {
        blockIndexBack -= 1;
        if (blockIndexBack == 0) return rlist;
        dbBack := rlist.blocks[blockIndexBack];
        elementIndexBack := dbBack.size() - 1
      } else {
        elementIndexBack -= 1
      };

      dbBack[elementIndexBack] := dbFront[elementIndexFront];

      elementIndexFront += 1
    }
  };

  /// Returns true if and only if the list is empty.
  ///
  /// Example:
  /// ```motoko include=import
  /// let list = List.fromArray<Nat>([2,0,3]);
  /// assert not List.isEmpty<Nat>(list);
  /// assert List.isEmpty<Nat>(List.empty<Nat>());
  /// ```
  ///
  /// Runtime: `O(1)`
  ///
  /// Space: `O(1)`
  public func isEmpty<T>(list : List<T>) : Bool {
    list.blockIndex == 1
  };

}<|MERGE_RESOLUTION|>--- conflicted
+++ resolved
@@ -1861,11 +1861,7 @@
     if (list.blockIndex == 1) null else list.blocks[1][0]
   };
 
-<<<<<<< HEAD
-  /// Returns the last element of `list`. Returns null if `list` is empty.
-=======
   /// Returns the last element of `list`, or `null` if the list is empty.
->>>>>>> b9421c87
   ///
   /// Example:
   /// ```motoko include=import
