--- conflicted
+++ resolved
@@ -642,8 +642,7 @@
   /// Runtime: `O(1)`
   ///
   /// Space: `O(1)`
-<<<<<<< HEAD
-  public func getOpt<T>(list : List<T>, index : Nat) : ?T {
+  public func get<T>(list : List<T>, index : Nat) : ?T {
     let (a, b) = do {
       let i = Nat32.fromNat(index);
       let lz = Nat32.bitcountLeadingZero(i);
@@ -654,10 +653,6 @@
         (Nat32.toNat(((i << lz2) >> 15) ^ (0x18000 >> lz2)), Nat32.toNat(i & (0x7FFF >> lz2)))
       }
     };
-=======
-  public func get<T>(list : List<T>, index : Nat) : ?T {
-    let (a, b) = locate(index);
->>>>>>> ca353112
     if (a < list.blockIndex or list.elementIndex != 0 and a == list.blockIndex) {
       list.blocks[a][b]
     } else null
@@ -1709,23 +1704,10 @@
   ///
   /// *Runtime and space assumes that `compare` runs in O(1) time and space.
   public func max<T>(list : List<T>, compare : (T, T) -> Order.Order) : ?T {
-<<<<<<< HEAD
     var maxSoFar : T = switch (first(list)) {
       case (?x) x;
       case null return null
     };
-=======
-    if (isEmpty(list)) return null;
-
-    var maxSoFar = at(list, 0);
-    forEach<T>(
-      list,
-      func(x) = switch (compare(x, maxSoFar)) {
-        case (#greater) maxSoFar := x;
-        case _ {}
-      }
-    );
->>>>>>> ca353112
 
     let blocks = list.blocks;
     let blockCount = blocks.size();
@@ -1774,7 +1756,6 @@
   ///
   /// *Runtime and space assumes that `compare` runs in O(1) time and space.
   public func min<T>(list : List<T>, compare : (T, T) -> Order.Order) : ?T {
-<<<<<<< HEAD
     var minSoFar : T = switch (first(list)) {
       case (?x) x;
       case null return null
@@ -1802,18 +1783,6 @@
       };
       i += 1
     };
-=======
-    if (isEmpty(list)) return null;
-
-    var minSoFar = at(list, 0);
-    forEach<T>(
-      list,
-      func(x) = switch (compare(x, minSoFar)) {
-        case (#less) minSoFar := x;
-        case _ {}
-      }
-    );
->>>>>>> ca353112
 
     ?minSoFar
   };
@@ -1935,26 +1904,11 @@
   ///
   /// *Runtime and space assumes that `toText` runs in O(1) time and space.
   public func toText<T>(list : List<T>, f : T -> Text) : Text {
-<<<<<<< HEAD
     func toTextInternal(list : List<T>, f : T -> Text) : Text {
       var text = switch (first(list)) {
         case (?x) f(x);
         case null return ""
       };
-=======
-    let vsize : Int = size(list);
-    let next = values_(list).unsafe_next;
-    var i = 0;
-    var text = "";
-    while (i < vsize - 1) {
-      text := text # f(next()) # ", "; // Text implemented as rope
-      i += 1
-    };
-    if (vsize > 0) {
-      // avoid the trailing comma
-      text := text # f(at<T>(list, i))
-    };
->>>>>>> ca353112
 
       let blocks = list.blocks;
       let blockCount = blocks.size();
@@ -2088,7 +2042,6 @@
 
     let count = vsize / 2;
     var i = 0;
-<<<<<<< HEAD
 
     let blocks = list.blocks.size();
     var blockIndexFront = 0;
@@ -2128,16 +2081,6 @@
       elementIndexFront += 1;
 
       i += 1
-=======
-    var j = vsize - 1 : Nat;
-    var temp = at(list, 0);
-    while (i < vsize / 2) {
-      temp := at(list, j);
-      put(list, j, at(list, i));
-      put(list, i, temp);
-      i += 1;
-      j -= 1
->>>>>>> ca353112
     }
   };
 
