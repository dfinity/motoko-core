/// A mutable growable array data structure with efficient random access and dynamic resizing.
/// `List` provides O(1) access time and O(sqrt(n)) memory overhead. In contrast, `pure/List` is a purely functional linked list.
/// Can be declared `stable` for orthogonal persistence.
///
/// This implementation is adapted with permission from the `vector` Mops package created by Research AG.
///
/// Copyright: 2023 MR Research AG
/// Main author: Andrii Stepanov (AStepanov25)
/// Contributors: Timo Hanke (timohanke), Andy Gura (andygura), react0r-com
///
/// ```motoko name=import
/// import List "mo:core/List";
/// ```

import PureList "pure/List";
import Prim "mo:⛔";
import Nat32 "Nat32";
import Array "Array";
import Nat "Nat";
import Option "Option";
import VarArray "VarArray";
import Types "Types";

module {
  /// `List<T>` provides a mutable list of elements of type `T`.
  /// Based on the paper "Resizable Arrays in Optimal Time and Space" by Brodnik, Carlsson, Demaine, Munro and Sedgewick (1999).
  /// Since this is internally a two-dimensional array the access times for put and get operations
  /// will naturally be 2x slower than Buffer and Array. However, Array is not resizable and Buffer
  /// has `O(size)` memory waste.
  ///
  /// The maximum number of elements in a `List` is 2^32.
  public type List<T> = Types.List<T>;

  let INTERNAL_ERROR = "List: internal error";

  /// Creates a new empty List for elements of type T.
  ///
  /// Example:
  /// ```motoko include=import
  /// let list = List.empty<Nat>(); // Creates a new List
  /// ```
  public func empty<T>() : List<T> = {
    // the first block is always empty and is present in each List
    // this is done to optimize locate, at, get, etc
    var blocks = [var [var]];
    // can't be 0 in any List
    var blockIndex = 1;
    var elementIndex = 0
  };

  /// Returns a new list with capacity and size 1, containing `element`.
  ///
  /// Example:
  /// ```motoko include=import
  /// import Nat "mo:core/Nat";
  ///
  /// let list = List.singleton<Nat>(1);
  /// assert List.toText<Nat>(list, Nat.toText) == "List[1]";
  /// ```
  ///
  /// Runtime: `O(1)`
  ///
  /// Space: `O(1)`
  public func singleton<T>(element : T) : List<T> = {
    var blockIndex = 2;
    var blocks = [var [var], [var ?element]];
    var elementIndex = 0
  };

  func repeatInternal<T>(initValue : ?T, size : Nat) : List<T> {
    let (blockIndex, elementIndex) = locate(size);

    let blocks = newIndexBlockLength(Nat32.fromNat(if (elementIndex == 0) { blockIndex - 1 } else blockIndex));
    let dataBlocks = VarArray.repeat<[var ?T]>([var], blocks);
    var i = 1;
    while (i < blockIndex) {
      dataBlocks[i] := VarArray.repeat<?T>(initValue, dataBlockSize(i));
      i += 1
    };
    if (elementIndex != 0) {
      dataBlocks[blockIndex] := if (Option.isNull(initValue)) VarArray.repeat<?T>(
        null,
        dataBlockSize(blockIndex)
      ) else VarArray.tabulate<?T>(
        dataBlockSize(blockIndex),
        func i = if (i < elementIndex) initValue else null
      )
    };

    {
      var blocks = dataBlocks;
      var blockIndex = blockIndex;
      var elementIndex = elementIndex
    }
  };

  /// Creates a new List with `size` copies of the initial value.
  ///
  /// Example:
  /// ```motoko include=import
  /// let list = List.repeat<Nat>(2, 4);
  /// assert List.toArray(list) == [2, 2, 2, 2];
  /// ```
  ///
  /// Runtime: `O(size)`
  ///
  /// Space: `O(size)`
  public func repeat<T>(initValue : T, size : Nat) : List<T> = repeatInternal<T>(?initValue, size);

  /// Fills all elements in the list with the given value.
  ///
  /// Example:
  /// ```motoko include=import
  /// let list = List.fromArray<Nat>([1, 2, 3]);
  /// List.fill(list, 0); // fills the list with 0
  /// assert List.toArray(list) == [0, 0, 0];
  /// ```
  ///
  /// Runtime: `O(size)`
  ///
  /// Space: `O(1)`
  public func fill<T>(list : List<T>, value : T) {
    let blocks = list.blocks;
    let blockCount = blocks.size();
    let blockIndex = list.blockIndex;
    let elementIndex = list.elementIndex;

    var i = 1;
    while (i < blockCount) {
      let db = blocks[i];
      let sz = if (i == blockIndex) elementIndex else db.size();
      if (sz == 0) return;

      var j = 0;
      while (j < sz) {
        db[j] := ?value;
        j += 1
      };
      i += 1
    }
  };

  /// Converts a mutable `List` to a purely functional `PureList`.
  ///
  /// Example:
  /// ```motoko include=import
  /// let list = List.fromArray<Nat>([1, 2, 3]);
  /// let pureList = List.toPure<Nat>(list); // converts to immutable PureList
  /// ```
  ///
  /// Runtime: `O(size)`
  ///
  /// Space: `O(size)`
  public func toPure<T>(self : List<T>) : PureList.List<T> {
    var result : PureList.List<T> = null;

    let blocks = self.blocks;
    let blockIndex = self.blockIndex;
    let elementIndex = self.elementIndex;

    var i = blockIndex;
    if (elementIndex == 0) i -= 1;

    while (i > 0) {
      let db = blocks[i];
      let sz = db.size();
      var j = if (i == blockIndex) elementIndex else sz;
      while (j > 0) {
        j -= 1;
        switch (db[j]) {
          case (?x) result := ?(x, result);
          case null Prim.trap INTERNAL_ERROR
        }
      };
      i -= 1
    };

    result
  };

  /// Converts a purely functional `PureList` to a `List`.
  ///
  /// Example:
  /// ```motoko include=import
  /// import PureList "mo:core/pure/List";
  ///
  /// let pureList = PureList.fromArray<Nat>([1, 2, 3]);
  /// let list = List.fromPure<Nat>(pureList); // converts to List
  /// ```
  ///
  /// Runtime: `O(size)`
  ///
  /// Space: `O(size)`
  public func fromPure<T>(pure : PureList.List<T>) : List<T> {
    var p = pure;
    var list = empty<T>();
    loop {
      switch (p) {
        case (?(x, xs)) {
          add(list, x);
          p := xs
        };
        case null return list
      }
    }
  };

  func addRepeatInternal<T>(list : List<T>, initValue : ?T, count : Nat) {
    let (b, e) = locate(size(list) + count);
    let blocksCount = newIndexBlockLength(Nat32.fromNat(if (e == 0) b - 1 else b));

    let oldBlocksCount = list.blocks.size();
    if (oldBlocksCount < blocksCount) {
      let oldBlocks = list.blocks;
      let blocks = VarArray.repeat<[var ?T]>([var], blocksCount);
      var i = 0;
      while (i < oldBlocksCount) {
        blocks[i] := oldBlocks[i];
        i += 1
      };
      list.blocks := blocks
    };

    let blocks = list.blocks;
    var blockIndex = list.blockIndex;
    var elementIndex = list.elementIndex;

    var cnt = count;
    label L while (cnt > 0) {
      if (blocks[blockIndex].size() == 0) {
        let dbSize = dataBlockSize(blockIndex);
        if (cnt >= dbSize) {
          blocks[blockIndex] := VarArray.repeat<?T>(initValue, dbSize);
          blockIndex += 1;
          cnt -= dbSize;
          continue L
        };
        blocks[blockIndex] := VarArray.repeat<?T>(null, dbSize)
      };

      let block = blocks[blockIndex];
      let dbSize = block.size();
      let to = Nat.min(elementIndex + cnt, dbSize);
      cnt -= to - elementIndex;

      while (elementIndex < to) {
        block[elementIndex] := initValue;
        elementIndex += 1
      };

      if (elementIndex == dbSize) {
        elementIndex := 0;
        blockIndex += 1
      }
    };

    list.blockIndex := blockIndex;
    list.elementIndex := elementIndex
  };

  private func reserve<T>(list : List<T>, size : Nat) {
    let blockIndex = list.blockIndex;
    let elementIndex = list.elementIndex;

    addRepeatInternal<T>(list, null, size);

    list.blockIndex := blockIndex;
    list.elementIndex := elementIndex
  };

  /// Add to list `count` copies of the initial value.
  ///
  /// ```motoko include=import
  /// let list = List.repeat<Nat>(2, 4); // [2, 2, 2, 2]
  /// List.addRepeat(list, 2, 1); // [2, 2, 2, 2, 1, 1]
  /// ```
  ///
  /// The maximum number of elements in a `List` is 2^32.
  ///
  /// Runtime: `O(count)`
  public func addRepeat<T>(self : List<T>, initValue : T, count : Nat) = addRepeatInternal<T>(self, ?initValue, count);

  /// Truncates the list to the specified size.
  /// If the new size is larger than the current size, it will do nothing.
  /// If the new size is equal to the current list size, after the operation list will be equal to cloned version of itself.
  ///
  /// Example:
  /// ```motoko include=import
  /// let list = List.fromArray<Nat>([1, 2, 3, 4, 5]);
  /// List.truncate(list, 3); // list is now [1, 2, 3]
  /// assert List.toArray(list) == [1, 2, 3];
  /// ```
  ///
  /// Runtime: `O(size)`
  ///
  /// Space: `O(1)`
  public func truncate<T>(list : List<T>, newSize : Nat) {
    if (newSize > size(list)) return;

    // if newSize == size(list) then after the operation list will be equal to List.clone(list)
    let (blockIndex, elementIndex) = locate(newSize);
    list.blockIndex := blockIndex;
    list.elementIndex := elementIndex;
    let newBlocksCount = newIndexBlockLength(Nat32.fromNat(if (elementIndex == 0) blockIndex - 1 else blockIndex));

    let newBlocks = if (newBlocksCount < list.blocks.size()) {
      let oldDataBlocks = list.blocks;
      list.blocks := VarArray.tabulate<[var ?T]>(newBlocksCount, func(i) = oldDataBlocks[i]);
      list.blocks
    } else list.blocks;

    var i = if (elementIndex == 0) blockIndex else blockIndex + 1;
    while (i < newBlocksCount) {
      newBlocks[i] := [var];
      i += 1
    };
    if (elementIndex != 0) {
      let block = newBlocks[blockIndex];
      var i = elementIndex;
      var to = block.size();
      while (i < to) {
        block[i] := null;
        i += 1
      }
    }
  };

  /// Resets the list to size 0, de-referencing all elements.
  ///
  /// Example:
  /// ```motoko include=import
  /// let list = List.empty<Nat>();
  /// List.add(list, 10);
  /// List.add(list, 11);
  /// List.add(list, 12);
  /// List.clear(list); // list is now empty
  /// assert List.toArray(list) == [];
  /// ```
  ///
  /// Runtime: `O(1)`
  public func clear<T>(self : List<T>) {
    self.blocks := [var [var]];
    self.blockIndex := 1;
    self.elementIndex := 0
  };

  /// Creates a list of size `size`. Each element at index i
  /// is created by applying `generator` to i.
  ///
  /// ```motoko include=import
  /// import Nat "mo:core/Nat";
  ///
  /// let list = List.tabulate<Nat>(4, func i = i * 2);
  /// assert List.toArray(list) == [0, 2, 4, 6];
  /// ```
  ///
  /// Runtime: O(size)
  ///
  /// Space: O(size)
  ///
  /// *Runtime and space assumes that `generator` runs in O(1) time and space.
  public func tabulate<T>(size : Nat, generator : Nat -> T) : List<T> {
    let (blockIndex, elementIndex) = locate(size);

    let blocks = newIndexBlockLength(Nat32.fromNat(if (elementIndex == 0) { blockIndex - 1 } else blockIndex));
    let dataBlocks = VarArray.repeat<[var ?T]>([var], blocks);

    var i = 1;
    var pos = 0;

    while (i < blockIndex) {
      let len = dataBlockSize(i);
      dataBlocks[i] := VarArray.tabulate<?T>(len, func i = ?generator(pos + i));
      pos += len;
      i += 1
    };
    if (elementIndex != 0 and blockIndex < blocks) {
      dataBlocks[i] := VarArray.tabulate<?T>(
        dataBlockSize(blockIndex),
        func i = if (i < elementIndex) ?generator(pos + i) else null
      )
    };

    {
      var blocks = dataBlocks;
      var blockIndex = blockIndex;
      var elementIndex = elementIndex
    }
  };

  /// Combines a list of lists into a single list. Retains the original
  /// ordering of the elements.
  ///
  /// This has better performance compared to `List.join()`.
  ///
  /// ```motoko include=import
  /// import Nat "mo:core/Nat";
  ///
  /// let lists = List.fromArray<List.List<Nat>>([
  ///   List.fromArray<Nat>([0, 1, 2]), List.fromArray<Nat>([2, 3]), List.fromArray<Nat>([]), List.fromArray<Nat>([4])
  /// ]);
  /// let flatList = List.flatten<Nat>(lists);
  /// assert List.equal<Nat>(flatList, List.fromArray<Nat>([0, 1, 2, 2, 3, 4]), Nat.equal);
  /// ```
  ///
  /// Runtime: O(number of elements in list)
  ///
  /// Space: O(number of elements in list)
  public func flatten<T>(self : List<List<T>>) : List<T> {
    var sz = 0;
    forEach<List<T>>(self, func(sublist) = sz += size(sublist));

    let result = repeatInternal<T>(null, sz);
    result.blockIndex := 1;
    result.elementIndex := 0;

    forEach<List<T>>(
      self,
      func(sublist) {
        forEach<T>(
          sublist,
          func(item) {
            add(result, item)
          }
        )
      }
    );
    result
  };

  /// Combines an iterator of lists into a single list.
  /// Retains the original ordering of the elements.
  ///
  /// Consider using `List.flatten()` for better performance.
  ///
  /// ```motoko include=import
  /// import Nat "mo:core/Nat";
  ///
  /// let lists = [List.fromArray<Nat>([0, 1, 2]), List.fromArray<Nat>([2, 3]), List.fromArray<Nat>([]), List.fromArray<Nat>([4])];
  /// let joinedList = List.join<Nat>(lists.vals());
  /// assert List.equal<Nat>(joinedList, List.fromArray<Nat>([0, 1, 2, 2, 3, 4]), Nat.equal);
  /// ```
  ///
  /// Runtime: O(number of elements in list)
  ///
  /// Space: O(number of elements in list)
  public func join<T>(self : Types.Iter<List<T>>) : List<T> {
    var result = empty<T>();
    for (list in self) {
      reserve(result, size(list));
      forEach<T>(list, func item = addUnsafe(result, item))
    };
    result
  };

  /// Returns a copy of a List, with the same size.
  ///
  /// Example:
  /// ```motoko include=import
  /// let list = List.empty<Nat>();
  /// List.add(list, 1);
  ///
  /// let clone = List.clone(list);
  /// assert List.toArray(clone) == [1];
  /// ```
  ///
  /// Runtime: `O(size)`
  public func clone<T>(self : List<T>) : List<T> = {
    var blocks = VarArray.tabulate<[var ?T]>(
      Nat.min(
        newIndexBlockLength(Nat32.fromNat(if (self.elementIndex == 0) self.blockIndex - 1 else self.blockIndex)),
        self.blocks.size()
      ),
      func(i) = VarArray.clone<?T>(self.blocks[i])
    );
    var blockIndex = self.blockIndex;
    var elementIndex = self.elementIndex
  };

  /// Creates a new list by applying the provided function to each element in the input list.
  /// The resulting list has the same size as the input list.
  ///
  /// Example:
  /// ```motoko include=import
  /// import Nat "mo:core/Nat";
  ///
  /// let list = List.singleton<Nat>(123);
  /// let textList = List.map<Nat, Text>(list, Nat.toText);
  /// assert List.toArray(textList) == ["123"];
  /// ```
  ///
  /// Runtime: `O(size)`
  public func map<T, R>(self : List<T>, f : T -> R) : List<R> {
    let blocksCount = Nat.min(
      newIndexBlockLength(Nat32.fromNat(if (self.elementIndex == 0) self.blockIndex - 1 else self.blockIndex)),
      self.blocks.size()
    );
    let blocks = VarArray.repeat<[var ?R]>([var], blocksCount);

    var i = 1;
    label l while (i < blocksCount) {
      let oldBlock = self.blocks[i];
      let blockSize = oldBlock.size();
      let newBlock = VarArray.repeat<?R>(null, blockSize);
      blocks[i] := newBlock;
      var j = 0;

      while (j < blockSize) {
        switch (oldBlock[j]) {
          case (?item) newBlock[j] := ?f(item);
          case null break l
        };
        j += 1
      };
      i += 1
    };

    {
      var blocks = blocks;
      var blockIndex = self.blockIndex;
      var elementIndex = self.elementIndex
    }
  };

  /// Applies `f` to each element of `list` in place,
  /// retaining the original ordering of elements.
  /// This modifies the original list.
  ///
  /// ```motoko include=import
  /// import Nat "mo:core/Nat";
  ///
  /// let list = List.fromArray<Nat>([0, 1, 2, 3]);
  /// List.mapInPlace<Nat>(list, func x = x * 3);
  /// assert List.equal(list, List.fromArray<Nat>([0, 3, 6, 9]), Nat.equal);
  /// ```
  ///
  /// Runtime: O(size)
  ///
  /// Space: O(size)
  ///
  /// *Runtime and space assumes that `f` runs in O(1) time and space.
  public func mapInPlace<T>(self : List<T>, f : T -> T) {
    let blocks = self.blocks;
    let blockCount = blocks.size();

    var i = 1;
    while (i < blockCount) {
      let db = blocks[i];
      let sz = db.size();
      if (sz == 0) return;

      var j = 0;
      while (j < sz) {
        switch (db[j]) {
          case (?x) db[j] := ?f(x);
          case null return
        };
        j += 1
      };
      i += 1
    }
  };

  /// Creates a new list by applying `f` to each element in `list` and its index.
  /// Retains original ordering of elements.
  ///
  /// ```motoko include=import
  /// import Nat "mo:core/Nat";
  ///
  /// let list = List.fromArray<Nat>([10, 10, 10, 10]);
  /// let newList = List.mapEntries<Nat, Nat>(list, func (x, i) = i * x);
  /// assert List.equal(newList, List.fromArray<Nat>([0, 10, 20, 30]), Nat.equal);
  /// ```
  ///
  /// Runtime: O(size)
  ///
  /// Space: O(size)
  ///
  /// *Runtime and space assumes that `f` runs in O(1) time and space.
  public func mapEntries<T, R>(self : List<T>, f : (T, Nat) -> R) : List<R> {
    let blocks = VarArray.repeat<[var ?R]>([var], self.blocks.size());
    let blocksCount = self.blocks.size();

    var index = 0;

    var i = 1;
    label l while (i < blocksCount) {
      let oldBlock = self.blocks[i];
      let blockSize = oldBlock.size();
      let newBlock = VarArray.repeat<?R>(null, blockSize);
      blocks[i] := newBlock;
      var j = 0;

      while (j < blockSize) {
        switch (oldBlock[j]) {
          case (?item) newBlock[j] := ?f(item, index);
          case null break l
        };
        j += 1;
        index += 1
      };
      i += 1
    };

    {
      var blocks = blocks;
      var blockIndex = self.blockIndex;
      var elementIndex = self.elementIndex
    }
  };

  /// Creates a new list by applying `f` to each element in `list`.
  /// If any invocation of `f` produces an `#err`, returns an `#err`. Otherwise
  /// returns an `#ok` containing the new list.
  ///
  /// ```motoko include=import
  /// import Result "mo:core/Result";
  ///
  /// let list = List.fromArray<Nat>([4, 3, 2, 1, 0]);
  /// // divide 100 by every element in the list
  /// let result = List.mapResult<Nat, Nat, Text>(list, func x {
  ///   if (x > 0) {
  ///     #ok(100 / x)
  ///   } else {
  ///     #err "Cannot divide by zero"
  ///   }
  /// });
  /// assert Result.isErr(result);
  /// ```
  ///
  /// Runtime: O(size)
  ///
  /// Space: O(size)
  ///
  /// *Runtime and space assumes that `f` runs in O(1) time and space.
  public func mapResult<T, R, E>(self : List<T>, f : T -> Types.Result<R, E>) : Types.Result<List<R>, E> {
    var error : ?E = null;

    let blocks = VarArray.repeat<[var ?R]>([var], self.blocks.size());
    let blocksCount = self.blocks.size();

    var i = 1;
    while (i < blocksCount) {
      let oldBlock = self.blocks[i];
      let blockSize = oldBlock.size();
      let newBlock = VarArray.repeat<?R>(null, blockSize);
      blocks[i] := newBlock;
      var j = 0;

      while (j < blockSize) {
        switch (oldBlock[j]) {
          case (?item) newBlock[j] := switch (f(item)) {
            case (#ok x) ?x;
            case (#err e) switch (error) {
              case (null) {
                error := ?e;
                null
              };
              case (?_) null
            }
          };
          case null return switch (error) {
            case (null) return #ok {
              var blocks = blocks;
              var blockIndex = self.blockIndex;
              var elementIndex = self.elementIndex
            };
            case (?e) return #err e
          }
        };
        j += 1
      };
      i += 1
    };

    switch (error) {
      case (null) return #ok {
        var blocks = blocks;
        var blockIndex = self.blockIndex;
        var elementIndex = self.elementIndex
      };
      case (?e) return #err e
    }
  };

  /// Returns a new list containing only the elements from `list` for which the predicate returns true.
  ///
  /// Example:
  /// ```motoko include=import
  /// let list = List.fromArray<Nat>([1, 2, 3, 4]);
  /// let evenNumbers = List.filter<Nat>(list, func x = x % 2 == 0);
  /// assert List.toArray(evenNumbers) == [2, 4];
  /// ```
  ///
  /// Runtime: `O(size)`
  ///
  /// Space: `O(size)`
  ///
  /// *Runtime and space assumes that `predicate` runs in `O(1)` time and space.
  public func filter<T>(self : List<T>, predicate : T -> Bool) : List<T> {
    let filtered = empty<T>();

    let blocks = self.blocks;
    let blockCount = blocks.size();

    var i = 1;
    while (i < blockCount) {
      let db = blocks[i];
      let sz = db.size();
      if (sz == 0) return filtered;

      var j = 0;
      while (j < sz) {
        switch (db[j]) {
          case (?x) if (predicate(x)) add(filtered, x);
          case null return filtered
        };
        j += 1
      };
      i += 1
    };

    filtered
  };

  /// Retains only the elements in `list` for which the predicate returns true.
  /// Modifies the original list in place.
  ///
  /// Example:
  /// ```motoko include=import
  /// let list = List.fromArray<Nat>([1, 2, 3, 4]);
  /// List.retain<Nat>(list, func x = x % 2 == 0);
  /// assert List.toArray(list) == [2, 4];
  /// ```
  ///
  /// Runtime: `O(size)`
  ///
  /// Space: `O(sqrt(size))` if `list` was truncated otherwise `O(1)`
  public func retain<T>(list : List<T>, predicate : T -> Bool) {
    list.blockIndex := 1;
    list.elementIndex := 0;

    let blocks = list.blocks;
    let blockCount = blocks.size();

    var i = 1;
    label l while (i < blockCount) {
      let db = blocks[i];
      let sz = db.size();
      if (sz == 0) break l;

      var j = 0;
      while (j < sz) {
        switch (db[j]) {
          case (?x) if (predicate(x)) addUnsafe(list, x);
          case null break l
        };
        j += 1
      };
      i += 1
    };

    truncate(list, size(list))
  };

  /// Returns a new list containing all elements from `list` for which the function returns ?element.
  /// Discards all elements for which the function returns null.
  ///
  /// Example:
  /// ```motoko include=import
  /// let list = List.fromArray<Nat>([1, 2, 3, 4]);
  /// let doubled = List.filterMap<Nat, Nat>(list, func x = if (x % 2 == 0) ?(x * 2) else null);
  /// assert List.toArray(doubled) == [4, 8];
  /// ```
  ///
  /// Runtime: `O(size)`
  ///
  /// Space: `O(size)`
  ///
  /// *Runtime and space assumes that `f` runs in `O(1)` time and space.
  public func filterMap<T, R>(self : List<T>, f : T -> ?R) : List<R> {
    let filtered = empty<R>();

    let blocks = self.blocks;
    let blockCount = blocks.size();

    var i = 1;
    while (i < blockCount) {
      let db = blocks[i];
      let sz = db.size();
      if (sz == 0) return filtered;

      var j = 0;
      while (j < sz) {
        switch (db[j]) {
          case (?x) switch (f(x)) {
            case (?y) add(filtered, y);
            case null {}
          };
          case null return filtered
        };
        j += 1
      };
      i += 1
    };

    filtered
  };

  /// Creates a new list by applying `k` to each element in `list`,
  /// and concatenating the resulting iterators in order.
  ///
  /// ```motoko include=import
  /// import Int "mo:core/Int"
  ///
  /// let list = List.fromArray<Nat>([1, 2, 3, 4]);
  /// let newList = List.flatMap<Nat, Int>(list, func x = [x, -x].vals());
  /// assert List.equal(newList, List.fromArray<Int>([1, -1, 2, -2, 3, -3, 4, -4]), Int.equal);
  /// ```
  /// Runtime: O(size)
  ///
  /// Space: O(size)
  /// *Runtime and space assumes that `k` runs in O(1) time and space.
  public func flatMap<T, R>(self : List<T>, k : T -> Types.Iter<R>) : List<R> {
    let result = empty<R>();

    let blocks = self.blocks;
    let blockCount = blocks.size();

    var i = 1;
    while (i < blockCount) {
      let db = blocks[i];
      let sz = db.size();
      if (sz == 0) return result;

      var j = 0;
      while (j < sz) {
        switch (db[j]) {
          case (?x) for (y in k(x)) add(result, y);
          case _ return result
        };
        j += 1
      };
      i += 1
    };

    result
  };

  func indexByBlockElement<T>(blockIndex : Nat, elementIndex : Nat) : Nat {
    let d = Nat32.fromNat(blockIndex);

    // We call all data blocks of the same capacity an "epoch". We number the epochs 0,1,2,...
    // A data block is in epoch e iff the data block has capacity 2 ** e.
    // Each epoch starting with epoch 1 spans exactly two super blocks.
    // Super block s falls in epoch ceil(s/2).

    // epoch of last data block
    // e = 32 - lz
    let lz = Nat32.bitcountLeadingZero(d / 3);

    // capacity of all prior epochs combined
    // capacity_before_e = 2 * 4 ** (e - 1) - 1

    // data blocks in all prior epochs combined
    // blocks_before_e = 3 * 2 ** (e - 1) - 2

    // then size = d * 2 ** e + i - c
    // where c = blocks_before_e * 2 ** e - capacity_before_e

    // there can be overflows, but the result is without overflows, so use addWrap and subWrap
    // we don't erase bits by >>, so to use <>> is ok
    Nat32.toNat((d -% (1 <>> lz)) <>> lz +% Nat32.fromNat(elementIndex))
  };

  /// Returns the current number of elements in the list.
  ///
  /// Example:
  /// ```motoko include=import
  /// let list = List.empty<Nat>();
  /// assert List.size(list) == 0
  /// ```
  ///
  /// Runtime: `O(1)` (with some internal calculations)
  public func size<T>(self : List<T>) : Nat {
    // due to the design of List (blockIndex, elementIndex) pair points
    // exactly to the place where size-th element should be added
    // so, it's the inlined version of indexByBlockElement
    let d = Nat32.fromNat(self.blockIndex);
    let lz = Nat32.bitcountLeadingZero(d / 3);
    Nat32.toNat((d -% (1 <>> lz)) <>> lz +% Nat32.fromNat(self.elementIndex))
  };

  func dataBlockSize(blockIndex : Nat) : Nat {
    // formula for the size of given blockIndex
    // don't call it for blockIndex == 0
    Nat32.toNat(1 <>> Nat32.bitcountLeadingZero(Nat32.fromNat(blockIndex) / 3))
  };

  func newIndexBlockLength(blockIndex : Nat32) : Nat {
    if (blockIndex <= 1) 2 else {
      let s = 30 - Nat32.bitcountLeadingZero(blockIndex);
      Nat32.toNat(((blockIndex >> s) +% 1) << s)
    }
  };

  func growIndexBlockIfNeeded<T>(list : List<T>) {
    if (list.blocks.size() == list.blockIndex) {
      let newBlocks = VarArray.repeat<[var ?T]>([var], newIndexBlockLength(Nat32.fromNat(list.blockIndex)));
      var i = 0;
      while (i < list.blockIndex) {
        newBlocks[i] := list.blocks[i];
        i += 1
      };
      list.blocks := newBlocks
    }
  };

  func shrinkIndexBlockIfNeeded<T>(list : List<T>) {
    let blockIndex = Nat32.fromNat(list.blockIndex);
    // kind of index of the first block in the super block
    if ((blockIndex << Nat32.bitcountLeadingZero(blockIndex)) << 2 == 0) {
      let newLength = newIndexBlockLength(blockIndex);
      if (newLength < list.blocks.size()) {
        let newBlocks = VarArray.repeat<[var ?T]>([var], newLength);
        var i = 0;
        while (i < newLength) {
          newBlocks[i] := list.blocks[i];
          i += 1
        };
        list.blocks := newBlocks
      }
    }
  };

  /// Adds a single element to the end of a List,
  /// allocating a new internal data block if needed,
  /// and resizing the internal index block if needed.
  ///
  /// Example:
  /// ```motoko include=import
  /// let list = List.empty<Nat>();
  /// List.add(list, 0); // add 0 to list
  /// List.add(list, 1);
  /// List.add(list, 2);
  /// List.add(list, 3);
  /// assert List.toArray(list) == [0, 1, 2, 3];
  /// ```
  ///
  /// The maximum number of elements in a `List` is 2^32.
  ///
  /// Amortized Runtime: `O(1)`, Worst Case Runtime: `O(sqrt(n))`
  public func add<T>(self : List<T>, element : T) {
    var elementIndex = self.elementIndex;
    if (elementIndex == 0) {
      growIndexBlockIfNeeded(self);
      let blockIndex = self.blockIndex;

      // When removing last we keep one more data block, so can be not empty
      if (self.blocks[blockIndex].size() == 0) {
        self.blocks[blockIndex] := VarArray.repeat<?T>(
          null,
          dataBlockSize(blockIndex)
        )
      }
    };

    let lastDataBlock = self.blocks[self.blockIndex];

    lastDataBlock[elementIndex] := ?element;

    elementIndex += 1;
    if (elementIndex == lastDataBlock.size()) {
      elementIndex := 0;
      self.blockIndex += 1
    };
    self.elementIndex := elementIndex
  };

  // Add an element without checking and resizing the List
  private func addUnsafe<T>(list : List<T>, element : T) {
    var elementIndex = list.elementIndex;
    let lastDataBlock = list.blocks[list.blockIndex];
    lastDataBlock[elementIndex] := ?element;

    elementIndex += 1;
    if (elementIndex == lastDataBlock.size()) {
      elementIndex := 0;
      list.blockIndex += 1
    };
    list.elementIndex := elementIndex
  };

  /// Removes and returns the last item in the list or `null` if
  /// the list is empty.
  ///
  /// Example:
  /// ```motoko include=import
  /// let list = List.empty<Nat>();
  /// List.add(list, 10);
  /// List.add(list, 11);
  /// assert List.removeLast(list) == ?11;
  /// assert List.removeLast(list) == ?10;
  /// assert List.removeLast(list) == null;
  /// ```
  ///
  /// Amortized Runtime: `O(1)`, Worst Case Runtime: `O(sqrt(n))`
  ///
  /// Amortized Space: `O(1)`, Worst Case Space: `O(sqrt(n))`
  public func removeLast<T>(self : List<T>) : ?T {
    var elementIndex = self.elementIndex;
    if (elementIndex == 0) {
      var blockIndex = self.blockIndex;
      if (blockIndex == 1) {
        return null
      };

      shrinkIndexBlockIfNeeded(self);

      blockIndex -= 1;
      elementIndex := self.blocks[blockIndex].size();

      // Keep one totally empty block when removing
      if (blockIndex + 2 < self.blocks.size()) self.blocks[blockIndex + 2] := [var];

      self.blockIndex := blockIndex
    };
    elementIndex -= 1;

    let lastDataBlock = self.blocks[self.blockIndex];

    let element = lastDataBlock[elementIndex];
    lastDataBlock[elementIndex] := null;

    self.elementIndex := elementIndex;
    return element
  };

  func locate(index : Nat) : (Nat, Nat) {
    // see comments in tests
    let i = Nat32.fromNat(index);
    let lz = Nat32.bitcountLeadingZero(i);
    let lz2 = lz >> 1;
    if (lz & 1 == 0) {
      (Nat32.toNat(((i << lz2) >> 16) ^ (0x10000 >> lz2)), Nat32.toNat(i & (0xFFFF >> lz2)))
    } else {
      (Nat32.toNat(((i << lz2) >> 15) ^ (0x18000 >> lz2)), Nat32.toNat(i & (0x7FFF >> lz2)))
    }
  };

  /// Returns the element at index `index`. Indexing is zero-based.
  /// Traps if `index >= size`, error message may not be descriptive.
  ///
  /// Example:
  /// ```motoko include=import
  /// let list = List.empty<Nat>();
  /// List.add(list, 10);
  /// List.add(list, 11);
  /// assert List.at(list, 0) == 10;
  /// ```
  ///
  /// Runtime: `O(1)`
  public func at<T>(self : List<T>, index : Nat) : T {
    // inlined version of:
    //   let (a,b) = locate(index);
    //   switch(self.blocks[a][b]) {
    //     case (?element) element;
    //     case (null) Prim.trap "";
    //   };
    let i = Nat32.fromNat(index);
    let lz = Nat32.bitcountLeadingZero(i);
    let lz2 = lz >> 1;
    switch (
      if (lz & 1 == 0) {
        self.blocks[Nat32.toNat(((i << lz2) >> 16) ^ (0x10000 >> lz2))][Nat32.toNat(i & (0xFFFF >> lz2))]
      } else {
        self.blocks[Nat32.toNat(((i << lz2) >> 15) ^ (0x18000 >> lz2))][Nat32.toNat(i & (0x7FFF >> lz2))]
      }
    ) {
      case (?result) return result;
      case (_) Prim.trap "List index out of bounds in get"
    }
  };

  /// Returns the element at index `index` as an option.
  /// Returns `null` when `index >= size`. Indexing is zero-based.
  ///
  /// Example:
  /// ```motoko include=import
  /// let list = List.empty<Nat>();
  /// List.add(list, 10);
  /// List.add(list, 11);
  /// assert List.get(list, 0) == ?10;
  /// assert List.get(list, 2) == null;
  /// ```
  ///
  /// Runtime: `O(1)`
  ///
  /// Space: `O(1)`
  public func get<T>(self : List<T>, index : Nat) : ?T {
    // inlined version of locate
    let (a, b) = do {
      let i = Nat32.fromNat(index);
      let lz = Nat32.bitcountLeadingZero(i);
      let lz2 = lz >> 1;
      if (lz & 1 == 0) {
        (Nat32.toNat(((i << lz2) >> 16) ^ (0x10000 >> lz2)), Nat32.toNat(i & (0xFFFF >> lz2)))
      } else {
        (Nat32.toNat(((i << lz2) >> 15) ^ (0x18000 >> lz2)), Nat32.toNat(i & (0x7FFF >> lz2)))
      }
    };
    if (a < self.blockIndex or self.elementIndex != 0 and a == self.blockIndex) {
      self.blocks[a][b]
    } else null
  };

  /// Overwrites the current element at `index` with `element`.
  /// Traps if `index` >= size, error message may not be descriptive. Indexing is zero-based.
  ///
  /// Example:
  /// ```motoko include=import
  /// let list = List.empty<Nat>();
  /// List.add(list, 10);
  /// List.put(list, 0, 20); // overwrites 10 at index 0 with 20
  /// assert List.toArray(list) == [20];
  /// ```
  ///
  /// Runtime: `O(1)`
  public func put<T>(self : List<T>, index : Nat, value : T) {
    let i = Nat32.fromNat(index);
    let lz = Nat32.bitcountLeadingZero(i);
    let lz2 = lz >> 1;
    let (block, element) = if (lz & 1 == 0) {
      (self.blocks[Nat32.toNat(((i << lz2) >> 16) ^ (0x10000 >> lz2))], Nat32.toNat(i & (0xFFFF >> lz2)))
    } else {
      (self.blocks[Nat32.toNat(((i << lz2) >> 15) ^ (0x18000 >> lz2))], Nat32.toNat(i & (0x7FFF >> lz2)))
    };

    switch (block[element]) {
      case (?_) block[element] := ?value;
      case _ Prim.trap "List index out of bounds in put"
    }
  };

  /// Sorts the elements in the list according to `compare`.
  /// Sort is deterministic, stable, and in-place.
  ///
  /// Example:
  /// ```motoko include=import
  /// import Nat "mo:core/Nat";
  ///
  /// let list = List.empty<Nat>();
  /// List.add(list, 3);
  /// List.add(list, 1);
  /// List.add(list, 2);
  /// List.sortInPlace(list, Nat.compare);
  /// assert List.toArray(list) == [1, 2, 3];
  /// ```
  ///
  /// Runtime: O(size * log(size))
  ///
  /// Space: O(size)
  /// *Runtime and space assumes that `compare` runs in O(1) time and space.
  public func sortInPlace<T>(self : List<T>, compare : (implicit : (T, T) -> Types.Order)) {
    if (size(self) < 2) return;
    let array = toVarArray(self);

    VarArray.sortInPlace(array, compare);

    var index = 0;

    let blocks = self.blocks;
    let blockCount = blocks.size();

    var i = 1;
    while (i < blockCount) {
      let db = blocks[i];
      let sz = db.size();
      if (sz == 0) return;

      var j = 0;
      while (j < sz) {
        switch (db[j]) {
          case (?_) db[j] := ?array[index];
          case _ return
        };
        index += 1;
        j += 1
      };
      i += 1
    }
  };

  /// Sorts the elements in the list according to `compare`.
  /// Sort is deterministic, stable, and in-place.
  ///
  /// Example:
  /// ```motoko include=import
  /// import Nat "mo:core/Nat";
  ///
  /// let list = List.empty<Nat>();
  /// List.add(list, 3);
  /// List.add(list, 1);
  /// List.add(list, 2);
  /// let sorted = List.sort(list, Nat.compare);
  /// assert List.toArray(sorted) == [1, 2, 3];
  /// ```
  ///
  /// Runtime: O(size * log(size))
  ///
  /// Space: O(size)
  /// *Runtime and space assumes that `compare` runs in O(1) time and space.
  public func sort<T>(self : List<T>, compare : (implicit : (T, T) -> Types.Order)) : List<T> {
    let array = toVarArray(self);
    VarArray.sortInPlace(array, compare);
    fromVarArray(array)
  };

  /// Checks whether the `list` is sorted.
  ///
  /// Example:
  /// ```
  /// import Nat "mo:core/Nat";
  ///
  /// let list = List.fromArray<Nat>([1, 2, 3]);
  /// assert List.isSorted(list, Nat.compare);
  /// ```
  ///
  /// Runtime: O(size)
  ///
  /// Space: O(1)
  public func isSorted<T>(self : List<T>, compare : (implicit : (T, T) -> Types.Order)) : Bool {
    var prev = switch (first(self)) {
      case (?x) x;
      case _ return true
    };

    let blocks = self.blocks;
    let blockCount = blocks.size();

    var i = 2;
    while (i < blockCount) {
      let db = blocks[i];
      let sz = db.size();
      if (sz == 0) return true;

      var j = 0;
      while (j < sz) {
        switch (db[j]) {
          case (?x) switch (compare(x, prev)) {
            case (#greater or #equal) prev := x;
            case (#less) return false
          };
          case null return true
        };
        j += 1
      };
      i += 1
    };

    true
  };

  /// Remove adjacent duplicates from the `list`, if the `list` is sorted all elements will be unique.
  ///
  /// Example:
  /// ```
  /// import Nat "mo:core/Nat";
  ///
  /// let list = List.fromArray<Nat>([1, 1, 2, 2, 3]);
  /// List.deduplicate(list, Nat.equal);
  /// assert List.equal(list, List.fromArray<Nat>([1, 2, 3]), Nat.equal);
  /// ```
  ///
  /// Runtime: O(size)
  ///
  /// Space: O(1)
  public func deduplicate<T>(list : List<T>, equal : (implicit : (T, T) -> Bool)) {
    var prev = switch (first(list)) {
      case (?x) x;
      case _ return
    };

    list.blockIndex := 1;
    list.elementIndex := 0;

    addUnsafe(list, prev);

    let blocks = list.blocks;
    let blockCount = blocks.size();

    var i = 2;
    label l while (i < blockCount) {
      let db = blocks[i];
      let sz = db.size();
      if (sz == 0) return break l;

      var j = 0;
      while (j < sz) {
        switch (db[j]) {
          case (?x) {
            if (not equal(x, prev)) addUnsafe(list, x);
            prev := x
          };
          case null break l
        };
        j += 1
      };
      i += 1
    };

    truncate(list, size(list))
  };

  /// Finds the first index of `element` in `list` using equality of elements defined
  /// by `equal`. Returns `null` if `element` is not found.
  ///
  /// Example:
  /// ```motoko include=import
  /// import Nat "mo:core/Nat";
  ///
  /// let list = List.empty<Nat>();
  /// List.add(list, 1);
  /// List.add(list, 2);
  /// List.add(list, 3);
  /// List.add(list, 4);
  ///
  /// assert List.indexOf<Nat>(list, Nat.equal, 3) == ?2;
  /// assert List.indexOf<Nat>(list, Nat.equal, 5) == null;
  /// ```
  ///
  /// Runtime: `O(size)`
  ///
  /// *Runtime and space assumes that `equal` runs in `O(1)` time and space.
  public func indexOf<T>(self : List<T>, equal : (implicit : (T, T) -> Bool), element : T) : ?Nat {
    if (isEmpty(self)) return null;
    nextIndexOf<T>(self, equal, element, 0)
  };

  /// Returns the index of the next occurence of `element` in the `list` starting from the `from` index (inclusive).
  ///
  /// ```motoko include=import
  /// import Char "mo:core/Char";
  /// let list = List.fromArray<Char>(['c', 'o', 'f', 'f', 'e', 'e']);
  /// assert List.nextIndexOf<Char>(list, Char.equal, 'c', 0) == ?0;
  /// assert List.nextIndexOf<Char>(list, Char.equal, 'f', 0) == ?2;
  /// assert List.nextIndexOf<Char>(list, Char.equal, 'f', 2) == ?2;
  /// assert List.nextIndexOf<Char>(list, Char.equal, 'f', 3) == ?3;
  /// assert List.nextIndexOf<Char>(list, Char.equal, 'f', 4) == null;
  /// ```
  ///
  /// Runtime: O(size)
  ///
  /// Space: O(1)
  ///
  /// *Runtime and space assumes that `equal` runs in O(1) time and space.
  public func nextIndexOf<T>(self : List<T>, equal : (implicit : (T, T) -> Bool), element : T, fromInclusive : Nat) : ?Nat {
    if (fromInclusive >= size(self)) Prim.trap "List index out of bounds in nextIndexOf";

    let (blockIndex, elementIndex) = locate(fromInclusive);

    let blocks = self.blocks;
    let blockCount = blocks.size();

    var i = blockIndex;
    while (i < blockCount) {
      let db = blocks[i];
      let sz = db.size();
      if (sz == 0) return null;

      var j = if (i == blockIndex) elementIndex else 0;
      while (j < sz) {
        switch (db[j]) {
          case (?x) if (equal(x, element)) return ?indexByBlockElement(i, j);
          case null return null
        };
        j += 1
      };
      i += 1
    };
    null
  };

  /// Finds the last index of `element` in `list` using equality of elements defined
  /// by `equal`. Returns `null` if `element` is not found.
  ///
  /// Example:
  /// ```motoko include=import
  /// import Nat "mo:core/Nat";
  ///
  /// let list = List.fromArray<Nat>([1, 2, 3, 4, 2, 2]);
  ///
  /// assert List.lastIndexOf<Nat>(list, Nat.equal, 2) == ?5;
  /// assert List.lastIndexOf<Nat>(list, Nat.equal, 5) == null;
  /// ```
  ///
  /// Runtime: `O(size)`
  ///
  /// *Runtime and space assumes that `equal` runs in `O(1)` time and space.
  public func lastIndexOf<T>(self : List<T>, equal : (implicit : (T, T) -> Bool), element : T) : ?Nat = prevIndexOf<T>(
    self,
    equal,
    element,
    size(self)
  );

  /// Returns the index of the previous occurence of `element` in the `list` starting from the `from` index (exclusive).
  ///
  /// ```motoko include=import
  /// import Char "mo:core/Char";
  /// let list = List.fromArray<Char>(['c', 'o', 'f', 'f', 'e', 'e']);
  /// assert List.prevIndexOf<Char>(list, Char.equal, 'c', List.size(list)) == ?0;
  /// assert List.prevIndexOf<Char>(list, Char.equal, 'e', List.size(list)) == ?5;
  /// assert List.prevIndexOf<Char>(list, Char.equal, 'e', 5) == ?4;
  /// assert List.prevIndexOf<Char>(list, Char.equal, 'e', 4) == null;
  /// ```
  ///
  /// Runtime: O(size)
  ///
  /// Space: O(1)
  public func prevIndexOf<T>(self : List<T>, equal : (implicit : (T, T) -> Bool), element : T, fromExclusive : Nat) : ?Nat {
    if (fromExclusive > size(self)) Prim.trap "List index out of bounds in prevIndexOf";

    let blocks = self.blocks;
    let (blockIndex, elementIndex) = locate(fromExclusive);

    var i = blockIndex;
    if (elementIndex == 0) i -= 1;

    while (i > 0) {
      let db = blocks[i];
      let sz = db.size();
      var j = if (i == blockIndex) elementIndex else sz;
      while (j > 0) {
        j -= 1;
        switch (db[j]) {
          case (?x) if (equal(x, element)) return ?indexByBlockElement(i, j);
          case null Prim.trap INTERNAL_ERROR
        }
      };
      i -= 1
    };

    null
  };

  /// Returns the first value in `list` for which `predicate` returns true.
  /// If no element satisfies the predicate, returns null.
  ///
  /// ```motoko include=import
  /// let list = List.fromArray<Nat>([1, 9, 4, 8]);
  /// let found = List.find<Nat>(list, func(x) { x > 8 });
  /// assert found == ?9;
  /// ```
  /// Runtime: O(size)
  ///
  /// Space: O(1)
  ///
  /// *Runtime and space assumes that `predicate` runs in O(1) time and space.
  public func find<T>(self : List<T>, predicate : T -> Bool) : ?T {
    Option.map<Nat, T>(findIndex<T>(self, predicate), func(i) = at(self, i))
  };

  /// Finds the index of the first element in `list` for which `predicate` is true.
  /// Returns `null` if no such element is found.
  ///
  /// Example:
  /// ```motoko include=import
  /// let list = List.empty<Nat>();
  /// List.add(list, 1);
  /// List.add(list, 2);
  /// List.add(list, 3);
  /// List.add(list, 4);
  ///
  /// assert List.findIndex<Nat>(list, func(i) { i % 2 == 0 }) == ?1;
  /// assert List.findIndex<Nat>(list, func(i) { i > 5 }) == null;
  /// ```
  ///
  /// Runtime: `O(size)`
  ///
  /// *Runtime and space assumes that `predicate` runs in `O(1)` time and space.
  public func findIndex<T>(self : List<T>, predicate : T -> Bool) : ?Nat {
    let blocks = self.blocks;
    let blockCount = blocks.size();

    var i = 1;
    while (i < blockCount) {
      let db = blocks[i];
      let sz = db.size();
      if (sz == 0) return null;

      var j = 0;
      while (j < sz) {
        switch (db[j]) {
          case (?x) if (predicate(x)) return ?indexByBlockElement(i, j);
          case null return null
        };
        j += 1
      };
      i += 1
    };
    null
  };

  /// Finds the index of the last element in `list` for which `predicate` is true.
  /// Returns `null` if no such element is found.
  ///
  /// Example:
  /// ```motoko include=import
  /// let list = List.empty<Nat>();
  /// List.add(list, 1);
  /// List.add(list, 2);
  /// List.add(list, 3);
  /// List.add(list, 4);
  ///
  /// assert List.findLastIndex<Nat>(list, func(i) { i % 2 == 0 }) == ?3;
  /// assert List.findLastIndex<Nat>(list, func(i) { i > 5 }) == null;
  /// ```
  ///
  /// Runtime: `O(size)`
  ///
  /// *Runtime and space assumes that `predicate` runs in `O(1)` time and space.
  public func findLastIndex<T>(self : List<T>, predicate : T -> Bool) : ?Nat {
    let blocks = self.blocks;
    let blockIndex = self.blockIndex;
    let elementIndex = self.elementIndex;

    var i = blockIndex;
    if (elementIndex == 0) i -= 1;

    while (i > 0) {
      let db = blocks[i];
      let sz = db.size();
      var j = if (i == blockIndex) elementIndex else sz;
      while (j > 0) {
        j -= 1;
        switch (db[j]) {
          case (?x) if (predicate(x)) return ?indexByBlockElement(i, j);
          case null Prim.trap INTERNAL_ERROR
        }
      };
      i -= 1
    };

    null
  };

  /// Performs binary search on a sorted list to find the index of the `element`.
  /// Returns `#found(index)` if the element is found, or `#insertionIndex(index)` with the index
  /// where the element would be inserted according to the ordering if not found.
  ///
  /// If there are multiple equal elements, no guarantee is made about which index is returned.
  /// The list must be sorted in ascending order according to the `compare` function.
  ///
  /// Example:
  /// ```motoko include=import
  /// import Nat "mo:core/Nat";
  ///
  /// let list = List.fromArray<Nat>([1, 3, 5, 7, 9, 11]);
  /// assert List.binarySearch<Nat>(list, Nat.compare, 5) == #found(2);
  /// assert List.binarySearch<Nat>(list, Nat.compare, 6) == #insertionIndex(3);
  /// ```
  ///
  /// Runtime: `O(log(size))`
  ///
  /// Space: `O(1)`
  ///
  /// *Runtime and space assumes that `compare` runs in `O(1)` time and space.
  public func binarySearch<T>(self : List<T>, compare : (implicit : (T, T) -> Types.Order), element : T) : {
    #found : Nat;
    #insertionIndex : Nat
  } {
    // We call all data blocks of the same capacity an "epoch". We number the epochs 0,1,2,...
    // A data block is in epoch e iff the data block has capacity 2 ** e.
    // Each epoch starting with epoch 1 spans exactly two super blocks.
    // Super block s falls in epoch ceil(s/2).
    // Each epoch except e=0 contains 3 * 2 ** (e - 1) data blocks

    let blocks = self.blocks;
    let b = self.blockIndex - (if (self.elementIndex == 0) 1 else 0) : Nat;

    // block index x such that blocks[x][0] <= element
    let lessOrEqual = do {
      // epoch of the last data block
      let epoch = 32 - Nat32.bitcountLeadingZero(Nat32.fromNat(b) / 3);
      // initially block index is the first in the epoch
      var lessOrEqual = Nat32.toNat((1 << epoch) / 2);

      // lessOrEqual * 3 is always the first data block in an epoch
      // while the first element of the first data block in an epoch is actually grater then element go to the previous epoch
      // as the last epoch is half of the array we each iteration of the search divides the interval in four
      while (lessOrEqual != 0 and compare(Option.unwrap(blocks[lessOrEqual * 3][0]), element) == #greater) {
        lessOrEqual /= 2
      };

      lessOrEqual * 3
    };

    // Linear search in e=0, there are just two elements
    if (lessOrEqual == 0) {
      let to = Nat.min(size(self), 2);
      for (i in Nat.range(0, to)) {
        let x = at(self, i);
        switch (compare(x, element)) {
          case (#less) {};
          case (#equal) return #found(i);
          case (#greater) return #insertionIndex(i)
        }
      };
      return #insertionIndex(to)
    };

    // binary search the blockIndex in [left, right)
    let blockIndex = do {
      // guarateed less or equal to element
      var left = lessOrEqual;
      // right is either outside of the array or greater than element
      var right = Nat.min(b + 1, lessOrEqual * 2);
      while (right - left : Nat > 1) {
        let mid = (left + right) / 2;
        switch (compare(Option.unwrap(blocks[mid][0]), element)) {
          case (#less) left := mid;
          case (#greater) right := mid;
          case (#equal) return #found(indexByBlockElement(mid, 0))
        }
      };
      left
    };

    // binary search the elementIndex
    let elementIndex = do {
      let block = blocks[blockIndex];
      var left = 0;
      var right = if (blockIndex == self.blockIndex) self.elementIndex else block.size();
      while (left != right) {
        let mid = (left + right) / 2;
        switch (compare(Option.unwrap(block[mid]), element)) {
          case (#less) left := mid + 1;
          case (#greater) right := mid;
          case (#equal) return #found(indexByBlockElement(blockIndex, mid))
        }
      };
      left
    };

    #insertionIndex(indexByBlockElement(blockIndex, elementIndex))
  };

  /// Returns true iff every element in `list` satisfies `predicate`.
  /// In particular, if `list` is empty the function returns `true`.
  ///
  /// Example:
  /// ```motoko include=import
  /// let list = List.empty<Nat>();
  /// List.add(list, 2);
  /// List.add(list, 3);
  /// List.add(list, 4);
  ///
  /// assert List.all<Nat>(list, func x { x > 1 });
  /// ```
  ///
  /// Runtime: `O(size)`
  ///
  /// Space: `O(1)`
  ///
  /// *Runtime and space assumes that `predicate` runs in O(1) time and space.
  public func all<T>(self : List<T>, predicate : T -> Bool) : Bool {
    let blocks = self.blocks;
    let blockCount = blocks.size();

    var i = 1;
    while (i < blockCount) {
      let db = blocks[i];
      let sz = db.size();
      if (sz == 0) return true;

      var j = 0;
      while (j < sz) {
        switch (db[j]) {
          case (?x) if (not predicate(x)) return false;
          case null return true
        };
        j += 1
      };
      i += 1
    };
    true
  };

  /// Returns true iff some element in `list` satisfies `predicate`.
  /// In particular, if `list` is empty the function returns `false`.
  ///
  /// Example:
  /// ```motoko include=import
  /// let list = List.empty<Nat>();
  /// List.add(list, 2);
  /// List.add(list, 3);
  /// List.add(list, 4);
  ///
  /// assert List.any<Nat>(list, func x { x > 3 });
  /// ```
  ///
  /// Runtime: `O(size)`
  ///
  /// Space: `O(1)`
  ///
  /// *Runtime and space assumes that `predicate` runs in O(1) time and space.
  public func any<T>(self : List<T>, predicate : T -> Bool) : Bool = findIndex<T>(self, predicate) != null;

  /// Returns an Iterator (`Iter`) over the elements of a List.
  /// Iterator provides a single method `next()`, which returns
  /// elements in order, or `null` when out of elements to iterate over.
  ///
  /// ```motoko include=import
  /// let list = List.empty<Nat>();
  /// List.add(list, 10);
  /// List.add(list, 11);
  /// List.add(list, 12);
  ///
  /// var sum = 0;
  /// for (element in List.values(list)) {
  ///   sum += element;
  /// };
  /// assert sum == 33;
  /// ```
  ///
  /// Note: This does not create a snapshot. If the returned iterator is not consumed at once,
  /// and instead the consumption of the iterator is interleaved with other operations on the
  /// List, then this may lead to unexpected results.
  ///
  /// Runtime: `O(1)`
  public func values<T>(self : List<T>) : Types.Iter<T> = object {
    let blocks = self.blocks.size();
    var blockIndex = 0;
    var elementIndex = 0;
    var db : [var ?T] = self.blocks[blockIndex];
    var dbSize = db.size();

    public func next() : ?T {
      if (elementIndex == dbSize) {
        blockIndex += 1;
        if (blockIndex >= blocks) return null;
        db := self.blocks[blockIndex];
        dbSize := db.size();
        if (dbSize == 0) return null;
        elementIndex := 0
      };
      switch (db[elementIndex]) {
        case (?x) {
          elementIndex += 1;
          return ?x
        };
        case (_) return null
      }
    }
  };

  /// Returns an Iterator (`Iter`) over the items (index-value pairs) in the list.
  /// Each item is a tuple of `(index, value)`. The iterator provides a single method
  /// `next()` which returns elements in order, or `null` when out of elements.
  ///
  /// ```motoko include=import
  /// import Iter "mo:core/Iter";
  ///
  /// let list = List.empty<Nat>();
  /// List.add(list, 10);
  /// List.add(list, 11);
  /// List.add(list, 12);
  /// assert Iter.toArray(List.enumerate(list)) == [(0, 10), (1, 11), (2, 12)];
  /// ```
  ///
  /// Note: This does not create a snapshot. If the returned iterator is not consumed at once,
  /// and instead the consumption of the iterator is interleaved with other operations on the
  /// List, then this may lead to unexpected results.
  ///
  /// Runtime: `O(1)`
  ///
  /// Warning: Allocates memory on the heap to store ?(Nat, T).
  public func enumerate<T>(self : List<T>) : Types.Iter<(Nat, T)> = object {
    let blocks = self.blocks.size();
    var blockIndex = 0;
    var elementIndex = 0;
    var size = 0;
    var db : [var ?T] = [var];
    var i = 0;

    public func next() : ?(Nat, T) {
      if (elementIndex == size) {
        blockIndex += 1;
        if (blockIndex >= blocks) return null;
        db := self.blocks[blockIndex];
        size := db.size();
        if (size == 0) return null;
        elementIndex := 0
      };
      switch (db[elementIndex]) {
        case (?x) {
          let ret = ?(i, x);
          elementIndex += 1;
          i += 1;
          return ret
        };
        case (_) return null
      }
    }
  };

  /// Returns an Iterator (`Iter`) over the elements of the list in reverse order.
  /// The iterator provides a single method `next()` which returns elements from
  /// last to first, or `null` when out of elements.
  ///
  /// ```motoko include=import
  /// let list = List.empty<Nat>();
  /// List.add(list, 10);
  /// List.add(list, 11);
  /// List.add(list, 12);
  ///
  /// var sum = 0;
  /// for (element in List.reverseValues(list)) {
  ///   sum += element;
  /// };
  /// assert sum == 33;
  /// ```
  ///
  /// Note: This does not create a snapshot. If the returned iterator is not consumed at once,
  /// and instead the consumption of the iterator is interleaved with other operations on the
  /// List, then this may lead to unexpected results.
  ///
  /// Runtime: `O(1)`
  public func reverseValues<T>(self : List<T>) : Types.Iter<T> = object {
    var blockIndex = self.blockIndex;
    var elementIndex = self.elementIndex;
    var db : [var ?T] = if (blockIndex < self.blocks.size()) {
      self.blocks[blockIndex]
    } else { [var] };

    public func next() : ?T {
      if (elementIndex != 0) {
        elementIndex -= 1
      } else {
        blockIndex -= 1;
        if (blockIndex == 0) return null;
        db := self.blocks[blockIndex];
        elementIndex := db.size() - 1
      };

      db[elementIndex]
    }
  };

  /// Returns an Iterator (`Iter`) over the items in reverse order, i.e. pairs of index and value.
  /// Iterator provides a single method `next()`, which returns
  /// elements in reverse order, or `null` when out of elements to iterate over.
  ///
  /// ```motoko include=import
  /// import Iter "mo:core/Iter";
  ///
  /// let list = List.empty<Nat>();
  /// List.add(list, 10);
  /// List.add(list, 11);
  /// List.add(list, 12);
  /// assert Iter.toArray(List.reverseEnumerate(list)) == [(2, 12), (1, 11), (0, 10)];
  /// ```
  ///
  /// Note: This does not create a snapshot. If the returned iterator is not consumed at once,
  /// and instead the consumption of the iterator is interleaved with other operations on the
  /// List, then this may lead to unexpected results.
  ///
  /// Runtime: `O(1)`
  ///
  /// Warning: Allocates memory on the heap to store ?(T, Nat).
  public func reverseEnumerate<T>(self : List<T>) : Types.Iter<(Nat, T)> = object {
    var i = size(self);
    var blockIndex = self.blockIndex;
    var elementIndex = self.elementIndex;
    var db : [var ?T] = if (blockIndex < self.blocks.size()) {
      self.blocks[blockIndex]
    } else { [var] };

    public func next() : ?(Nat, T) {
      if (elementIndex != 0) {
        elementIndex -= 1
      } else {
        blockIndex -= 1;
        if (blockIndex == 0) return null;
        db := self.blocks[blockIndex];
        elementIndex := db.size() - 1
      };
      switch (db[elementIndex]) {
        case (?x) {
          i -= 1;
          return ?(i, x)
        };
        case (_) Prim.trap INTERNAL_ERROR
      }
    }
  };

  /// Returns an Iterator (`Iter`) over the indices (keys) of the list.
  /// The iterator provides a single method `next()` which returns indices
  /// from 0 to size-1, or `null` when out of elements.
  ///
  /// ```motoko include=import
  /// import Iter "mo:core/Iter";
  ///
  /// let list = List.empty<Text>();
  /// List.add(list, "A");
  /// List.add(list, "B");
  /// List.add(list, "C");
  /// Iter.toArray(List.keys(list)) // [0, 1, 2]
  /// ```
  ///
  /// Note: This does not create a snapshot. If the returned iterator is not consumed at once,
  /// and instead the consumption of the iterator is interleaved with other operations on the
  /// List, then this may lead to unexpected results.
  ///
  /// Runtime: `O(1)`
  public func keys<T>(self : List<T>) : Types.Iter<Nat> = Nat.range(0, size(self));

  /// Creates a new List containing all elements from the provided iterator.
  /// Elements are added in the order they are returned by the iterator.
  ///
  /// Example:
  /// ```motoko include=import
  /// import Nat "mo:core/Nat";
  /// import Iter "mo:core/Iter";
  ///
  /// let array = [1, 1, 1];
  /// let iter = array.vals();
  ///
  /// let list = List.fromIter<Nat>(iter);
  /// assert Iter.toArray(List.values(list)) == [1, 1, 1];
  /// ```
  ///
  /// Runtime: `O(size)`
  public func fromIter<T>(iter : Types.Iter<T>) : List<T> {
    let list = empty<T>();
    for (element in iter) add(list, element);
    list
  };

<<<<<<< HEAD
  /// Convert an iterator to a new mutable List.
  /// Elements are added in the order they are returned by the iterator.
=======
  /// Appends all elements from `added` to the end of `list`.
>>>>>>> 1a2438c8
  ///
  /// Example:
  /// ```motoko include=import
  /// import Nat "mo:core/Nat";
<<<<<<< HEAD
  /// import Iter "mo:core/Iter";
  ///
  /// let array = [1, 1, 1];
  /// let iter = array.vals();
  ///
  /// let list = iter.toList();
  /// assert Iter.toArray(List.values(list)) == [1, 1, 1];
  /// ```
  ///
  /// Runtime: `O(size)`
  public func toList<T>(self : Types.Iter<T>) : List<T> {
    fromIter(self)
=======
  ///
  /// let list = List.fromArray<Nat>([1, 2]);
  /// let added = List.fromArray<Nat>([3, 4]);
  /// List.append<Nat>(list, added);
  /// assert List.toArray(list) == [1, 2, 3, 4];
  /// ```
  ///
  /// Runtime: `O(size(added))`
  ///
  /// Space: `O(size(added))`
  public func append<T>(list : List<T>, added : List<T>) {
    reserve(list, size(added));

    let blocks = added.blocks;
    let blockCount = blocks.size();

    var i = 1;
    while (i < blockCount) {
      let db = blocks[i];
      let sz = db.size();
      if (sz == 0) return;

      var j = 0;
      while (j < sz) {
        switch (db[j]) {
          case (?x) addUnsafe(list, x);
          case null return
        };
        j += 1
      };
      i += 1
    }
>>>>>>> 1a2438c8
  };

  /// Adds all elements from the provided iterator to the end of the list.
  /// Elements are added in the order they are returned by the iterator.
  ///
  /// Example:
  /// ```motoko include=import
  /// import Nat "mo:core/Nat";
  /// import Iter "mo:core/Iter";
  ///
  /// let array = [1, 1, 1];
  /// let iter = array.vals();
  /// let list = List.repeat<Nat>(2, 1);
  ///
  /// List.addAll<Nat>(list, iter);
  /// assert Iter.toArray(List.values(list)) == [2, 1, 1, 1];
  /// ```
  ///
  /// The maximum number of elements in a `List` is 2^32.
  ///
  /// Runtime: `O(size)`, where n is the size of iter.
  public func addAll<T>(self : List<T>, iter : Types.Iter<T>) {
    for (element in iter) add(self, element)
  };

  /// Creates a new immutable array containing all elements from the list.
  /// Elements appear in the same order as in the list.
  ///
  /// Example:
  /// ```motoko include=import
  /// let list = List.fromArray<Nat>([1, 2, 3]);
  ///
  /// assert List.toArray<Nat>(list) == [1, 2, 3];
  /// ```
  ///
  /// Runtime: `O(size)`
  public func toArray<T>(self : List<T>) : [T] {
    var blockIndex = 0;
    var elementIndex = 0;
    var sz = 0;
    var db : [var ?T] = [var];

    func generator(_ : Nat) : T {
      if (elementIndex == sz) {
        blockIndex += 1;
        db := self.blocks[blockIndex];
        sz := db.size();
        elementIndex := 0
      };
      switch (db[elementIndex]) {
        case (?x) {
          elementIndex += 1;
          return x
        };
        case (_) Prim.trap INTERNAL_ERROR
      }
    };

    Array.tabulate<T>(size(self), generator)
  };

  /// Creates a List containing elements from an Array.
  ///
  /// Example:
  /// ```motoko include=import
  /// import Nat "mo:core/Nat";
  /// import Iter "mo:core/Iter";
  ///
  /// let array = [2, 3];
  /// let list = List.fromArray<Nat>(array);
  /// assert Iter.toArray(List.values(list)) == [2, 3];
  /// ```
  ///
  /// Runtime: `O(size)`
  public func fromArray<T>(array : [T]) : List<T> {
    let (blockIndex, elementIndex) = locate(array.size());

    let blocks = newIndexBlockLength(Nat32.fromNat(if (elementIndex == 0) { blockIndex - 1 } else blockIndex));
    let dataBlocks = VarArray.repeat<[var ?T]>([var], blocks);

    var i = 1;
    var pos = 0;

    while (i < blockIndex) {
      let len = dataBlockSize(i);
      dataBlocks[i] := VarArray.tabulate<?T>(len, func i = ?array[pos + i]);
      pos += len;
      i += 1
    };
    if (elementIndex != 0 and blockIndex < blocks) {
      dataBlocks[i] := VarArray.tabulate<?T>(
        dataBlockSize(i),
        func i = if (i < elementIndex) ?array[pos + i] else null
      )
    };

    {
      var blocks = dataBlocks;
      var blockIndex = blockIndex;
      var elementIndex = elementIndex
    }
  };

  /// Creates a new mutable array containing all elements from the list.
  /// Elements appear in the same order as in the list.
  ///
  /// Example:
  /// ```motoko include=import
  /// import Array "mo:core/Array";
  ///
  /// let list = List.fromArray<Nat>([1, 2, 3]);
  ///
  /// let varArray = List.toVarArray<Nat>(list);
  /// assert Array.fromVarArray(varArray) == [1, 2, 3];
  /// ```
  ///
  /// Runtime: `O(size)`
  public func toVarArray<T>(self : List<T>) : [var T] {
    let ?fs = first(self) else return [var];

    let array = VarArray.repeat<T>(fs, size(self));

    var index = 0;

    let blocks = self.blocks;
    let blockCount = blocks.size();

    var i = 1;
    while (i < blockCount) {
      let db = blocks[i];
      let sz = db.size();
      if (sz == 0) return array;

      var j = 0;
      while (j < sz) {
        switch (db[j]) {
          case (?x) array[index] := x;
          case null return array
        };
        j += 1;
        index += 1
      };
      i += 1
    };
    array
  };

  /// Creates a new List containing all elements from the mutable array.
  /// Elements appear in the same order as in the array.
  ///
  /// Example:
  /// ```motoko include=import
  /// import Nat "mo:core/Nat";
  /// import Iter "mo:core/Iter";
  ///
  /// let array = [var 2, 3];
  /// let list = List.fromVarArray<Nat>(array);
  /// assert Iter.toArray(List.values(list)) == [2, 3];
  /// ```
  ///
  /// Runtime: `O(size)`
  public func fromVarArray<T>(array : [var T]) : List<T> {
    let (blockIndex, elementIndex) = locate(array.size());

    let blocks = newIndexBlockLength(Nat32.fromNat(if (elementIndex == 0) { blockIndex - 1 } else blockIndex));
    let dataBlocks = VarArray.repeat<[var ?T]>([var], blocks);

    func makeBlock(array : [var T], p : Nat, len : Nat, fill : Nat) : [var ?T] {
      let block = VarArray.repeat<?T>(null, len);
      var j = 0;
      var pos = p;
      while (j < fill) {
        block[j] := ?array[pos];
        j += 1;
        pos += 1
      };
      block
    };

    var i = 1;
    var pos = 0;

    while (i < blockIndex) {
      let len = dataBlockSize(i);
      dataBlocks[i] := makeBlock(array, pos, len, len);
      pos += len;
      i += 1
    };
    if (elementIndex != 0) {
      dataBlocks[i] := makeBlock(array, pos, dataBlockSize(i), elementIndex)
    };

    {
      var blocks = dataBlocks;
      var blockIndex = blockIndex;
      var elementIndex = elementIndex
    }
  };

  /// Returns the first element of `list`, or `null` if the list is empty.
  ///
  /// Example:
  /// ```motoko include=import
  /// assert List.first(List.fromArray<Nat>([1, 2, 3])) == ?1;
  /// assert List.first(List.empty<Nat>()) == null;
  /// ```
  ///
  /// Runtime: `O(1)`
  ///
  /// Space: `O(1)`
  public func first<T>(self : List<T>) : ?T {
    if (self.blockIndex == 1) null else self.blocks[1][0]
  };

  /// Returns the last element of `list`, or `null` if the list is empty.
  ///
  /// Example:
  /// ```motoko include=import
  /// assert List.last(List.fromArray<Nat>([1, 2, 3])) == ?3;
  /// assert List.last(List.empty<Nat>()) == null;
  /// ```
  ///
  /// Runtime: `O(1)`
  ///
  /// Space: `O(1)`
  public func last<T>(self : List<T>) : ?T {
    let e = self.elementIndex;
    if (e > 0) return self.blocks[self.blockIndex][e - 1];

    let b = self.blockIndex - 1 : Nat;
    if (b == 0) null else {
      let block = self.blocks[b];
      block[block.size() - 1]
    }
  };

  /// Applies `f` to each element in `list`.
  ///
  /// Example:
  /// ```motoko include=import
  /// import Nat "mo:core/Nat";
  /// import Debug "mo:core/Debug";
  ///
  /// let list = List.fromArray<Nat>([1, 2, 3]);
  ///
  /// List.forEach<Nat>(list, func(x) {
  ///   Debug.print(Nat.toText(x)); // prints each element in list
  /// });
  /// ```
  ///
  /// Runtime: `O(size)`
  ///
  /// Space: `O(size)`
  ///
  /// *Runtime and space assumes that `f` runs in O(1) time and space.
  public func forEach<T>(self : List<T>, f : T -> ()) {
    let blocks = self.blocks;
    let blockCount = blocks.size();

    var i = 1;
    while (i < blockCount) {
      let db = blocks[i];
      let sz = db.size();
      if (sz == 0) return;

      var j = 0;
      while (j < sz) {
        switch (db[j]) {
          case (?x) f(x);
          case null return
        };
        j += 1
      };
      i += 1
    }
  };

  /// Applies `f` to each item `(i, x)` in `list` where `i` is the key
  /// and `x` is the value.
  ///
  /// Example:
  /// ```motoko include=import
  /// import Nat "mo:core/Nat";
  /// import Debug "mo:core/Debug";
  ///
  /// let list = List.fromArray<Nat>([1, 2, 3]);
  ///
  /// List.forEachEntry<Nat>(list, func (i,x) {
  ///   // prints each item (i,x) in list
  ///   Debug.print(Nat.toText(i) # Nat.toText(x));
  /// });
  /// ```
  ///
  /// Runtime: `O(size)`
  ///
  /// Space: `O(size)`
  ///
  /// *Runtime and space assumes that `f` runs in O(1) time and space.
  public func forEachEntry<T>(self : List<T>, f : (Nat, T) -> ()) {
    var index = 0;
    let blocks = self.blocks;
    let blockCount = blocks.size();

    var i = 1;
    while (i < blockCount) {
      let db = blocks[i];
      let sz = db.size();
      if (sz == 0) return;

      var j = 0;
      while (j < sz) {
        switch (db[j]) {
          case (?x) f(index, x);
          case null return
        };
        j += 1;
        index += 1
      };
      i += 1
    }
  };

  func actualInterval(fromInclusive : Int, toExclusive : Int, size : Nat) : (Nat, Nat) {
    let startInt = if (fromInclusive < 0) {
      let s = size + fromInclusive;
      if (s < 0) { 0 } else { s }
    } else {
      if (fromInclusive > size) { size } else { fromInclusive }
    };
    let endInt = if (toExclusive < 0) {
      let e = size + toExclusive;
      if (e < 0) { 0 } else { e }
    } else {
      if (toExclusive > size) { size } else { toExclusive }
    };
    (Prim.abs(startInt), Prim.abs(endInt))
  };

  /// Returns an iterator over a slice of `list` starting at `fromInclusive` up to (but not including) `toExclusive`.
  ///
  /// Negative indices are relative to the end of the list. For example, `-1` corresponds to the last element in the list.
  ///
  /// If the indices are out of bounds, they are clamped to the list bounds.
  /// If the first index is greater than the second, the function returns an empty iterator.
  ///
  /// ```motoko include=import
  /// let list = List.fromArray<Nat>([1, 2, 3, 4, 5]);
  /// let iter1 = List.range<Nat>(list, 3, List.size(list));
  /// assert iter1.next() == ?4;
  /// assert iter1.next() == ?5;
  /// assert iter1.next() == null;
  ///
  /// let iter2 = List.range<Nat>(list, 3, -1);
  /// assert iter2.next() == ?4;
  /// assert iter2.next() == null;
  ///
  /// let iter3 = List.range<Nat>(list, 0, 0);
  /// assert iter3.next() == null;
  /// ```
  ///
  /// Runtime: O(1)
  ///
  /// Space: O(1)
  public func range<T>(self : List<T>, fromInclusive : Int, toExclusive : Int) : Types.Iter<T> = object {
    let (start, end) = actualInterval(fromInclusive, toExclusive, size(self));
    let blocks = self.blocks.size();
    var blockIndex = 0;
    var elementIndex = 0;
    if (start != 0) {
      let (block, element) = locate(start - 1);
      blockIndex := block;
      elementIndex := element + 1
    };
    var db : [var ?T] = self.blocks[blockIndex];
    var dbSize = db.size();
    var index = fromInclusive;

    public func next() : ?T {
      if (index >= end) return null;
      index += 1;

      if (elementIndex == dbSize) {
        blockIndex += 1;
        if (blockIndex >= blocks) return null;
        db := self.blocks[blockIndex];
        dbSize := db.size();
        if (dbSize == 0) return null;
        elementIndex := 0
      };
      let ret = db[elementIndex];
      elementIndex += 1;
      ret
    }
  };

  func sliceToArrayBase<T>(self : List<T>, start : Nat) : {
    next(i : Nat) : T
  } = object {
    var blockIndex = 0;
    var elementIndex = 0;
    if (start != 0) {
      let (block, element) = locate(start - 1);
      blockIndex := block;
      elementIndex := element + 1
    };
    var db : [var ?T] = self.blocks[blockIndex];
    var dbSize = db.size();

    public func next(i : Nat) : T {
      if (elementIndex == dbSize) {
        blockIndex += 1;
        db := self.blocks[blockIndex];
        dbSize := db.size();
        elementIndex := 0
      };
      switch (db[elementIndex]) {
        case (?x) {
          elementIndex += 1;
          return x
        };
        case null Prim.trap INTERNAL_ERROR
      }
    }
  };

  /// Returns a new array containing elements from `list` starting at index `fromInclusive` up to (but not including) index `toExclusive`.
  /// If the indices are out of bounds, they are clamped to the array bounds.
  ///
  /// ```motoko include=import
  /// let array = List.fromArray<Nat>([1, 2, 3, 4, 5]);
  ///
  /// let slice1 = List.sliceToArray<Nat>(array, 1, 4);
  /// assert slice1 == [2, 3, 4];
  ///
  /// let slice2 = List.sliceToArray<Nat>(array, 1, -1);
  /// assert slice2 == [2, 3, 4];
  /// ```
  ///
  /// Runtime: O(toExclusive - fromInclusive)
  ///
  /// Space: O(toExclusive - fromInclusive)
  public func sliceToArray<T>(self : List<T>, fromInclusive : Int, toExclusive : Int) : [T] {
    let (start, end) = actualInterval(fromInclusive, toExclusive, size(self));
    Array.tabulate<T>(end - start, sliceToArrayBase(self, start).next)
  };

  /// Returns a new var array containing elements from `list` starting at index `fromInclusive` up to (but not including) index `toExclusive`.
  /// If the indices are out of bounds, they are clamped to the array bounds.
  ///
  /// ```motoko include=import
  /// import VarArray "mo:core/VarArray";
  /// import Nat "mo:core/Nat";
  ///
  /// let array = List.fromArray<Nat>([1, 2, 3, 4, 5]);
  ///
  /// let slice1 = List.sliceToVarArray<Nat>(array, 1, 4);
  /// assert VarArray.equal(slice1, [var 2, 3, 4], Nat.equal);
  ///
  /// let slice2 = List.sliceToVarArray<Nat>(array, 1, -1);
  /// assert VarArray.equal(slice2, [var 2, 3, 4], Nat.equal);
  /// ```
  ///
  /// Runtime: O(toExclusive - fromInclusive)
  ///
  /// Space: O(toExclusive - fromInclusive)
  public func sliceToVarArray<T>(self : List<T>, fromInclusive : Int, toExclusive : Int) : [var T] {
    let (start, end) = actualInterval(fromInclusive, toExclusive, size(self));
    VarArray.tabulate<T>(end - start, sliceToArrayBase(self, start).next)
  };

  /// Like `forEachEntryRev` but iterates through the list in reverse order,
  /// from end to beginning.
  ///
  /// Example:
  /// ```motoko include=import
  /// import Nat "mo:core/Nat";
  /// import Debug "mo:core/Debug";
  ///
  /// let list = List.fromArray<Nat>([1, 2, 3]);
  ///
  /// List.reverseForEachEntry<Nat>(list, func (i,x) {
  ///   // prints each item (i,x) in list
  ///   Debug.print(Nat.toText(i) # Nat.toText(x));
  /// });
  /// ```
  ///
  /// Runtime: `O(size)`
  ///
  /// Space: `O(size)`
  ///
  /// *Runtime and space assumes that `f` runs in O(1) time and space.
  public func reverseForEachEntry<T>(self : List<T>, f : (Nat, T) -> ()) {
    var index = 0;

    let blocks = self.blocks;
    let blockIndex = self.blockIndex;
    let elementIndex = self.elementIndex;

    var i = blockIndex;
    if (elementIndex == 0) i -= 1;

    while (i > 0) {
      let db = blocks[i];
      let sz = db.size();
      var j = if (i == blockIndex) elementIndex else sz;
      while (j > 0) {
        j -= 1;
        switch (db[j]) {
          case (?x) f(index, x);
          case null Prim.trap INTERNAL_ERROR
        };
        index += 1
      };
      i -= 1
    }
  };

  /// Applies `f` to each element in `list` in reverse order.
  ///
  /// Example:
  /// ```motoko include=import
  /// import Nat "mo:core/Nat";
  /// import Debug "mo:core/Debug";
  ///
  /// let list = List.fromArray<Nat>([1, 2, 3]);
  ///
  /// List.reverseForEach<Nat>(list, func (x) {
  ///   Debug.print(Nat.toText(x)); // prints each element in list in reverse order
  /// });
  /// ```
  ///
  /// Runtime: `O(size)`
  ///
  /// Space: `O(size)`
  ///
  /// *Runtime and space assumes that `f` runs in O(1) time and space.
  public func reverseForEach<T>(self : List<T>, f : T -> ()) {
    let blocks = self.blocks;
    let blockIndex = self.blockIndex;
    let elementIndex = self.elementIndex;

    var i = blockIndex;
    if (elementIndex == 0) i -= 1;

    while (i > 0) {
      let db = blocks[i];
      let sz = db.size();
      var j = if (i == blockIndex) elementIndex else sz;
      while (j > 0) {
        j -= 1;
        switch (db[j]) {
          case (?x) f(x);
          case null Prim.trap INTERNAL_ERROR
        }
      };
      i -= 1
    }
  };

  /// Executes the closure over a slice of `list` starting at `fromInclusive` up to (but not including) `toExclusive`.
  ///
  /// ```motoko include=import
  /// import Debug "mo:core/Debug";
  /// import Nat "mo:core/Nat";
  ///
  /// let list = List.fromArray<Nat>([1, 2, 3, 4, 5]);
  /// List.forEachInRange<Nat>(list, func x = Debug.print(Nat.toText(x)), 1, 2); // prints 2 and 3
  /// ```
  ///
  /// Runtime: `O(toExclusive - fromExclusive)`
  ///
  /// Space: `O(1)`
  public func forEachInRange<T>(list : List<T>, f : T -> (), fromInclusive : Nat, toExclusive : Nat) {
    if (not (fromInclusive <= toExclusive and toExclusive <= size(list))) Prim.trap("Invalid range");

    func traverseBlock(block : [var ?T], f : T -> (), from : Nat, to : Nat) {
      var i = from;
      while (i < to) {
        switch (block[i]) {
          case (?value) f(value);
          case null Prim.trap(INTERNAL_ERROR)
        };
        i += 1
      }
    };

    let (fromBlock, fromElement) = locate(fromInclusive);
    let (toBlock, toElement) = locate(toExclusive);

    let blocks = list.blocks;
    let sz = blocks.size();

    if (fromBlock == toBlock) {
      if (fromBlock < sz) traverseBlock(blocks[fromBlock], f, fromElement, toElement);
      return
    };

    traverseBlock(blocks[fromBlock], f, fromElement, blocks[fromBlock].size());

    var i = fromBlock + 1;
    let to = Nat.min(toBlock, sz);
    while (i < to) {
      traverseBlock(blocks[i], f, 0, blocks[i].size());
      i += 1
    };

    if (toBlock < sz) traverseBlock(blocks[toBlock], f, 0, toElement)
  };

  /// Returns true if the list contains the specified element according to the provided
  /// equality function. Uses the provided `equal` function to compare elements.
  ///
  /// Example:
  /// ```motoko include=import
  /// import Nat "mo:core/Nat";
  ///
  /// let list = List.empty<Nat>();
  /// List.add(list, 2);
  /// List.add(list, 0);
  /// List.add(list, 3);
  ///
  /// assert List.contains<Nat>(list, Nat.equal, 2);
  /// ```
  ///
  /// Runtime: `O(size)`
  ///
  /// Space: `O(1)`
  ///
  /// *Runtime and space assumes that `equal` runs in O(1) time and space.
  public func contains<T>(self : List<T>, equal : (implicit : (T, T) -> Bool), element : T) : Bool {
    Option.isSome(indexOf(self, equal, element))
  };

  /// Returns the greatest element in the list according to the ordering defined by `compare`.
  /// Returns `null` if the list is empty.
  ///
  /// Example:
  /// ```motoko include=import
  /// import Nat "mo:core/Nat";
  ///
  /// let list = List.empty<Nat>();
  /// List.add(list, 1);
  /// List.add(list, 2);
  ///
  /// assert List.max<Nat>(list, Nat.compare) == ?2;
  /// assert List.max<Nat>(List.empty<Nat>(), Nat.compare) == null;
  /// ```
  ///
  /// Runtime: `O(size)`
  ///
  /// Space: `O(1)`
  ///
  /// *Runtime and space assumes that `compare` runs in O(1) time and space.
  public func max<T>(self : List<T>, compare : (implicit : (T, T) -> Types.Order)) : ?T {
    var maxSoFar : T = switch (first(self)) {
      case (?x) x;
      case null return null
    };

    let blocks = self.blocks;
    let blockCount = blocks.size();

    var i = 2;
    while (i < blockCount) {
      let db = blocks[i];
      let sz = db.size();
      if (sz == 0) return ?maxSoFar;

      var j = 0;
      while (j < sz) {
        switch (db[j]) {
          case (?x) switch (compare(x, maxSoFar)) {
            case (#greater) maxSoFar := x;
            case _ {}
          };
          case null return ?maxSoFar
        };
        j += 1
      };
      i += 1
    };

    ?maxSoFar
  };

  /// Returns the least element in the list according to the ordering defined by `compare`.
  /// Returns `null` if the list is empty.
  ///
  /// Example:
  /// ```motoko include=import
  /// import Nat "mo:core/Nat";
  ///
  /// let list = List.empty<Nat>();
  /// List.add(list, 1);
  /// List.add(list, 2);
  ///
  /// assert List.min<Nat>(list, Nat.compare) == ?1;
  /// assert List.min<Nat>(List.empty<Nat>(), Nat.compare) == null;
  /// ```
  ///
  /// Runtime: `O(size)`
  ///
  /// Space: `O(1)`
  ///
  /// *Runtime and space assumes that `compare` runs in O(1) time and space.
  public func min<T>(self : List<T>, compare : (implicit : (T, T) -> Types.Order)) : ?T {
    var minSoFar : T = switch (first(self)) {
      case (?x) x;
      case null return null
    };

    let blocks = self.blocks;
    let blockCount = blocks.size();

    var i = 2;
    while (i < blockCount) {
      let db = blocks[i];
      let sz = db.size();
      if (sz == 0) return ?minSoFar;

      var j = 0;
      while (j < sz) {
        switch (db[j]) {
          case (?x) switch (compare(x, minSoFar)) {
            case (#less) minSoFar := x;
            case _ {}
          };
          case null return ?minSoFar
        };
        j += 1
      };
      i += 1
    };

    ?minSoFar
  };

  /// Tests if two lists are equal by comparing their elements using the provided `equal` function.
  /// Returns true if and only if both lists have the same size and all corresponding elements
  /// are equal according to the provided function.
  ///
  /// Example:
  /// ```motoko include=import
  /// import Nat "mo:core/Nat";
  ///
  /// let list1 = List.fromArray<Nat>([1,2]);
  /// let list2 = List.empty<Nat>();
  /// List.add(list2, 1);
  /// List.add(list2, 2);
  ///
  /// assert List.equal<Nat>(list1, list2, Nat.equal);
  /// ```
  ///
  /// Runtime: `O(size)`
  ///
  /// Space: `O(1)`
  ///
  /// *Runtime and space assumes that `equal` runs in O(1) time and space.
  public func equal<T>(self : List<T>, other : List<T>, equal : (implicit : (T, T) -> Bool)) : Bool {
    if (size(self) != size(other)) return false;

    let blocks1 = self.blocks;
    let blocks2 = other.blocks;
    let blockCount = Nat.min(blocks1.size(), blocks2.size());

    var i = 1;
    while (i < blockCount) {
      let db1 = blocks1[i];
      let db2 = blocks2[i];
      let sz = Nat.min(db1.size(), db2.size());
      if (sz == 0) return true;

      var j = 0;
      while (j < sz) {
        switch (db1[j], db2[j]) {
          case (?x, ?y) if (not equal(x, y)) return false;
          case (_, _) return true
        };
        j += 1
      };
      i += 1
    };
    return true
  };

  /// Compares two lists lexicographically using the provided `compare` function.
  /// Elements are compared pairwise until a difference is found or one list ends.
  /// If all elements compare equal, the shorter list is considered less than the longer list.
  ///
  /// Example:
  /// ```motoko include=import
  /// import Nat "mo:core/Nat";
  ///
  /// let list1 = List.fromArray<Nat>([0, 1]);
  /// let list2 = List.fromArray<Nat>([2]);
  /// let list3 = List.fromArray<Nat>([0, 1, 2]);
  ///
  /// assert List.compare<Nat>(list1, list2, Nat.compare) == #less;
  /// assert List.compare<Nat>(list1, list3, Nat.compare) == #less;
  /// assert List.compare<Nat>(list2, list3, Nat.compare) == #greater;
  /// ```
  ///
  /// Runtime: `O(size)`
  ///
  /// Space: `O(1)`
  ///
  /// *Runtime and space assumes that `compare` runs in O(1) time and space.
  public func compare<T>(self : List<T>, other : List<T>, compare : (implicit : (T, T) -> Types.Order)) : Types.Order {
    let blocks1 = self.blocks;
    let blocks2 = other.blocks;
    let blockCount = Nat.min(blocks1.size(), blocks2.size());

    var i = 1;
    label l while (i < blockCount) {
      let db1 = blocks1[i];
      let db2 = blocks2[i];
      let sz = Nat.min(db1.size(), db2.size());
      if (sz == 0) break l;

      var j = 0;
      while (j < sz) {
        switch (db1[j], db2[j]) {
          case (?x, ?y) switch (compare(x, y)) {
            case (#less) return #less;
            case (#greater) return #greater;
            case _ {}
          };
          case (_, _) break l
        };
        j += 1
      };
      i += 1
    };
    return Nat.compare(size(self), size(other))
  };

  /// Creates a textual representation of `list`, using `toText` to recursively
  /// convert the elements into Text.
  ///
  /// Example:
  /// ```motoko include=import
  /// import Nat "mo:core/Nat";
  ///
  /// let list = List.fromArray<Nat>([1,2,3,4]);
  ///
  /// assert List.toText<Nat>(list, Nat.toText) == "List[1, 2, 3, 4]";
  /// ```
  ///
  /// Runtime: `O(size)`
  ///
  /// Space: `O(size)`
  ///
  /// *Runtime and space assumes that `toText` runs in O(1) time and space.
  public func toText<T>(self : List<T>, toText : (implicit : T -> Text)) : Text {
    var text = switch (first(self)) {
      case (?x) toText(x);
      case null ""
    };

    let blocks = self.blocks;
    let blockCount = blocks.size();

    var i = 2;
    label l while (i < blockCount) {
      let db = blocks[i];
      let sz = db.size();
      if (sz == 0) break l;

      var j = 0;
      while (j < sz) {
        switch (db[j]) {
          case (?x) text #= ", " # toText(x);
          case null break l
        };
        j += 1
      };
      i += 1
    };

    "List[" # text # "]"
  };

  /// Collapses the elements in `list` into a single value by starting with `base`
  /// and progessively combining elements into `base` with `combine`. Iteration runs
  /// left to right.
  ///
  /// Example:
  /// ```motoko include=import
  /// import Nat "mo:core/Nat";
  ///
  /// let list = List.fromArray<Nat>([1,2,3]);
  ///
  /// assert List.foldLeft<Text, Nat>(list, "", func (acc, x) { acc # Nat.toText(x)}) == "123";
  /// ```
  ///
  /// Runtime: `O(size)`
  ///
  /// Space: `O(1)`
  ///
  /// *Runtime and space assumes that `combine` runs in O(1)` time and space.
  public func foldLeft<A, T>(self : List<T>, base : A, combine : (A, T) -> A) : A {
    var accumulation = base;

    let blocks = self.blocks;
    let blockCount = blocks.size();

    var i = 1;
    while (i < blockCount) {
      let db = blocks[i];
      let sz = db.size();
      if (sz == 0) return accumulation;

      var j = 0;
      while (j < sz) {
        switch (db[j]) {
          case (?x) accumulation := combine(accumulation, x);
          case null return accumulation
        };
        j += 1
      };
      i += 1
    };
    accumulation
  };

  /// Collapses the elements in `list` into a single value by starting with `base`
  /// and progessively combining elements into `base` with `combine`. Iteration runs
  /// right to left.
  ///
  /// Example:
  /// ```motoko include=import
  /// import Nat "mo:core/Nat";
  ///
  /// let list = List.fromArray<Nat>([1,2,3]);
  ///
  /// assert List.foldRight<Nat, Text>(list, "", func (x, acc) { Nat.toText(x) # acc }) == "123";
  /// ```
  ///
  /// Runtime: `O(size)`
  ///
  /// Space: `O(1)`
  ///
  /// *Runtime and space assumes that `combine` runs in O(1)` time and space.
  public func foldRight<T, A>(self : List<T>, base : A, combine : (T, A) -> A) : A {
    var accumulation = base;

    let blocks = self.blocks;
    let blockIndex = self.blockIndex;
    let elementIndex = self.elementIndex;

    var i = blockIndex;
    if (elementIndex == 0) i -= 1;

    while (i > 0) {
      let db = blocks[i];
      let sz = db.size();
      var j = if (i == blockIndex) elementIndex else sz;
      while (j > 0) {
        j -= 1;
        switch (db[j]) {
          case (?x) accumulation := combine(x, accumulation);
          case null Prim.trap INTERNAL_ERROR
        }
      };
      i -= 1
    };

    accumulation
  };

  /// Reverses the order of elements in `list` by overwriting in place.
  ///
  /// Example:
  /// ```motoko include=import
  /// import Nat "mo:core/Nat";
  /// import Iter "mo:core/Iter";
  ///
  /// let list = List.fromArray<Nat>([1,2,3]);
  ///
  /// List.reverseInPlace<Nat>(list);
  /// assert Iter.toArray(List.values(list)) == [3, 2, 1];
  /// ```
  ///
  /// Runtime: `O(size)`
  ///
  /// Space: `O(1)`
  public func reverseInPlace<T>(self : List<T>) {
    let vsize = size(self);
    if (vsize <= 1) return;

    let (finalBlock, finalElement) = locate(vsize / 2);

    let blocks = self.blocks;

    var blockIndexBack = self.blockIndex;
    var elementIndexBack = self.elementIndex;
    var dbBack : [var ?T] = if (blockIndexBack < self.blocks.size()) {
      self.blocks[blockIndexBack]
    } else { [var] };

    var i = 1;
    var index = 0;
    while (i <= finalBlock) {
      let db = blocks[i];
      let sz = if (i == finalBlock) finalElement else db.size();

      var j = 0;
      while (j < sz) {
        if (elementIndexBack == 0) {
          blockIndexBack -= 1;
          dbBack := self.blocks[blockIndexBack];
          elementIndexBack := dbBack.size() - 1
        } else {
          elementIndexBack -= 1
        };

        let temp = db[j];
        db[j] := dbBack[elementIndexBack];
        dbBack[elementIndexBack] := temp;

        j += 1;
        index += 1
      };
      i += 1
    }
  };

  /// Returns a new List with the elements from `list` in reverse order.
  ///
  /// Example:
  /// ```motoko include=import
  /// import Nat "mo:core/Nat";
  /// import Iter "mo:core/Iter";
  ///
  /// let list = List.fromArray<Nat>([1,2,3]);
  ///
  /// let rlist = List.reverse<Nat>(list);
  /// assert Iter.toArray(List.values(rlist)) == [3, 2, 1];
  /// ```
  ///
  /// Runtime: `O(size)`
  ///
  /// Space: `O(1)`
  public func reverse<T>(self : List<T>) : List<T> {
    let rlist = repeatInternal<T>(null, size(self));

    let blocks = self.blocks;
    let blockCount = blocks.size();

    var blockIndexBack = rlist.blockIndex;
    var elementIndexBack = rlist.elementIndex;
    var dbBack : [var ?T] = if (blockIndexBack < rlist.blocks.size()) {
      rlist.blocks[blockIndexBack]
    } else { [var] };

    var i = 1;
    while (i < blockCount) {
      let db = blocks[i];
      let sz = db.size();
      if (sz == 0) return rlist;

      var j = 0;
      while (j < sz) {
        if (elementIndexBack == 0) {
          blockIndexBack -= 1;
          if (blockIndexBack == 0) return rlist;
          dbBack := rlist.blocks[blockIndexBack];
          elementIndexBack := dbBack.size() - 1
        } else {
          elementIndexBack -= 1
        };

        dbBack[elementIndexBack] := db[j];
        j += 1
      };
      i += 1
    };
    rlist
  };

  /// Returns true if and only if the list is empty.
  ///
  /// Example:
  /// ```motoko include=import
  /// let list = List.fromArray<Nat>([2,0,3]);
  /// assert not List.isEmpty<Nat>(list);
  /// assert List.isEmpty<Nat>(List.empty<Nat>());
  /// ```
  ///
  /// Runtime: `O(1)`
  ///
  /// Space: `O(1)`
  public func isEmpty<T>(self : List<T>) : Bool {
    self.blockIndex == 1
  };

  /// Unsafe iterator starting from `start`.
  ///
  /// Example:
  /// ```
  /// let list = List.fromArray<Nat>([1, 2, 3, 4, 5]);
  /// let reader = List.reader<Nat>(list, 2);
  /// assert reader() == 3;
  /// assert reader() == 4;
  /// assert reader() == 5;
  /// ```
  ///
  /// Runtime: `O(1)`
  ///
  /// Space: `O(1)`
  public func reader<T>(list : List<T>, start : Nat) : () -> T {
    var blockIndex = 0;
    var elementIndex = 0;
    if (start != 0) {
      let (block, element) = locate(start - 1);
      blockIndex := block;
      elementIndex := element + 1
    };
    var db : [var ?T] = list.blocks[blockIndex];
    var dbSize = db.size();
    func next() : T {
      // Note: next() traps when reading beyond end of list
      if (elementIndex == dbSize) {
        blockIndex += 1;
        db := list.blocks[blockIndex];
        dbSize := db.size();
        elementIndex := 0
      };
      switch (db[elementIndex]) {
        case (?ret) {
          elementIndex += 1;
          return ret
        };
        case (_) Prim.trap("List.reader(): out of bounds")
      }
    };
    next
  };

}<|MERGE_RESOLUTION|>--- conflicted
+++ resolved
@@ -1939,17 +1939,12 @@
     list
   };
 
-<<<<<<< HEAD
   /// Convert an iterator to a new mutable List.
   /// Elements are added in the order they are returned by the iterator.
-=======
-  /// Appends all elements from `added` to the end of `list`.
->>>>>>> 1a2438c8
-  ///
-  /// Example:
-  /// ```motoko include=import
-  /// import Nat "mo:core/Nat";
-<<<<<<< HEAD
+  ///
+  /// Example:
+  /// ```motoko include=import
+  /// import Nat "mo:core/Nat";
   /// import Iter "mo:core/Iter";
   ///
   /// let array = [1, 1, 1];
@@ -1962,8 +1957,11 @@
   /// Runtime: `O(size)`
   public func toList<T>(self : Types.Iter<T>) : List<T> {
     fromIter(self)
-=======
-  ///
+  };
+  
+  /// Appends all elements from `added` to the end of `list`.
+  /// Example:
+  /// ```motoko include=import
   /// let list = List.fromArray<Nat>([1, 2]);
   /// let added = List.fromArray<Nat>([3, 4]);
   /// List.append<Nat>(list, added);
@@ -1995,7 +1993,6 @@
       };
       i += 1
     }
->>>>>>> 1a2438c8
   };
 
   /// Adds all elements from the provided iterator to the end of the list.
