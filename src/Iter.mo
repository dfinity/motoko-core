--- conflicted
+++ resolved
@@ -9,131 +9,6 @@
 
 module {
 
-<<<<<<< HEAD
-  public type Iter<T> = Type.Iter<T>;
-
-  public func empty<T>() : Iter<T> = { next = func _ = null };
-
-  public func natRange(fromInclusive : Nat, toExclusive : Nat) : Type.Iter<Nat> {
-    object {
-      var current = fromInclusive;
-
-      public func next() : ?Nat {
-        if (current >= toExclusive) {
-          return null;
-        };
-        let result = current;
-        current += 1;
-        ?result;
-      }
-    }
-  };
-
-  public class rangeRev(fromInclusive : Int, toExclusive : Int) {
-    todo()
-  };
-
-  public func forEach<T>(iter : Iter<T>, f : (T, Nat) -> ()) {
-    todo()
-  };
-
-  public func size<T>(iter : Iter<T>) : Nat {
-    todo()
-  };
-
-  public func map<T1, T2>(iter : Iter<T1>, f : T1 -> T2) : Iter<T2> {
-    todo()
-  };
-
-  public func filter<T>(iter : Iter<T>, f : T -> Bool) : Iter<T> {
-    todo()
-  };
-
-  public func filterMap<T1, T2>(iter : Iter<T1>, f : T1 -> ?T2) : Iter<T2> {
-    todo()
-  };
-
-  public func infinite<T>(x : T) : Iter<T> {
-    todo()
-  };
-
-  public func singleton<T>(x : T) : Iter<T> {
-    todo()
-  };
-
-  public func concat<T>(a : Iter<T>, b : Iter<T>) : Iter<T> {
-    todo()
-  };
-
-  public func concatAll<T>(iters : [Iter<T>]) : Iter<T> {
-    todo()
-  };
-
-  public func fromArray<T>(array : [T]) : Iter<T> {
-    var index = 0;
-    object {
-      public func next() : ?T {
-        if (index >= array.size()) {
-          null;
-        } else {
-          let value = array[index];
-          index += 1;
-          ?value
-        }
-      }
-    }
-  };
-
-  public func fromVarArray<T>(array : [var T]) : Iter<T> {
-    todo()
-  };
-
-  public func toArray<T>(iter : Iter<T>) : [T] {
-    // TODO: Replace implementation. This is just temporay.
-    type Node<T> = { value: T; var next: ?Node<T>};
-    var first: ?Node<T> = null;
-    var last: ?Node<T> = null;
-    var count = 0;
-
-    func add(value: T) {
-      let node : Node<T> = { value; var next = null };
-      switch (last) {
-        case null {
-          first := ?node;
-        };
-        case (?previous) {
-          previous.next := ?node;
-        }
-      };
-      last := ?node;
-      count += 1;
-    };
-
-    for (value in iter) {
-      add(value);
-    };
-    if (count == 0) {
-      return [];
-    };
-    var current = first;
-    Prim.Array_tabulate<T>(count, func (_) {
-      switch (current) {
-        case null Runtime.trap("Node must not be null");
-        case (?node) {
-          current := node.next;
-          node.value
-        }
-      }
-    });
-  };
-
-  public func toVarArray<T>(iter : Iter<T>) : [var T] {
-    todo()
-  };
-
-  public func sort<T>(iter : Iter<T>, compare : (T, T) -> Order.Order) : Iter<T> {
-    todo()
-=======
   /// An iterator that produces values of type `T`. Calling `next` returns
   /// `null` when iteration is finished.
   ///
@@ -337,7 +212,6 @@
     let a = toVarArray<T>(xs);
     VarArray.sortInPlace<T>(a, compare);
     fromVarArray<T>(a)
->>>>>>> 1d3f66cd
   };
 
 }