--- conflicted
+++ resolved
@@ -51,7 +51,7 @@
   /// Creates an empty iterator.
   ///
   /// ```motoko
-  /// import Iter "mo:new-base/Iter";
+  /// import Iter "mo:base/Iter";
   /// for (x in Iter.empty<Nat>())
   ///   assert false; // This loop body will never run
   /// ```
@@ -66,7 +66,7 @@
   /// Creates an iterator that produces a single value.
   ///
   /// ```motoko
-  /// import Iter "mo:new-base/Iter";
+  /// import Iter "mo:base/Iter";
   /// var sum = 0;
   /// for (x in Iter.singleton(3))
   ///   sum += x;
@@ -91,13 +91,9 @@
   /// the results. If you're looking to keep these results use `map` instead.
   ///
   /// ```motoko
-  /// import Iter "mo:new-base/Iter";
+  /// import Iter "mo:base/Iter";
   /// var sum = 0;
-<<<<<<< HEAD
-  /// Iter.forEach<Nat>(Iter.fromArray([1, 2, 3]), func(x) {
-=======
   /// Iter.forEach<Nat>([1, 2, 3].values(), func(x) {
->>>>>>> 31b4ffae
   ///   sum += x;
   /// });
   /// assert(6 == sum)
@@ -122,7 +118,7 @@
   /// The index starts at 0 and increments by 1 for each element.
   ///
   /// ```motoko
-  /// import Iter "mo:new-base/Iter";
+  /// import Iter "mo:base/Iter";
   /// let iter = Iter.fromArray(["A", "B", "C"]);
   /// let enumerated = Iter.enumerate(iter);
   /// Array.toArray(enumerated) // => [(0, "A"), (1, "B"), (2, "C")];
@@ -148,7 +144,7 @@
   /// For any other positive interval, returns an iterator that skips `interval - 1` elements after each yielded element.
   ///
   /// ```motoko
-  /// import Iter "mo:new-base/Iter";
+  /// import Iter "mo:base/Iter";
   /// let iter = Iter.fromArray([1, 2, 3, 4, 5, 6]);
   /// let steppedIter = Iter.step(iter, 2); // Take every 2nd element
   /// assert(?1 == steppedIter.next());
@@ -178,7 +174,7 @@
 
   /// Consumes an iterator and counts how many elements were produced (discarding them in the process).
   /// ```motoko
-  /// import Iter "mo:new-base/Iter";
+  /// import Iter "mo:base/Iter";
   /// let iter = [1, 2, 3].values();
   /// assert(3 == Iter.size(iter));
   /// ```
@@ -191,20 +187,10 @@
   /// Takes a function and an iterator and returns a new iterator that lazily applies
   /// the function to every element produced by the argument iterator.
   /// ```motoko
-<<<<<<< HEAD
-  /// import Iter "mo:base/Iter";
-  /// let iter = Iter.fromArray([1, 2, 3]);
-  /// let mappedIter = Iter.map(iter, func (x : Nat) : Nat { x * 2 });
-  /// assert(?2 == mappedIter.next());
-  /// assert(?4 == mappedIter.next());
-  /// assert(?6 == mappedIter.next());
-  /// assert(null == mappedIter.next());
-=======
-  /// import Iter "mo:new-base/Iter";
+  /// import Iter "mo:base/Iter";
   /// let iter = [1, 2, 3].values();
   /// let mappedIter = Iter.map<Nat, Nat>(iter, func (x) = x * 2);
   /// Iter.toArray(mappedIter) // => [2, 4, 6]
->>>>>>> 31b4ffae
   /// ```
   public func map<T, R>(iter : Iter<T>, f : T -> R) : Iter<R> = object {
     public func next() : ?R {
@@ -223,19 +209,10 @@
   /// for which the predicate function returns true.
   ///
   /// ```motoko
-<<<<<<< HEAD
-  /// import Iter "mo:base/Iter";
-  /// let iter = Iter.fromArray([1, 2, 3]);
-  /// let mappedIter = Iter.filter(iter, func (x : Nat) : Bool { x % 2 == 1 });
-  /// assert(?1 == mappedIter.next());
-  /// assert(?3 == mappedIter.next());
-  /// assert(null == mappedIter.next());
-=======
-  /// import Iter "mo:new-base/Iter";
+  /// import Iter "mo:base/Iter";
   /// let iter = [1, 2, 3, 4, 5].values();
   /// let evenNumbers = Iter.filter<Nat>(iter, func (x) = x % 2 == 0);
   /// Iter.toArray(evenNumbers) // => [2, 4]
->>>>>>> 31b4ffae
   /// ```
   public func filter<T>(iter : Iter<T>, f : T -> Bool) : Iter<T> = object {
     public func next() : ?T {
@@ -252,7 +229,7 @@
   /// excluded from the result.
   ///
   /// ```motoko
-  /// import Iter "mo:new-base/Iter";
+  /// import Iter "mo:base/Iter";
   /// let iter = [1, 2, 3].values();
   /// let evenNumbers = Iter.filterMap<Nat, Nat>(iter, func (x) = if (x % 2 == 0) ?x else null);
   /// Iter.toArray(evenNumbers) // => [2]
@@ -273,7 +250,7 @@
   ///
   /// Possible optimization: Use `flatMap` when you need to transform elements before calling `flatten`. Example: use `flatMap(...)` instead of `flatten(map(...))`.
   /// ```motoko
-  /// import Iter "mo:new-base/Iter";
+  /// import Iter "mo:base/Iter";
   /// let iter = Iter.flatten([[1, 2].values(), [3].values(), [4, 5, 6].values()].values());
   /// Iter.toArray(iter) // => [1, 2, 3, 4, 5, 6]
   /// ```
@@ -294,7 +271,7 @@
 
   /// Transforms every element of an iterator into an iterator and concatenates the results.
   /// ```motoko
-  /// import Iter "mo:new-base/Iter";
+  /// import Iter "mo:base/Iter";
   /// let iter = Iter.flatMap<Nat, Nat>([1, 3, 5].values(), func (x) = [x, x + 1].values());
   /// Iter.toArray(iter) // => [1, 2, 3, 4, 5, 6]
   /// ```
@@ -318,14 +295,14 @@
   /// subsequent calls to `next()` will return `null`.
   ///
   /// ```motoko
-  /// import Iter "mo:new-base/Iter";
+  /// import Iter "mo:base/Iter";
   /// let iter = Iter.fromArray([1, 2, 3, 4, 5]);
   /// let first3 = Iter.take(iter, 3);
   /// Iter.toArray(first3) // => [1, 2, 3]
   /// ```
   ///
   /// ```motoko
-  /// import Iter "mo:new-base/Iter";
+  /// import Iter "mo:base/Iter";
   /// let iter = Iter.fromArray([1, 2, 3]);
   /// let first5 = Iter.take(iter, 5);
   /// Iter.toArray(first5) // => [1, 2, 3] only 3 elements in the original iterator
@@ -343,7 +320,7 @@
   /// The first element for which the predicate returns false is not included in the result.
   ///
   /// ```motoko
-  /// import Iter "mo:new-base/Iter";
+  /// import Iter "mo:base/Iter";
   /// let iter = Iter.fromArray([1, 2, 3, 4, 5, 4, 3, 2, 1]);
   /// let result = Iter.takeWhile<Nat>(iter, func (x) = x < 4);
   /// Iter.toArray(result) // => [1, 2, 3] note the difference between `takeWhile` and `filter`
@@ -363,7 +340,7 @@
   /// If the original iterator has fewer than `n` elements, the result will be an empty iterator.
   ///
   /// ```motoko
-  /// import Iter "mo:new-base/Iter";
+  /// import Iter "mo:base/Iter";
   /// let iter = Iter.fromArray([1, 2, 3, 4, 5]);
   /// let skipped = Iter.drop(iter, 3);
   /// Iter.toArray(skipped) // => [4, 5]
@@ -383,7 +360,7 @@
   /// The first element for which the predicate returns false is the first element produced by the new iterator.
   ///
   /// ```motoko
-  /// import Iter "mo:new-base/Iter";
+  /// import Iter "mo:base/Iter";
   /// let iter = Iter.fromArray([1, 2, 3, 4, 5, 4, 3, 2, 1]);
   /// let result = Iter.dropWhile<Nat>(iter, func (x) = x < 4);
   /// Iter.toArray(result) // => [4, 5, 4, 3, 2, 1] notice that `takeWhile` and `dropWhile` are complementary
@@ -406,7 +383,7 @@
   /// The resulting iterator will stop producing elements when either of the input iterators is exhausted.
   ///
   /// ```motoko
-  /// import Iter "mo:new-base/Iter";
+  /// import Iter "mo:base/Iter";
   /// let iter1 = [1, 2, 3].values();
   /// let iter2 = ["A", "B"].values();
   /// let zipped = Iter.zip(iter1, iter2);
@@ -424,7 +401,7 @@
   /// The resulting iterator will stop producing elements when any of the input iterators is exhausted.
   ///
   /// ```motoko
-  /// import Iter "mo:new-base/Iter";
+  /// import Iter "mo:base/Iter";
   /// let iter1 = ["A", "B"].values();
   /// let iter2 = ["1", "2", "3"].values();
   /// let iter3 = ["x", "y", "z", "xd"].values();
@@ -444,7 +421,7 @@
   /// The resulting iterator will stop producing elements when either of the input iterators is exhausted.
   ///
   /// ```motoko
-  /// import Iter "mo:new-base/Iter";
+  /// import Iter "mo:base/Iter";
   /// let iter1 = ["A", "B"].values();
   /// let iter2 = ["1", "2", "3"].values();
   /// let zipped = Iter.zipWith<Text, Text, Text>(iter1, iter2, func (a, b) = a # b);
@@ -462,7 +439,7 @@
   /// The resulting iterator will stop producing elements when any of the input iterators is exhausted.
   ///
   /// ```motoko
-  /// import Iter "mo:new-base/Iter";
+  /// import Iter "mo:base/Iter";
   /// let iter1 = ["A", "B"].values();
   /// let iter2 = ["1", "2", "3"].values();
   /// let iter3 = ["x", "y", "z", "xd"].values();
@@ -482,7 +459,7 @@
   /// It stops consuming elements from the original iterator as soon as the predicate returns false.
   ///
   /// ```motoko
-  /// import Iter "mo:new-base/Iter";
+  /// import Iter "mo:base/Iter";
   /// Iter.all<Nat>([1, 2, 3].values(), func (x) = x < 4) // => true
   /// Iter.all<Nat>([1, 2, 3].values(), func (x) = x < 3) // => false
   /// ```
@@ -497,7 +474,7 @@
   /// It stops consuming elements from the original iterator as soon as the predicate returns true.
   ///
   /// ```motoko
-  /// import Iter "mo:new-base/Iter";
+  /// import Iter "mo:base/Iter";
   /// Iter.any<Nat>([1, 2, 3].values(), func (x) = x == 2) // => true
   /// Iter.any<Nat>([1, 2, 3].values(), func (x) = x == 4) // => false
   /// ```
@@ -513,7 +490,7 @@
   /// It stops consuming elements from the original iterator as soon as the predicate returns true.
   ///
   /// ```motoko
-  /// import Iter "mo:new-base/Iter";
+  /// import Iter "mo:base/Iter";
   /// Iter.find<Nat>([1, 2, 3, 4].values(), func (x) = x % 2 == 0) // => ?2
   /// ```
   public func find<T>(iter : Iter<T>, f : T -> Bool) : ?T {
@@ -527,8 +504,8 @@
   /// It stops consuming elements from the original iterator as soon as the predicate returns true.
   ///
   /// ```motoko
-  /// import Iter "mo:new-base/Iter";
-  /// import Nat "mo:new-base/Nat";
+  /// import Iter "mo:base/Iter";
+  /// import Nat "mo:base/Nat";
   /// Iter.contains<Nat>([1, 2, 3].values(), Nat.equal, 2) // => true
   /// ```
   public func contains<T>(iter : Iter<T>, equal : (T, T) -> Bool, value : T) : Bool {
@@ -543,7 +520,7 @@
   /// It starts applying the `combine` function starting from the `initial` accumulator value and the first elements produced by the iterator.
   ///
   /// ```motoko
-  /// import Iter "mo:new-base/Iter";
+  /// import Iter "mo:base/Iter";
   /// Iter.foldLeft<Text>(["A", "B", "C"].values(), "S", func (acc, x) = "(" # acc # x # ")") // => ?"(((SA)B)C)"
   /// ```
   public func foldLeft<T, R>(iter : Iter<T>, initial : R, combine : (R, T) -> R) : R {
@@ -563,7 +540,7 @@
   /// **Use `foldLeft` or `reduce` when possible to avoid the extra memory overhead**.
   ///
   /// ```motoko
-  /// import Iter "mo:new-base/Iter";
+  /// import Iter "mo:base/Iter";
   /// Iter.foldRight<Text>(["A", "B", "C"].values(), "S", func (x, acc) = "(" # x # acc # ")") // => ?"(A(B(CS)))"
   /// ```
   public func foldRight<T, R>(iter : Iter<T>, initial : R, combine : (T, R) -> R) : R {
@@ -575,7 +552,7 @@
   /// When the iterator is empty, it returns `null`.
   ///
   /// ```motoko
-  /// import Iter "mo:new-base/Iter";
+  /// import Iter "mo:base/Iter";
   /// Iter.reduce<Nat>([1, 2, 3].values(), Nat.add) // => ?6
   /// ```
   public func reduce<T>(iter : Iter<T>, combine : (T, T) -> T) : ?T {
@@ -586,7 +563,7 @@
   /// Produces an iterator containing cumulative results of applying the `combine` operator going left to right, including the `initial` value.
   ///
   /// ```motoko
-  /// import Iter "mo:new-base/Iter";
+  /// import Iter "mo:base/Iter";
   /// let iter = [1, 2, 3].values();
   /// let scanned = Iter.scanLeft<Nat, Nat>(iter, 0, Nat.add);
   /// Iter.toArray(scanned) // => [0, 1, 3, 6]
@@ -616,7 +593,7 @@
   /// **Use `scanLeft` when possible to avoid the extra memory overhead**.
   ///
   /// ```motoko
-  /// import Iter "mo:new-base/Iter";
+  /// import Iter "mo:base/Iter";
   /// let iter = [1, 2, 3].values();
   /// let scanned = Iter.scanRight<Nat, Nat>(iter, 0, Nat.add);
   /// Iter.toArray(scanned) // => [0, 3, 5, 6]
@@ -629,7 +606,7 @@
   /// The `step` function takes the current state and returns the next element and the next state, or `null` if the iteration is finished.
   ///
   /// ```motoko
-  /// import Iter "mo:new-base/Iter";
+  /// import Iter "mo:base/Iter";
   /// let iter = Iter.unfold<Nat, Nat>(1, func (x) = if (x <= 3) ?(x, x + 1) else null);
   /// Iter.toArray(iter) // => [1, 2, 3]
   /// ```
@@ -648,7 +625,7 @@
   /// If the iterator is empty, it returns `null`.
   ///
   /// ```motoko
-  /// import Iter "mo:new-base/Iter";
+  /// import Iter "mo:base/Iter";
   /// Iter.max<Nat>([1, 2, 3].values(), Nat.compare) // => ?3
   /// ```
   public func max<T>(iter : Iter<T>, compare : (T, T) -> Order.Order) : ?T {
@@ -667,7 +644,7 @@
   /// If the iterator is empty, it returns `null`.
   ///
   /// ```motoko
-  /// import Iter "mo:new-base/Iter";
+  /// import Iter "mo:base/Iter";
   /// Iter.min<Nat>([1, 2, 3].values(), Nat.compare) // => ?1
   /// ```
   public func min<T>(iter : Iter<T>, compare : (T, T) -> Order.Order) : ?T {
@@ -684,13 +661,8 @@
 
   /// Creates an iterator that produces an infinite sequence of `x`.
   /// ```motoko
-<<<<<<< HEAD
   /// import Iter "mo:base/Iter";
   /// let iter = Iter.infinite(10);
-=======
-  /// import Iter "mo:new-base/Iter";
-  /// let iter = Iter.make(10);
->>>>>>> 31b4ffae
   /// assert(?10 == iter.next());
   /// assert(?10 == iter.next());
   /// assert(?10 == iter.next());
@@ -705,15 +677,9 @@
   /// Takes two iterators and returns a new iterator that produces
   /// elements from the original iterators sequentally.
   /// ```motoko
-<<<<<<< HEAD
-  /// import Iter "mo:base/Iter";
-  /// let iter1 = Iter.fromArray([1, 2]);
-  /// let iter2 = Iter.fromArray([5, 6]);
-=======
-  /// import Iter "mo:new-base/Iter";
+  /// import Iter "mo:base/Iter";
   /// let iter1 = [1, 2].values();
   /// let iter2 = [5, 6, 7].values();
->>>>>>> 31b4ffae
   /// let concatenatedIter = Iter.concat(iter1, iter2);
   /// Iter.toArray(concatenatedIter) // => [1, 2, 5, 6, 7]
   /// ```
@@ -737,7 +703,7 @@
 
   /// Creates an iterator that produces the elements of an Array in ascending index order.
   /// ```motoko
-  /// import Iter "mo:new-base/Iter";
+  /// import Iter "mo:base/Iter";
   /// let iter = Iter.fromArray([1, 2, 3]);
   /// assert(?1 == iter.next());
   /// assert(?2 == iter.next());
@@ -753,13 +719,8 @@
 
   /// Consumes an iterator and collects its produced elements in an Array.
   /// ```motoko
-<<<<<<< HEAD
-  /// import Iter "mo:base/Iter";
-  /// let iter = Iter.fromArray([1, 2, 3]);
-=======
-  /// import Iter "mo:new-base/Iter";
+  /// import Iter "mo:base/Iter";
   /// let iter = [1, 2, 3].values();
->>>>>>> 31b4ffae
   /// assert([1, 2, 3] == Iter.toArray(iter));
   /// ```
   public func toArray<T>(iter : Iter<T>) : [T] {
@@ -818,7 +779,7 @@
 
   /// Creates an iterator that produces a given item a specified number of times.
   /// ```motoko
-  /// import Iter "mo:new-base/Iter";
+  /// import Iter "mo:base/Iter";
   ///
   /// let iter = Iter.repeat<Nat>(3, 2);
   /// assert(?3 == iter.next());
@@ -844,7 +805,7 @@
   /// Creates a new iterator that produces elements from the original iterator in reverse order.
   /// Note: This function needs to consume the entire iterator to reverse it.
   /// ```motoko
-  /// import Iter "mo:new-base/Iter";
+  /// import Iter "mo:base/Iter";
   ///
   /// let iter = Iter.fromArray([1, 2, 3]);
   /// let reversed = Iter.reverse(iter);
