/// Utilities for `Iter` (iterator) values

import Order "Order";
import Array "Array";
import VarArray "VarArray";
import Prim "mo:prim";
import Runtime "Runtime";

module {

  /// An iterator that produces values of type `T`. Calling `next` returns
  /// `null` when iteration is finished.
  ///
  /// Iterators are inherently stateful. Calling `next` "consumes" a value from
  /// the Iterator that cannot be put back, so keep that in mind when sharing
  /// iterators between consumers.
  ///
  /// An iterater `i` can be iterated over using
  /// ```
  /// for (x in i) {
  ///   …do something with x…
  /// }
  /// ```
  public type Iter<T> = { next : () -> ?T };

  public func empty<T>() : Iter<T> {
    object {
      public func next() : ?T {
        null
      }
    }
  };

  public func singleton<T>(value : T) : Iter<T> {
    object {
      var state = ?value;
      public func next() : ?T {
        switch state {
          case null null;
          case some {
            state := null;
            some
          }
        }
      }
    }
  };

  /// Calls a function `f` on every value produced by an iterator and discards
  /// the results. If you're looking to keep these results use `map` instead.
  ///
  /// ```motoko
  /// import Iter "mo:base/Iter";
  /// var sum = 0;
  /// Iter.forEach<Nat>(Iter.range(1, 3), func(x) {
  ///   sum += x;
  /// });
  /// assert(6 == sum)
  /// ```
  public func forEach<T>(
    xs : Iter<T>,
    f : (T) -> ()
  ) {
    label l loop {
      switch (xs.next()) {
        case (?next) {
          f(next)
        };
        case (null) {
          break l
        }
      }
    }
  };

  /// Takes an iterator and returns a new iterator that pairs each element with its index.
  /// The index starts at 0 and increments by 1 for each element.
  ///
  /// ```motoko
  /// import Iter "mo:base/Iter";
  /// let iter = Iter.fromArray(["A", "B", "C"]);
  /// let enumerated = Iter.enumerate(iter);
  /// assert(?(0, "A") == enumerated.next());
  /// assert(?(1, "B") == enumerated.next());
  /// assert(?(2, "C") == enumerated.next());
  /// assert(null == enumerated.next());
  /// ```
  public func enumerate<T>(xs : Iter<T>) : Iter<(Nat, T)> {
    object {
      var i = 0;
      public func next() : ?(Nat, T) {
        switch (xs.next()) {
          case (?x) {
            let current = (i, x);
            i += 1;
            ?current
          };
          case null { null }
        }
      }
    }
  };

  /// Consumes an iterator and counts how many elements were produced
  /// (discarding them in the process).
  public func size<T>(xs : Iter<T>) : Nat {
    var len = 0;
    forEach<T>(xs, func(x) { len += 1 });
    len
  };

  /// Takes a function and an iterator and returns a new iterator that lazily applies
  /// the function to every element produced by the argument iterator.
  /// ```motoko
  /// import Iter "mo:base/Iter";
  /// let iter = Iter.range(1, 3);
  /// let mappedIter = Iter.map(iter, func (x : Nat) : Nat { x * 2 });
  /// assert(?2 == mappedIter.next());
  /// assert(?4 == mappedIter.next());
  /// assert(?6 == mappedIter.next());
  /// assert(null == mappedIter.next());
  /// ```
  public func map<T, R>(xs : Iter<T>, f : T -> R) : Iter<R> = object {
    public func next() : ?R {
      switch (xs.next()) {
        case (?next) {
          ?f(next)
        };
        case (null) {
          null
        }
      }
    }
  };

  /// Takes a function and an iterator and returns a new iterator that produces
  /// elements from the original iterator if and only if the predicate is true.
  /// ```motoko
  /// import Iter "mo:base/Iter";
  /// let iter = Iter.range(1, 3);
  /// let mappedIter = Iter.filter(iter, func (x : Nat) : Bool { x % 2 == 1 });
  /// assert(?1 == mappedIter.next());
  /// assert(?3 == mappedIter.next());
  /// assert(null == mappedIter.next());
  /// ```
  public func filter<T>(xs : Iter<T>, f : T -> Bool) : Iter<T> = object {
    public func next() : ?T {
      loop {
        switch (xs.next()) {
          case (null) {
            return null
          };
          case (?x) {
            if (f(x)) {
              return ?x
            }
          }
        }
      };
      null
    }
  };

  /// Creates an iterator that produces an infinite sequence of `x`.
  /// ```motoko
  /// import Iter "mo:base/Iter";
  /// let iter = Iter.make(10);
  /// assert(?10 == iter.next());
  /// assert(?10 == iter.next());
  /// assert(?10 == iter.next());
  /// // ...
  /// ```
  public func infinite<T>(item : T) : Iter<T> = object {
    public func next() : ?T {
      ?item
    }
  };

  /// Takes two iterators and returns a new iterator that produces
  /// elements from the original iterators sequentally.
  /// ```motoko
  /// import Iter "mo:base/Iter";
  /// let iter1 = Iter.range(1, 2);
  /// let iter2 = Iter.range(5, 6);
  /// let concatenatedIter = Iter.concat(iter1, iter2);
  /// assert(?1 == concatenatedIter.next());
  /// assert(?2 == concatenatedIter.next());
  /// assert(?5 == concatenatedIter.next());
  /// assert(?6 == concatenatedIter.next());
  /// assert(null == concatenatedIter.next());
  /// ```
  public func concat<T>(a : Iter<T>, b : Iter<T>) : Iter<T> {
    var aEnded : Bool = false;
    object {
      public func next() : ?T {
        if (aEnded) {
          return b.next()
        };
        switch (a.next()) {
          case (?x) ?x;
          case (null) {
            aEnded := true;
            b.next()
          }
        }
      }
    }
  };

  /// Creates an iterator that produces the elements of an Array in ascending index order.
  /// ```motoko
  /// import Iter "mo:base/Iter";
  /// let iter = Iter.fromArray([1, 2, 3]);
  /// assert(?1 == iter.next());
  /// assert(?2 == iter.next());
  /// assert(?3 == iter.next());
  /// assert(null == iter.next());
  /// ```
  public func fromArray<T>(xs : [T]) : Iter<T> {
    var ix : Nat = 0;
    let size = xs.size();
    object {
      public func next() : ?T {
        if (ix >= size) {
          return null
        } else {
          let res = ?(xs[ix]);
          ix += 1;
          return res
        }
      }
    }
  };

  /// Like `fromArray` but for Arrays with mutable elements. Captures
  /// the elements of the Array at the time the iterator is created, so
  /// further modifications won't be reflected in the iterator.
  public func fromVarArray<T>(xs : [var T]) : Iter<T> {
    fromArray<T>(Array.fromVarArray<T>(xs))
  };

  /// Consumes an iterator and collects its produced elements in an Array.
  /// ```motoko
  /// import Iter "mo:base/Iter";
  /// let iter = Iter.range(1, 3);
  /// assert([1, 2, 3] == Iter.toArray(iter));
  /// ```
  public func toArray<T>(iter : Iter<T>) : [T] {
    // TODO: Replace implementation. This is just temporay.
    type Node<T> = { value : T; var next : ?Node<T> };
    var first : ?Node<T> = null;
    var last : ?Node<T> = null;
    var count = 0;

    func add(value : T) {
      let node : Node<T> = { value; var next = null };
      switch (last) {
        case null {
          first := ?node
        };
        case (?previous) {
          previous.next := ?node
        }
      };
      last := ?node;
      count += 1
    };

    for (value in iter) {
      add(value)
    };
    if (count == 0) {
      return []
    };
    var current = first;
<<<<<<< HEAD
    Prim.Array_tabulate<T>(count, func (_) {
      switch (current) {
        case null Runtime.trap("Iter.toArray(): node must not be null");
        case (?node) {
          current := node.next;
          node.value
=======
    Prim.Array_tabulate<T>(
      count,
      func(_) {
        switch (current) {
          case null Runtime.trap("Node must not be null");
          case (?node) {
            current := node.next;
            node.value
          }
>>>>>>> 08a7db86
        }
      }
    )
  };

  /// Like `toArray` but for Arrays with mutable elements.
  public func toVarArray<T>(xs : Iter<T>) : [var T] {
    Array.toVarArray<T>(toArray<T>(xs))
  };

  /// Sorted iterator.  Will iterate over *all* elements to sort them, necessarily.
  public func sort<T>(xs : Iter<T>, compare : (T, T) -> Order.Order) : Iter<T> {
    let a = toVarArray<T>(xs);
    VarArray.sortInPlace<T>(a, compare);
    fromVarArray<T>(a)
  };

}<|MERGE_RESOLUTION|>--- conflicted
+++ resolved
@@ -273,24 +273,15 @@
       return []
     };
     var current = first;
-<<<<<<< HEAD
-    Prim.Array_tabulate<T>(count, func (_) {
-      switch (current) {
-        case null Runtime.trap("Iter.toArray(): node must not be null");
-        case (?node) {
-          current := node.next;
-          node.value
-=======
     Prim.Array_tabulate<T>(
       count,
       func(_) {
         switch (current) {
-          case null Runtime.trap("Node must not be null");
+          case null Runtime.trap("Iter.toArray(): node must not be null");
           case (?node) {
             current := node.next;
             node.value
           }
->>>>>>> 08a7db86
         }
       }
     )
