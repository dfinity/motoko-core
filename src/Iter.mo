--- conflicted
+++ resolved
@@ -1,12 +1,9 @@
 /// Iterators
 
-<<<<<<< HEAD
 import Order "Order";
+import List "functional/List";
 import { nyi = todo } "Debug";
 
-=======
-import { nyi = todo } "Debug";
->>>>>>> ca2baf7f
 module {
   public type Iter<T> = { next : () -> ?T };
 
@@ -26,7 +23,6 @@
     todo()
   };
 
-<<<<<<< HEAD
   public func map<A, B>(xs : Iter<A>, f : A -> B) : Iter<B> {
     todo()
   };
@@ -36,17 +32,6 @@
   };
 
   public func infinite<A>(x : A) : Iter<A> {
-=======
-  public func map<A, B>(xs : Iter<A>, f : A -> B) : Iter<B> = object {
-    todo()
-  };
-
-  public func filter<A>(xs : Iter<A>, f : A -> Bool) : Iter<A> = object {
-    todo()
-  };
-
-  public func infinite<A>(x : A) : Iter<A> = object {
->>>>>>> ca2baf7f
     todo()
   };
 
@@ -58,34 +43,25 @@
     todo()
   };
 
-<<<<<<< HEAD
   public func fromVarArray<A>(xs : [var A]) : Iter<A> {
-=======
-  public func fromArrayMut<A>(xs : [var A]) : Iter<A> {
->>>>>>> ca2baf7f
     todo()
   };
 
-  // public let fromList = List.toIter;
+  public let fromList = List.toIter;
 
   public func toArray<A>(xs : Iter<A>) : [A] {
     todo()
   };
 
-<<<<<<< HEAD
   public func toVarArray<A>(xs : Iter<A>) : [var A] {
-=======
-  public func toArrayMut<A>(xs : Iter<A>) : [var A] {
->>>>>>> ca2baf7f
     todo()
   };
 
-  // public func toList<A>(xs : Iter<A>) : List.List<A> {
-  //   todo()
-  // };
+  public func toList<A>(xs : Iter<A>) : List.List<A> {
+    todo()
+  };
 
   public func sort<A>(xs : Iter<A>, compare : (A, A) -> Order.Order) : Iter<A> {
     todo()
-  };
-
+  }
 }