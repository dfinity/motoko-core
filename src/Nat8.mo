/// 8-bit unsigned integers

import Nat "Nat";
import Iter "IterType";
import Prim "mo:⛔";
import { todo } "Debug";
<<<<<<< HEAD
import Iter "Iter";
=======
>>>>>>> 1135c04c

module {

  public type Nat8 = Prim.Types.Nat8;

  public let maximumValue = 255 : Nat8;

  public let toNat : Nat8 -> Nat = Prim.nat8ToNat;

  public let fromNat : Nat -> Nat8 = Prim.natToNat8;

  public let fromNat16 : Nat16 -> Nat8 = Prim.nat16ToNat8;

  public let toNat16 : Nat8 -> Nat16 = Prim.nat8ToNat16;

  public let fromIntWrap : Int -> Nat8 = Prim.intToNat8Wrap;

  public func toText(x : Nat8) : Text {
    Nat.toText(toNat(x))
  };

  public func min(x : Nat8, y : Nat8) : Nat8 {
    if (x < y) { x } else { y }
  };

  public func max(x : Nat8, y : Nat8) : Nat8 {
    if (x < y) { y } else { x }
  };

  public func equal(x : Nat8, y : Nat8) : Bool { x == y };

  public func notEqual(x : Nat8, y : Nat8) : Bool { x != y };

  public func less(x : Nat8, y : Nat8) : Bool { x < y };

  public func lessOrEqual(x : Nat8, y : Nat8) : Bool { x <= y };

  public func greater(x : Nat8, y : Nat8) : Bool { x > y };

  public func greaterOrEqual(x : Nat8, y : Nat8) : Bool { x >= y };

  public func compare(x : Nat8, y : Nat8) : { #less; #equal; #greater } {
    if (x < y) { #less } else if (x == y) { #equal } else { #greater }
  };

  public func add(x : Nat8, y : Nat8) : Nat8 { x + y };

  public func sub(x : Nat8, y : Nat8) : Nat8 { x - y };

  public func mul(x : Nat8, y : Nat8) : Nat8 { x * y };

  public func div(x : Nat8, y : Nat8) : Nat8 { x / y };

  public func rem(x : Nat8, y : Nat8) : Nat8 { x % y };

  public func pow(x : Nat8, y : Nat8) : Nat8 { x ** y };

  public func bitnot(x : Nat8) : Nat8 { ^x };

  public func bitand(x : Nat8, y : Nat8) : Nat8 { x & y };

  public func bitor(x : Nat8, y : Nat8) : Nat8 { x | y };

  public func bitxor(x : Nat8, y : Nat8) : Nat8 { x ^ y };

  public func bitshiftLeft(x : Nat8, y : Nat8) : Nat8 { x << y };

  public func bitshiftRight(x : Nat8, y : Nat8) : Nat8 { x >> y };

  public func bitrotLeft(x : Nat8, y : Nat8) : Nat8 { x <<> y };

  public func bitrotRight(x : Nat8, y : Nat8) : Nat8 { x <>> y };

  public func bittest(x : Nat8, p : Nat) : Bool {
    Prim.btstNat8(x, Prim.natToNat8(p))
  };

  public func bitset(x : Nat8, p : Nat) : Nat8 {
    x | (1 << Prim.natToNat8(p))
  };

  public func bitclear(x : Nat8, p : Nat) : Nat8 {
    x & ^(1 << Prim.natToNat8(p))
  };

  public func bitflip(x : Nat8, p : Nat) : Nat8 {
    x ^ (1 << Prim.natToNat8(p))
  };

  public let bitcountNonZero : (x : Nat8) -> Nat8 = Prim.popcntNat8;

  public let bitcountLeadingZero : (x : Nat8) -> Nat8 = Prim.clzNat8;

  public let bitcountTrailingZero : (x : Nat8) -> Nat8 = Prim.ctzNat8;

  public func addWrap(x : Nat8, y : Nat8) : Nat8 { x +% y };

  public func subWrap(x : Nat8, y : Nat8) : Nat8 { x -% y };

  public func mulWrap(x : Nat8, y : Nat8) : Nat8 { x *% y };

  public func powWrap(x : Nat8, y : Nat8) : Nat8 { x **% y };

<<<<<<< HEAD
  public class range(fromInclusive : Nat8, toExclusive : Nat8) {
    todo()
  };

  public class rangeInclusive(from : Nat8, to : Nat8) {
    todo()
  };

  public func allValues() : Iter.Iter<Nat8> {
    todo()
  }
=======
  public func allValues() : Iter.Iter<Nat8> {
    todo()
  };
>>>>>>> 1135c04c

}<|MERGE_RESOLUTION|>--- conflicted
+++ resolved
@@ -4,10 +4,6 @@
 import Iter "IterType";
 import Prim "mo:⛔";
 import { todo } "Debug";
-<<<<<<< HEAD
-import Iter "Iter";
-=======
->>>>>>> 1135c04c
 
 module {
 
@@ -111,7 +107,6 @@
 
   public func powWrap(x : Nat8, y : Nat8) : Nat8 { x **% y };
 
-<<<<<<< HEAD
   public class range(fromInclusive : Nat8, toExclusive : Nat8) {
     todo()
   };
@@ -122,11 +117,6 @@
 
   public func allValues() : Iter.Iter<Nat8> {
     todo()
-  }
-=======
-  public func allValues() : Iter.Iter<Nat8> {
-    todo()
   };
->>>>>>> 1135c04c
 
 }