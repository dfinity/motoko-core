--- conflicted
+++ resolved
@@ -20,11 +20,6 @@
   /// Infinite precision natural numbers.
   public type Nat = Prim.Types.Nat;
 
-<<<<<<< HEAD
-  public func toText(n : Nat) : Text {
-    Int.toText(n)
-  };
-=======
   /// Converts a natural number to its textual representation. Textual
   /// representation _do not_ contain underscores to represent commas.
   ///
@@ -33,7 +28,6 @@
   /// Nat.toText 1234 // => "1234"
   /// ```
   public func toText(n : Nat) : Text = Int.toText n;
->>>>>>> 1d3f66cd
 
   /// Creates a natural number from its textual representation. Returns `null`
   /// if the input is not a valid natural number.
