/// Natural numbers with infinite precision

import Int "Int";
<<<<<<< HEAD
import Order "Order";
import Prim "mo:⛔";
import Char "Char";
import Iter "IterType";
=======
import Iter "Iter";
>>>>>>> 1135c04c
import { todo } "Debug";
import Prim "mo:⛔";

module {

  public type Nat = Prim.Types.Nat;

  public func toText(n : Nat) : Text = Int.toText n;

  public func fromText(text : Text) : ?Nat {
    todo()
  };

  public func fromInt(i : Int) : ?Nat {
    todo()
  };

  public func min(x : Nat, y : Nat) : Nat {
    if (x < y) { x } else { y }
  };

  public func max(x : Nat, y : Nat) : Nat {
    if (x < y) { y } else { x }
  };

  public func equal(x : Nat, y : Nat) : Bool { x == y };

  public func notEqual(x : Nat, y : Nat) : Bool { x != y };

  public func less(x : Nat, y : Nat) : Bool { x < y };

  public func lessOrEqual(x : Nat, y : Nat) : Bool { x <= y };

  public func greater(x : Nat, y : Nat) : Bool { x > y };

  public func greaterOrEqual(x : Nat, y : Nat) : Bool { x >= y };

  public func compare(x : Nat, y : Nat) : { #less; #equal; #greater } {
    if (x < y) { #less } else if (x == y) { #equal } else { #greater }
  };

  public func add(x : Nat, y : Nat) : Nat { x + y };

  public func sub(x : Nat, y : Nat) : Nat { x - y };

  public func mul(x : Nat, y : Nat) : Nat { x * y };

  public func div(x : Nat, y : Nat) : Nat { x / y };

  public func rem(x : Nat, y : Nat) : Nat { x % y };

  public func pow(x : Nat, y : Nat) : Nat { x ** y };

  public func bitshiftLeft(x : Nat, y : Nat32) : Nat { Prim.shiftLeft(x, y) };

  public func bitshiftRight(x : Nat, y : Nat32) : Nat { Prim.shiftRight(x, y) };

<<<<<<< HEAD
  public class range(fromInclusive : Nat, toExclusive : Nat) {
    todo()
  };

  public class rangeInclusive(from : Nat, to : Nat) {
=======
  public func allValues() : Iter.Iter<Nat> {
>>>>>>> 1135c04c
    todo()
  };

}<|MERGE_RESOLUTION|>--- conflicted
+++ resolved
@@ -1,14 +1,7 @@
 /// Natural numbers with infinite precision
 
 import Int "Int";
-<<<<<<< HEAD
-import Order "Order";
-import Prim "mo:⛔";
-import Char "Char";
-import Iter "IterType";
-=======
 import Iter "Iter";
->>>>>>> 1135c04c
 import { todo } "Debug";
 import Prim "mo:⛔";
 
@@ -66,15 +59,15 @@
 
   public func bitshiftRight(x : Nat, y : Nat32) : Nat { Prim.shiftRight(x, y) };
 
-<<<<<<< HEAD
   public class range(fromInclusive : Nat, toExclusive : Nat) {
     todo()
   };
 
   public class rangeInclusive(from : Nat, to : Nat) {
-=======
+    todo()
+  };
+
   public func allValues() : Iter.Iter<Nat> {
->>>>>>> 1135c04c
     todo()
   };
 
