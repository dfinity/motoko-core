--- conflicted
+++ resolved
@@ -29,30 +29,21 @@
 // With adjustments by the Motoko team.
 
 // import Immutable "immutable/Set";
-import IterType "type/Iter";
+import Types "Types";
 import Order "Order";
-<<<<<<< HEAD
 import VarArray "VarArray";
 import Runtime "Runtime";
 import Stack "Stack";
 import Option "Option";
 import BTreeHelper "internal/BTreeHelper";
-=======
-import Types "Types";
-import { todo } "Debug";
->>>>>>> 9eac5511
 
 module {
   let btreeOrder = 32; // Should be >= 4 and <= 512.
 
-<<<<<<< HEAD
   public type Node<T> = {
     #leaf : Leaf<T>;
     #internal : Internal<T>
   };
-=======
-  public type Set<T> = Types.Set<T>;
->>>>>>> 9eac5511
 
   public type Data<T> = {
     elements : [var ?T];
