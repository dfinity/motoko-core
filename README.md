# New Motoko Base Library

> **Work in progress! Please consider providing feedback on the [GitHub discussions page](https://github.com/dfinity/new-motoko-base/discussions)**. 

#### ✨ [Documentation preview](https://dfinity.github.io/new-motoko-base)

---

This repository contains the source code for a revamped [Motoko](https://github.com/dfinity/motoko) base library. 

If you are new to Motoko, the original base library is available [here](https://github.com/dfinity/motoko-base).

## Quick Start

A preview of the new base library is available via the [`new-base`](https://mops.one/new-base) Mops package.

You can quickly try out the new base library by making the following change to your `mops.toml` config file:

```toml
base = "https://github.com/dfinity/new-motoko-base"
```

It's also possible to start using both versions in parallel:

```toml
<<<<<<< HEAD
base = "0.14.5"
new-base = "0.3.0"
=======
base = "0.14.4"
new-base = "0.4.0"
>>>>>>> 5dff006e
```

Since this is a preview release for community feedback, expect breaking changes.
Please report any bugs or inconsistencies by opening a [GitHub issue](https://github.com/dfinity/new-motoko-base/issues). 

## Local Environment

Run the following commands to configure your local development branch:

```sh
# First-time setup
git clone https://github.com/dfinity/new-motoko-base
cd new-motoko-base
npm ci

# Run code formatter
npm run format
```

## Documentation

It's possible to generate a documentation preview by running the following command:

```sh
npm run docs
```

We automatically generate previews for each pull request.

## Contributing

PRs are welcome! Please check out the [contributor guidelines](.github/CONTRIBUTING.md) for more information.

Code and documentation style guidelines for the repository can be found [here](./STYLEGUIDE.md).

Big thanks to the following community contributors:

* [MR Research AG (A. Stepanov, T. Hanke)](https://github.com/research-ag): [`vector`](https://github.com/research-ag/vector), [`prng`](https://github.com/research-ag/prng)
* [Byron Becker](https://github.com/ByronBecker): [`StableHeapBTreeMap`](https://github.com/canscale/StableHeapBTreeMap)
* [Zen Voich](https://github.com/ZenVoich): [`test`](https://github.com/ZenVoich/test)<|MERGE_RESOLUTION|>--- conflicted
+++ resolved
@@ -23,13 +23,8 @@
 It's also possible to start using both versions in parallel:
 
 ```toml
-<<<<<<< HEAD
-base = "0.14.5"
-new-base = "0.3.0"
-=======
 base = "0.14.4"
 new-base = "0.4.0"
->>>>>>> 5dff006e
 ```
 
 Since this is a preview release for community feedback, expect breaking changes.
