--- conflicted
+++ resolved
@@ -63,11 +63,7 @@
 
 PRs are welcome! Please check out the [contributor guidelines](https://github.com/dfinity/motoko-core/blob/main/.github/CONTRIBUTING.md) for more information.
 
-<<<<<<< HEAD
-Code and documentation style guidelines for the repository can be found [here](./Styleguide.md).
-=======
 Interface design and code style guidelines for the repository can be found [here](https://github.com/dfinity/motoko-core/blob/main/Styleguide.md).
->>>>>>> a84b4cc9
 
 Big thanks to the following community contributors:
 
