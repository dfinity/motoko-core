name: Tests
on:
  push:
    branches:
      - main
  pull_request:

jobs:
<<<<<<< HEAD
=======
  check-motoko-changes:
    uses: ./.github/workflows/check-motoko-changes.yml

  validate-changelog:
    needs: check-motoko-changes
    if: github.event_name == 'pull_request' && github.event.pull_request.base.ref == 'main'
    runs-on: ubuntu-24.04
    steps:
      - uses: actions/checkout@v4
      - uses: ./.github/actions/setup
        with:
          setup-mops: false
      - run: npm run validate:changelog
      - name: Verify Changelog updated when Motoko source files changed
        if: needs.check-motoko-changes.outputs.has_src_mo_changes == 'true'
        run: |
          if [ "${{ needs.check-motoko-changes.outputs.has_changelog_changes }}" != "true" ]; then
            echo "Error: Motoko files were modified but Changelog.md was not updated"
            exit 1
          fi
          echo "Changelog.md was updated"

  validate-version:
    runs-on: ubuntu-24.04
    steps:
      - uses: actions/checkout@v4
      - uses: ./.github/actions/setup
        with:
          setup-mops: false
      - run: npm run validate:version

  validate-api:
    runs-on: ubuntu-24.04
    steps:
      - uses: actions/checkout@v4
      - uses: ./.github/actions/setup
      - run: npm run validate:api
      - name: Check for API changes
        run: |
          DIFF=$(git diff -- validation/api)
          if [ -n "$DIFF" ]; then
            echo "API changes:"
            echo "$DIFF"
            echo
            echo '>>> If this looks correct, please run the command `npm run validate` and commit the output.'
            echo
            exit 1
          fi

>>>>>>> 69f8d3a6
  format:
    runs-on: ubuntu-24.04
    steps:
      - uses: actions/checkout@v4
      - uses: ./.github/actions/setup
      - run: npm run format:check

  test:
    needs: check-motoko-changes
    if: needs.check-motoko-changes.outputs.has_mo_changes == 'true'
    runs-on: ubuntu-24.04
    steps:
      - uses: actions/checkout@v4
      - uses: ./.github/actions/setup
      - run: npm test<|MERGE_RESOLUTION|>--- conflicted
+++ resolved
@@ -6,8 +6,6 @@
   pull_request:
 
 jobs:
-<<<<<<< HEAD
-=======
   check-motoko-changes:
     uses: ./.github/workflows/check-motoko-changes.yml
 
@@ -57,7 +55,6 @@
             exit 1
           fi
 
->>>>>>> 69f8d3a6
   format:
     runs-on: ubuntu-24.04
     steps:
