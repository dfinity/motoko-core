--- conflicted
+++ resolved
@@ -1026,13 +1026,8 @@
         do {
           let set1 = smallSet();
           let set2 = smallSet();
-<<<<<<< HEAD
           Set.remove(set2, Nat.compare, smallSize - 1 : Nat);
           Set.equal(set1, set2, Nat.equal)
-=======
-          Set.delete(set2, Nat.compare, smallSize - 1 : Nat);
-          Set.equal(set1, set2, Nat.compare)
->>>>>>> 673ecd0c
         },
         M.equals(T.bool(false))
       ),
