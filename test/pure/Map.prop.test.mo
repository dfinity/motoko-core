// @testmode wasi

import Map "../../src/pure/Map";
import Nat "../../src/Nat";
import Iter "../../src/Iter";
import Debug "../../src/Debug";
import Array "../../src/Array";
import Option "../../src/Option";

import Suite "mo:matchers/Suite";
import T "mo:matchers/Testable";
import M "mo:matchers/Matchers";

import Random2 "mo:base/Random";

let { run; test; suite } = Suite;

let c = Nat.compare;

let entryTestable = T.tuple2Testable(T.natTestable, T.textTestable);

class MapMatcher(expected : Map.Map<Nat, Text>) : M.Matcher<Map.Map<Nat, Text>> {
  public func describeMismatch(actual : Map.Map<Nat, Text>, _description : M.Description) {
    Debug.print(debug_show (Iter.toArray(Map.entries(actual))) # " should be " # debug_show (Iter.toArray(Map.entries(expected))))
  };

  public func matches(actual : Map.Map<Nat, Text>) : Bool {
    Iter.toArray(Map.entries(actual)) == Iter.toArray(Map.entries(expected))
  }
};

object Random {
  var number = 4711;
  public func next() : Nat {
    number := (15485863 * number + 5) % 15485867;
    number
  };

  public func nextNat(range : (Nat, Nat)) : Nat {
    let n = next();
    let v = n % (range.1 - range.0 + 1) + range.0;
    v
  };

  public func nextEntries(range : (Nat, Nat), size : Nat) : [(Nat, Text)] {
    Array.tabulate<(Nat, Text)>(
      size,
      func(_ix) {
        let key = nextNat(range);
        (key, debug_show (key))
      }
    )
  }
};

func mapGen(samples_number : Nat, size : Nat, range : (Nat, Nat)) : Iter.Iter<Map.Map<Nat, Text>> {
  object {
    var n = 0;
    public func next() : ?Map.Map<Nat, Text> {
      n += 1;
      if (n > samples_number) {
        null
      } else {
        ?Map.fromIter(Random.nextEntries(range, size).vals(), c)
      }
    }
  }
};

func run_all_props(range : (Nat, Nat), size : Nat, map_samples : Nat, query_samples : Nat) {
  func prop(name : Text, f : Map.Map<Nat, Text> -> Bool) : Suite.Suite {
    var error_msg : Text = "";
    test(
      name,
      do {
        var error = true;
        label stop for (map in mapGen(map_samples, size, range)) {
          if (not f(map)) {
            error_msg := "Property \"" # name # "\" failed\n";
            error_msg #= "\n m: " # debug_show (Iter.toArray(Map.entries(map)));
            break stop
          }
        };
        error_msg
      },
      M.describedAs(error_msg, M.equals(T.text("")))
    )
  };
  func prop_with_key(name : Text, f : (Map.Map<Nat, Text>, Nat) -> Bool) : Suite.Suite {
    var error_msg : Text = "";
    test(
      name,
      do {
        label stop for (map in mapGen(map_samples, size, range)) {
          for (_query_ix in Nat.range(0, query_samples)) {
            let key = Random.nextNat(range);
            if (not f(map, key)) {
              error_msg #= "Property \"" # name # "\" failed";
              error_msg #= "\n m: " # debug_show (Iter.toArray(Map.entries(map)));
              error_msg #= "\n k: " # debug_show (key);
              break stop
            }
          }
        };
        error_msg
      },
      M.describedAs(error_msg, M.equals(T.text("")))
    )
  };
  run(
    suite(
      "Property tests",
      [
        suite(
          "empty",
          [
            test(
              "get(empty(), c, k) == null",
              label res : Bool {
                for (_query_ix in Nat.range(0, query_samples)) {
                  let k = Random.nextNat(range);
                  if (Map.get(Map.empty<Nat, Text>(), c, k) != null) break res(false)
                };
                true
              },
              M.equals(T.bool(true))
            )
          ]
        ),

<<<<<<< HEAD
        suite(
          "get & put",
          [
            prop_with_key(
              "get(put(m, c, k, v), c,  k) == ?v",
              func(m, k) {
                Map.get(Map.put(m, c, k, "v"), c, k) == ?"v"
              }
            ),
            prop_with_key(
              "get(put(put(m, c, k, v1), c, k, v2), c, k) == ?v2",
              func(m, k) {
                let (v1, v2) = ("V1", "V2");
                Map.get(Map.put(Map.put(m, c, k, v1), c, k, v2), c, k) == v2
              }
            )
          ]
        ),

        suite(
          "swap",
          [
            prop_with_key(
              "swap(m, c, k, v).0 == put(m, c, k, v)",
              func(m, k) {
                Map.swap(m, c, k, "v").0 == Map.put(m, c, k, "v")
              }
            ),
            prop_with_key(
              "swap(put(m, c, k, v1), c,  k, v2).1 == ?v1",
              func(m, k) {
                Map.swap(Map.put(m, c, k, "v1"), c, k, "v2").1 == ?"v1"
              }
            ),
            prop_with_key(
              "get(m, c, k) == null ==> swap(m, c, k, v).1 == null",
              func(m, k) {
                if (Map.get(m, c, k) == null) {
                  Map.swap(m, c, k, "v").1 == null
                } else { true }
              }
            )
          ]
        ),

        suite(
          "delete",
          [
            prop_with_key(
              "get(m, c, k) == null ==> delete(m, c, k) == m",
              func(m, k) {
                if (Map.get(m, c, k) == null) {
                  MapMatcher(m).matches(Map.delete(m, c, k))
                } else { true }
              }
            ),
            prop_with_key(
              "delete(put(m, c, k, v), c, k) == m",
              func(m, k) {
                if (Map.get(m, c, k) == null) {
                  MapMatcher(m).matches(Map.delete(Map.put(m, c, k, "v"), c, k))
                } else { true }
              }
            ),
            prop_with_key(
              "delete(delete(m, c, k), c, k)) == delete(m, c, k)",
              func(m, k) {
                let m1 = Map.delete(Map.delete(m, c, k), c, k);
                let m2 = Map.delete(m, c, k);
                MapMatcher(m2).matches(m1)
              }
            )
          ]
        ),

        suite(
          "take",
          [
            prop_with_key(
              "take(m, c, k).0 == delete(m, c, k)",
              func(m, k) {
                let m1 = Map.take(m, c, k).0;
                let m2 = Map.delete(m, c, k);
                MapMatcher(m2).matches(m1)
              }
            ),
            prop_with_key(
              "take(put(m, c k, v), c, k).1 == ?v",
              func(m, k) {
                Map.take(Map.put(m, c, k, "v"), c, k).1 == ?"v"
              }
            ),
            prop_with_key(
              "take(take(m, c, k).0, c, k).1 == null",
              func(m, k) {
                Map.take(Map.take(m, c, k).0, c, k).1 == null
              }
            ),
            prop_with_key(
              "put(take(m, c, k).0, c, k, take(m, c, k).1) == m",
              func(m, k) {
                if (Map.get(m, c, k) != null) {
                  MapMatcher(m).matches(Map.put(Map.take(m, c, k).0, c, k, Option.get(Map.take(m, c, k).1, "")))
                } else { true }
              }
            )
          ]
        ),

        suite(
          "size",
          [
            prop_with_key(
              "size(put(m, c, k, v)) == size(m) + int(get(m, c, k) == null)",
              func(m, k) {
                Map.size(Map.put(m, c, k, "v")) == Map.size(m) + (if (Map.get(m, c, k) == null) { 1 } else { 0 })
              }
            ),
            prop_with_key(
              "size(delete(m, c, k)) + int(get(m, c, k) != null) == size(m)",
              func(m, k) {
                Map.size(Map.delete(m, c, k)) + (if (Map.get(m, c, k) != null) { 1 } else { 0 }) == Map.size(m)
              }
            )
          ]
        ),
=======
      suite("get & add", [
        prop_with_key("get(add(m, c, k, v), c,  k) == ?v", func (m, k) {
          Map.get(Map.add(m, c, k, "v"), c, k) == ?"v"
        }),
        prop_with_key("get(add(add(m, c, k, v1), c, k, v2), c, k) == ?v2", func (m, k) {
          let (v1, v2) = ("V1", "V2");
          Map.get(Map.add(Map.add(m, c, k, v1), c, k, v2), c, k) == v2
        }),
      ]),

      suite("swap", [
        prop_with_key("swap(m, c, k, v).0 == add(m, c, k, v)", func (m, k) {
          Map.swap(m, c, k, "v").0 == Map.add(m, c, k, "v")
        }),
        prop_with_key("swap(add(m, c, k, v1), c,  k, v2).1 == ?v1", func (m, k) {
          Map.swap(Map.add(m, c, k, "v1"), c, k, "v2").1 == ?"v1"
        }),
        prop_with_key("get(m, c, k) == null ==> swap(m, c, k, v).1 == null", func (m, k) {
          if (Map.get(m, c, k) == null) {
            Map.swap(m, c, k, "v").1 == null
          } else { true }
        }),
      ]),

      suite("remove", [
        prop_with_key("get(m, c, k) == null ==> remove(m, c, k) == m", func (m, k) {
          if (Map.get(m, c, k) == null) {
            MapMatcher(m).matches(Map.remove(m, c, k))
          } else { true }
        }),
        prop_with_key("remove(add(m, c, k, v), c, k) == m", func (m, k) {
          if (Map.get(m, c,  k) == null) {
            MapMatcher(m).matches(Map.remove(Map.add(m, c, k, "v"), c, k))
          } else { true }
        }),
        prop_with_key("remove(remove(m, c, k), c, k)) == remove(m, c, k)", func (m, k) {
          let m1 = Map.remove(Map.remove(m, c, k), c, k);
          let m2 = Map.remove(m, c, k);
          MapMatcher(m2).matches(m1)
        })
      ]),

      suite("take", [
        prop_with_key("take(m, c, k).0 == remove(m, c, k)", func (m, k) {
          let m1 = Map.take(m, c, k).0;
          let m2 = Map.remove(m, c, k);
          MapMatcher(m2).matches(m1)
        }),
        prop_with_key("take(add(m, c k, v), c, k).1 == ?v", func (m, k) {
          Map.take(Map.add(m, c, k, "v"), c, k).1 == ?"v"
        }),
        prop_with_key("take(take(m, c, k).0, c, k).1 == null", func (m, k) {
         Map.take(Map.take(m, c, k).0, c, k).1 == null
        }),
        prop_with_key("add(take(m, c, k).0, c, k, take(m, c, k).1) == m", func (m, k) {
          if (Map.get(m, c, k) != null) {
            MapMatcher(m).matches(Map.add(Map.take(m, c, k).0, c, k, Option.get(Map.take(m, c, k).1, "")))
          } else { true }
        })
      ]),

      suite("size", [
        prop_with_key("size(add(m, c, k, v)) == size(m) + int(get(m, c, k) == null)", func (m, k) {
          Map.size(Map.add(m, c, k, "v")) == Map.size(m) + (if (Map.get(m, c, k) == null) {1} else {0})
        }),
        prop_with_key("size(remove(m, c, k)) + int(get(m, c, k) != null) == size(m)", func (m, k) {
          Map.size(Map.remove(m, c, k)) + (if (Map.get(m, c, k) != null) {1} else {0}) == Map.size(m)
        })
      ]),
>>>>>>> c616761d

        prop(
          "search tree invariant",
          func(m) {
            Map.assertValid(m, c);
            true
          }
        ),

        suite(
          "keys,valuef,entries,reverseEntries",
          [
            prop(
              "fromIter(entries(m), c) == m",
              func(m) {
                MapMatcher(m).matches(Map.fromIter(Map.entries(m), c))
              }
            ),
            prop(
              "fromIter(entriesRev(m)) == m",
              func(m) {
                MapMatcher(m).matches(Map.fromIter(Map.reverseEntries(m), c))
              }
            ),
            prop(
              "entries(m) = zip(key(m), values(m))",
              func(m) {
                let k = Map.keys(m);
                let v = Map.values(m);
                for (e in Map.entries(m)) {
                  if (e.0 != k.next() or e.1 != v.next()) return false
                };
                return true
              }
            ),
            prop(
              "Array.fromIter(entries(m)) == Array.fromIter(reverseEntries(m)).reverse()",
              func(m) {
                let a = Iter.toArray(Map.entries(m));
                let b = Array.reverse(Iter.toArray(Map.reverseEntries(m)));
                M.equals(T.array<(Nat, Text)>(entryTestable, a)).matches(b)
              }
            )
          ]
        ),

<<<<<<< HEAD
        suite(
          "filterMap",
          [
            prop_with_key(
              "get(filterMap(m, c, (!=k)), c, k) == null",
              func(m, k) {
                Map.get(
                  Map.filterMap<Nat, Text, Text>(
                    m,
                    c,
                    func(ki, vi) { if (ki != k) { ?vi } else { null } }
                  ),
                  c,
                  k
                ) == null
              }
            ),
            prop_with_key(
              "get(filterMap(put(m, c, k, v), c, (==k)), c, k) == ?v",
              func(m, k) {
                Map.get(
                  Map.filterMap<Nat, Text, Text>(
                    Map.put(m, c, k, "v"),
                    c,
                    func(ki, vi) { if (ki == k) { ?vi } else { null } }
                  ),
                  c,
                  k
                ) == ?"v"
              }
            )
          ]
        ),
=======
      suite("filterMap", [
        prop_with_key("get(filterMap(m, c, (!=k)), c, k) == null", func (m, k) {
          Map.get(
	    Map.filterMap<Nat, Text, Text>(m, c,
              func (ki, vi) { if (ki != k) {?vi} else {null}}),
	    c, k) == null
        }),
        prop_with_key("get(filterMap(add(m, c, k, v), c, (==k)), c, k) == ?v", func (m, k) {
          Map.get(
	    Map.filterMap<Nat, Text, Text>(
	      Map.add(m, c, k, "v"),
	      c,
              func (ki, vi) { if (ki == k) {?vi} else {null}}),
	    c,
	    k) == ?"v"
        })
      ]),
>>>>>>> c616761d

        suite(
          "map",
          [
            prop(
              "map(m, id) == m",
              func(m) {
                MapMatcher(m).matches(Map.map<Nat, Text, Text>(m, func(k, v) { v }))
              }
            )
          ]
        ),

        suite(
          "folds",
          [
            prop(
              "foldLeft as entries()",
              func(m) {
                let it = Map.entries(m);
                Map.foldLeft<Nat, Text, Bool>(m, true, func(acc, k, v) { acc and it.next() == ?(k, v) })
              }
            ),
            prop(
              "foldRight as reverseEntries()",
              func(m) {
                let it = Map.reverseEntries(m);
                Map.foldRight<Nat, Text, Bool>(m, true, func(k, v, acc) { acc and it.next() == ?(k, v) })
              }
            )
          ]
        ),

        suite(
          "all/any",
          [
            prop(
              "all through fold",
              func(m) {
                let pred = func(k : Nat, v : Text) : Bool = (k <= range.1 - 2 and range.0 + 2 <= k);
                Map.all(m, pred) == Map.foldLeft<Nat, Text, Bool>(m, true, func(acc, k, v) { acc and pred(k, v) })
              }
            ),
            prop(
              "any through fold",
              func(m) {
                let pred = func(k : Nat, v : Text) : Bool = (k >= range.1 - 1 or range.0 + 1 >= k);
                Map.any(m, pred) == Map.foldLeft<Nat, Text, Bool>(m, false, func(acc, k, v) { acc or pred(k, v) })
              }
            ),

            prop(
              "forall k, v in map, v == show_debug(k)",
              func(m) {
                Map.all(m, func(k : Nat, v : Text) : Bool = (v == debug_show (k)))
              }
            )
          ]
        ),

        suite(
          "containsKey",
          [
            prop_with_key(
              "containsKey(m, c,  k) == (get(m, c, k) != null)",
              func(m, k) {
                Map.containsKey(m, c, k) == (Option.isSome(Map.get(m, c, k)))
              }
            )
          ]
        ),

        suite(
          "minEntry/maxEntry",
          [
            prop(
              "max through fold",
              func(m) {
                let expected = Map.foldLeft<Nat, Text, ?(Nat, Text)>(m, null : ?(Nat, Text), func(_, k, v) = ?(k, v));
                M.equals(T.optional(entryTestable, expected)).matches(Map.maxEntry(m))
              }
            ),

            prop(
              "min through fold",
              func(m) {
                let expected = Map.foldRight<Nat, Text, ?(Nat, Text)>(m, null : ?(Nat, Text), func(k, v, _) = ?(k, v));
                M.equals(T.optional(entryTestable, expected)).matches(Map.minEntry(m))
              }
            )
          ]
        )
      ]
    )
  )
};

run_all_props((1, 3), 0, 1, 10);
run_all_props((1, 5), 5, 100, 100);
run_all_props((1, 10), 10, 100, 100);
run_all_props((1, 100), 20, 100, 100);
run_all_props((1, 1000), 100, 100, 100)<|MERGE_RESOLUTION|>--- conflicted
+++ resolved
@@ -128,21 +128,20 @@
           ]
         ),
 
-<<<<<<< HEAD
-        suite(
-          "get & put",
-          [
-            prop_with_key(
-              "get(put(m, c, k, v), c,  k) == ?v",
-              func(m, k) {
-                Map.get(Map.put(m, c, k, "v"), c, k) == ?"v"
-              }
-            ),
-            prop_with_key(
-              "get(put(put(m, c, k, v1), c, k, v2), c, k) == ?v2",
+        suite(
+          "get & add",
+          [
+            prop_with_key(
+              "get(add(m, c, k, v), c,  k) == ?v",
+              func(m, k) {
+                Map.get(Map.add(m, c, k, "v"), c, k) == ?"v"
+              }
+            ),
+            prop_with_key(
+              "get(add(add(m, c, k, v1), c, k, v2), c, k) == ?v2",
               func(m, k) {
                 let (v1, v2) = ("V1", "V2");
-                Map.get(Map.put(Map.put(m, c, k, v1), c, k, v2), c, k) == v2
+                Map.get(Map.add(Map.add(m, c, k, v1), c, k, v2), c, k) == v2
               }
             )
           ]
@@ -152,15 +151,15 @@
           "swap",
           [
             prop_with_key(
-              "swap(m, c, k, v).0 == put(m, c, k, v)",
-              func(m, k) {
-                Map.swap(m, c, k, "v").0 == Map.put(m, c, k, "v")
-              }
-            ),
-            prop_with_key(
-              "swap(put(m, c, k, v1), c,  k, v2).1 == ?v1",
-              func(m, k) {
-                Map.swap(Map.put(m, c, k, "v1"), c, k, "v2").1 == ?"v1"
+              "swap(m, c, k, v).0 == add(m, c, k, v)",
+              func(m, k) {
+                Map.swap(m, c, k, "v").0 == Map.add(m, c, k, "v")
+              }
+            ),
+            prop_with_key(
+              "swap(add(m, c, k, v1), c,  k, v2).1 == ?v1",
+              func(m, k) {
+                Map.swap(Map.add(m, c, k, "v1"), c, k, "v2").1 == ?"v1"
               }
             ),
             prop_with_key(
@@ -175,29 +174,29 @@
         ),
 
         suite(
-          "delete",
-          [
-            prop_with_key(
-              "get(m, c, k) == null ==> delete(m, c, k) == m",
+          "remove",
+          [
+            prop_with_key(
+              "get(m, c, k) == null ==> remove(m, c, k) == m",
               func(m, k) {
                 if (Map.get(m, c, k) == null) {
-                  MapMatcher(m).matches(Map.delete(m, c, k))
+                  MapMatcher(m).matches(Map.remove(m, c, k))
                 } else { true }
               }
             ),
             prop_with_key(
-              "delete(put(m, c, k, v), c, k) == m",
+              "remove(add(m, c, k, v), c, k) == m",
               func(m, k) {
                 if (Map.get(m, c, k) == null) {
-                  MapMatcher(m).matches(Map.delete(Map.put(m, c, k, "v"), c, k))
+                  MapMatcher(m).matches(Map.remove(Map.add(m, c, k, "v"), c, k))
                 } else { true }
               }
             ),
             prop_with_key(
-              "delete(delete(m, c, k), c, k)) == delete(m, c, k)",
-              func(m, k) {
-                let m1 = Map.delete(Map.delete(m, c, k), c, k);
-                let m2 = Map.delete(m, c, k);
+              "remove(remove(m, c, k), c, k)) == remove(m, c, k)",
+              func(m, k) {
+                let m1 = Map.remove(Map.remove(m, c, k), c, k);
+                let m2 = Map.remove(m, c, k);
                 MapMatcher(m2).matches(m1)
               }
             )
@@ -208,17 +207,17 @@
           "take",
           [
             prop_with_key(
-              "take(m, c, k).0 == delete(m, c, k)",
+              "take(m, c, k).0 == remove(m, c, k)",
               func(m, k) {
                 let m1 = Map.take(m, c, k).0;
-                let m2 = Map.delete(m, c, k);
+                let m2 = Map.remove(m, c, k);
                 MapMatcher(m2).matches(m1)
               }
             ),
             prop_with_key(
-              "take(put(m, c k, v), c, k).1 == ?v",
-              func(m, k) {
-                Map.take(Map.put(m, c, k, "v"), c, k).1 == ?"v"
+              "take(add(m, c k, v), c, k).1 == ?v",
+              func(m, k) {
+                Map.take(Map.add(m, c, k, "v"), c, k).1 == ?"v"
               }
             ),
             prop_with_key(
@@ -228,10 +227,10 @@
               }
             ),
             prop_with_key(
-              "put(take(m, c, k).0, c, k, take(m, c, k).1) == m",
+              "add(take(m, c, k).0, c, k, take(m, c, k).1) == m",
               func(m, k) {
                 if (Map.get(m, c, k) != null) {
-                  MapMatcher(m).matches(Map.put(Map.take(m, c, k).0, c, k, Option.get(Map.take(m, c, k).1, "")))
+                  MapMatcher(m).matches(Map.add(Map.take(m, c, k).0, c, k, Option.get(Map.take(m, c, k).1, "")))
                 } else { true }
               }
             )
@@ -242,90 +241,19 @@
           "size",
           [
             prop_with_key(
-              "size(put(m, c, k, v)) == size(m) + int(get(m, c, k) == null)",
-              func(m, k) {
-                Map.size(Map.put(m, c, k, "v")) == Map.size(m) + (if (Map.get(m, c, k) == null) { 1 } else { 0 })
-              }
-            ),
-            prop_with_key(
-              "size(delete(m, c, k)) + int(get(m, c, k) != null) == size(m)",
-              func(m, k) {
-                Map.size(Map.delete(m, c, k)) + (if (Map.get(m, c, k) != null) { 1 } else { 0 }) == Map.size(m)
-              }
-            )
-          ]
-        ),
-=======
-      suite("get & add", [
-        prop_with_key("get(add(m, c, k, v), c,  k) == ?v", func (m, k) {
-          Map.get(Map.add(m, c, k, "v"), c, k) == ?"v"
-        }),
-        prop_with_key("get(add(add(m, c, k, v1), c, k, v2), c, k) == ?v2", func (m, k) {
-          let (v1, v2) = ("V1", "V2");
-          Map.get(Map.add(Map.add(m, c, k, v1), c, k, v2), c, k) == v2
-        }),
-      ]),
-
-      suite("swap", [
-        prop_with_key("swap(m, c, k, v).0 == add(m, c, k, v)", func (m, k) {
-          Map.swap(m, c, k, "v").0 == Map.add(m, c, k, "v")
-        }),
-        prop_with_key("swap(add(m, c, k, v1), c,  k, v2).1 == ?v1", func (m, k) {
-          Map.swap(Map.add(m, c, k, "v1"), c, k, "v2").1 == ?"v1"
-        }),
-        prop_with_key("get(m, c, k) == null ==> swap(m, c, k, v).1 == null", func (m, k) {
-          if (Map.get(m, c, k) == null) {
-            Map.swap(m, c, k, "v").1 == null
-          } else { true }
-        }),
-      ]),
-
-      suite("remove", [
-        prop_with_key("get(m, c, k) == null ==> remove(m, c, k) == m", func (m, k) {
-          if (Map.get(m, c, k) == null) {
-            MapMatcher(m).matches(Map.remove(m, c, k))
-          } else { true }
-        }),
-        prop_with_key("remove(add(m, c, k, v), c, k) == m", func (m, k) {
-          if (Map.get(m, c,  k) == null) {
-            MapMatcher(m).matches(Map.remove(Map.add(m, c, k, "v"), c, k))
-          } else { true }
-        }),
-        prop_with_key("remove(remove(m, c, k), c, k)) == remove(m, c, k)", func (m, k) {
-          let m1 = Map.remove(Map.remove(m, c, k), c, k);
-          let m2 = Map.remove(m, c, k);
-          MapMatcher(m2).matches(m1)
-        })
-      ]),
-
-      suite("take", [
-        prop_with_key("take(m, c, k).0 == remove(m, c, k)", func (m, k) {
-          let m1 = Map.take(m, c, k).0;
-          let m2 = Map.remove(m, c, k);
-          MapMatcher(m2).matches(m1)
-        }),
-        prop_with_key("take(add(m, c k, v), c, k).1 == ?v", func (m, k) {
-          Map.take(Map.add(m, c, k, "v"), c, k).1 == ?"v"
-        }),
-        prop_with_key("take(take(m, c, k).0, c, k).1 == null", func (m, k) {
-         Map.take(Map.take(m, c, k).0, c, k).1 == null
-        }),
-        prop_with_key("add(take(m, c, k).0, c, k, take(m, c, k).1) == m", func (m, k) {
-          if (Map.get(m, c, k) != null) {
-            MapMatcher(m).matches(Map.add(Map.take(m, c, k).0, c, k, Option.get(Map.take(m, c, k).1, "")))
-          } else { true }
-        })
-      ]),
-
-      suite("size", [
-        prop_with_key("size(add(m, c, k, v)) == size(m) + int(get(m, c, k) == null)", func (m, k) {
-          Map.size(Map.add(m, c, k, "v")) == Map.size(m) + (if (Map.get(m, c, k) == null) {1} else {0})
-        }),
-        prop_with_key("size(remove(m, c, k)) + int(get(m, c, k) != null) == size(m)", func (m, k) {
-          Map.size(Map.remove(m, c, k)) + (if (Map.get(m, c, k) != null) {1} else {0}) == Map.size(m)
-        })
-      ]),
->>>>>>> c616761d
+              "size(add(m, c, k, v)) == size(m) + int(get(m, c, k) == null)",
+              func(m, k) {
+                Map.size(Map.add(m, c, k, "v")) == Map.size(m) + (if (Map.get(m, c, k) == null) { 1 } else { 0 })
+              }
+            ),
+            prop_with_key(
+              "size(remove(m, c, k)) + int(get(m, c, k) != null) == size(m)",
+              func(m, k) {
+                Map.size(Map.remove(m, c, k)) + (if (Map.get(m, c, k) != null) { 1 } else { 0 }) == Map.size(m)
+              }
+            )
+          ]
+        ),
 
         prop(
           "search tree invariant",
@@ -372,7 +300,6 @@
           ]
         ),
 
-<<<<<<< HEAD
         suite(
           "filterMap",
           [
@@ -391,11 +318,11 @@
               }
             ),
             prop_with_key(
-              "get(filterMap(put(m, c, k, v), c, (==k)), c, k) == ?v",
+              "get(filterMap(add(m, c, k, v), c, (==k)), c, k) == ?v",
               func(m, k) {
                 Map.get(
                   Map.filterMap<Nat, Text, Text>(
-                    Map.put(m, c, k, "v"),
+                    Map.add(m, c, k, "v"),
                     c,
                     func(ki, vi) { if (ki == k) { ?vi } else { null } }
                   ),
@@ -406,25 +333,6 @@
             )
           ]
         ),
-=======
-      suite("filterMap", [
-        prop_with_key("get(filterMap(m, c, (!=k)), c, k) == null", func (m, k) {
-          Map.get(
-	    Map.filterMap<Nat, Text, Text>(m, c,
-              func (ki, vi) { if (ki != k) {?vi} else {null}}),
-	    c, k) == null
-        }),
-        prop_with_key("get(filterMap(add(m, c, k, v), c, (==k)), c, k) == ?v", func (m, k) {
-          Map.get(
-	    Map.filterMap<Nat, Text, Text>(
-	      Map.add(m, c, k, "v"),
-	      c,
-              func (ki, vi) { if (ki == k) {?vi} else {null}}),
-	    c,
-	    k) == ?"v"
-        })
-      ]),
->>>>>>> c616761d
 
         suite(
           "map",
