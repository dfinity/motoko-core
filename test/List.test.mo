import Suite "mo:matchers/Suite";
import T "mo:matchers/Testable";
import M "mo:matchers/Matchers";
import Test "mo:test";

import Prim "mo:⛔";
import Iter "../src/Iter";
import Array "../src/Array";
import Nat32 "../src/Nat32";
import Nat "../src/Nat";
import Order "../src/Order";
import List "../src/List";
import Runtime "../src/Runtime";
import Int "../src/Int";
import Debug "../src/Debug";
import { Tuple2 } "../src/Tuples";
import PureList "../src/pure/List";
import VarArray "../src/VarArray";
import Option "../src/Option";

func assertValid(list : List.List<Nat>) {
  let blocks = list.blocks;
  let blockCount = blocks.size();

  func good(x : Nat) : Bool {
    var y = x;
    while (y % 2 == 0) y := y / 2;
    y == 1 or y == 3
  };

  assert good(blocks.size());

  assert blocks[0].size() == 0;

  var index = 0;
  var i = 1;
  var nullCount = 0;
  while (i < blockCount) {
    let db = blocks[i];
    let sz = db.size();
    assert i >= list.blockIndex or sz == Nat32.toNat(1 <>> Nat32.bitcountLeadingZero(Nat32.fromNat(i) / 3));
    if (sz == 0) assert index >= List.size(list);

    var j = 0;
    while (j < sz) {
      if (index == List.size(list)) assert i == list.blockIndex and j == list.elementIndex;
      assert Option.isNull(db[j]) == (index >= List.size(list));
      index += 1;
      j += 1
    };

    if (VarArray.any<?Nat>(db, Option.isNull)) {
      nullCount += 1;
      assert i == list.blockIndex or i == list.blockIndex + 1
    };
    i += 1
  };
  assert nullCount <= 2;

  let b = list.blockIndex;
  let e = list.elementIndex;
  List.add(list, 2 ** 64);
  assert list.blocks[b][e] == ?(2 ** 64);
  assert List.removeLast(list) == ?(2 ** 64)
};

let { run; test; suite } = Suite;

func unwrap<T>(x : ?T) : T = switch (x) {
  case (?v) v;
  case (_) Prim.trap "internal error in unwrap()"
};

let n = 100;
var list = List.empty<Nat>();

let sizes = List.empty<Nat>();
for (i in Nat.rangeInclusive(0, n)) {
  List.add(sizes, List.size(list));
  List.add(list, i)
};
List.add(sizes, List.size(list));

class OrderTestable(initItem : Order.Order) : T.TestableItem<Order.Order> {
  public let item = initItem;
  public func display(order : Order.Order) : Text {
    switch (order) {
      case (#less) {
        "#less"
      };
      case (#greater) {
        "#greater"
      };
      case (#equal) {
        "#equal"
      }
    }
  };
  public let equals = Order.equal
};

run(
  suite(
    "clone",
    [
      test(
        "clone",
        List.toArray(List.clone(list)),
        M.equals(T.array(T.natTestable, List.toArray(list)))
      )
    ]
  )
);

run(
  suite(
    "add",
    [
      test(
        "sizes",
        List.toArray(sizes),
        M.equals(T.array(T.natTestable, Iter.toArray(Nat.rangeInclusive(0, n + 1))))
      ),
      test(
        "elements",
        List.toArray(list),
        M.equals(T.array(T.natTestable, Iter.toArray(Nat.rangeInclusive(0, n))))
      )
    ]
  )
);

assert List.find(list, func(a : Nat) : Bool = a == 123456) == null;
assert List.find(list, func(a : Nat) : Bool = a == 0) == ?0;

assert List.indexOf(list, Nat.equal, n + 1) == null;
assert List.findIndex(list, func(a : Nat) : Bool = a == n + 1) == null;
assert List.indexOf(list, Nat.equal, n) == ?n;
assert List.findIndex(list, func(a : Nat) : Bool = a == n) == ?n;

assert List.lastIndexOf(list, Nat.equal, n + 1) == null;
assert List.findLastIndex(list, func(a : Nat) : Bool = a == n + 1) == null;

assert List.lastIndexOf(list, Nat.equal, 0) == ?0;
assert List.findLastIndex(list, func(a : Nat) : Bool = a == 0) == ?0;

assert List.all(list, func(x : Nat) : Bool = 0 <= x and x <= n);
assert List.any(list, func(x : Nat) : Bool = x == n / 2);

run(
  suite(
    "iterator",
    [
      test(
        "values",
        Iter.toArray(List.values(list)),
        M.equals(T.array(T.natTestable, Iter.toArray(Nat.rangeInclusive(0, n))))
      ),
      test(
        "reverseValues",
        Iter.toArray(List.reverseValues(list)),
        M.equals(T.array(T.natTestable, Iter.toArray(Iter.reverse(Nat.rangeInclusive(0, n)))))
      ),
      test(
        "keys",
        Iter.toArray(List.keys(list)),
        M.equals(T.array(T.natTestable, Iter.toArray(Nat.rangeInclusive(0, n))))
      ),
      test(
        "enumerate1",
        Iter.toArray(Iter.map<(Nat, Nat), Nat>(List.enumerate(list), func((a, b)) { b })),
        M.equals(T.array(T.natTestable, Iter.toArray(Nat.rangeInclusive(0, n))))
      ),
      test(
        "enumerate2",
        Iter.toArray(Iter.map<(Nat, Nat), Nat>(List.enumerate(list), func((a, b)) { a })),
        M.equals(T.array(T.natTestable, Iter.toArray(Nat.rangeInclusive(0, n))))
      ),
      test(
        "reverseEnumerate1",
        Iter.toArray(Iter.map<(Nat, Nat), Nat>(List.reverseEnumerate(list), func((a, b)) { b })),
        M.equals(T.array(T.natTestable, Iter.toArray(Iter.reverse(Nat.rangeInclusive(0, n)))))
      ),
      test(
        "reverseEnumerate2",
        Iter.toArray(Iter.map<(Nat, Nat), Nat>(List.reverseEnumerate(list), func((a, b)) { a })),
        M.equals(T.array(T.natTestable, Iter.toArray(Iter.reverse(Nat.rangeInclusive(0, n)))))
      )
    ]
  )
);

let for_add_many = List.repeat<Nat>(0, n);
List.addRepeat(for_add_many, 0, n);

let for_add_iter = List.repeat<Nat>(0, n);
List.addAll(for_add_iter, Iter.repeat<Nat>(0, n));

run(
  suite(
    "init",
    [
      test(
        "init with toArray",
        List.toArray(List.repeat<Nat>(0, n)),
        M.equals(T.array(T.natTestable, Array.tabulate<Nat>(n, func(_) = 0)))
      ),
      test(
        "init with values",
        Iter.toArray(List.values(List.repeat<Nat>(0, n))),
        M.equals(T.array(T.natTestable, Array.tabulate<Nat>(n, func(_) = 0)))
      ),
      test(
        "add many with toArray",
        List.toArray(for_add_many),
        M.equals(T.array(T.natTestable, Array.tabulate<Nat>(2 * n, func(_) = 0)))
      ),
      test(
        "add many with vals",
        Iter.toArray(List.values(for_add_many)),
        M.equals(T.array(T.natTestable, Array.tabulate<Nat>(2 * n, func(_) = 0)))
      ),
      test(
        "addFromIter",
        List.toArray(for_add_iter),
        M.equals(T.array(T.natTestable, Array.tabulate<Nat>(2 * n, func(_) = 0)))
      )
    ]
  )
);

for (i in Nat.rangeInclusive(0, n)) {
  List.put(list, i, n - i : Nat)
};

run(
  suite(
    "put",
    [
      test(
        "size",
        List.size(list),
        M.equals(T.nat(n + 1))
      ),
      test(
        "elements",
        List.toArray(list),
        M.equals(T.array(T.natTestable, Iter.toArray(Iter.reverse(Nat.rangeInclusive(0, n)))))
      )
    ]
  )
);

let removed = List.empty<Nat>();
for (i in Nat.rangeInclusive(0, n)) {
  List.add(removed, unwrap(List.removeLast(list)))
};

let empty = List.empty<Nat>();
let emptied = List.singleton<Nat>(0);
let _ = List.removeLast(emptied);

run(
  suite(
    "removeLast",
    [
      test(
        "size",
        List.size(list),
        M.equals(T.nat(0))
      ),
      test(
        "elements",
        List.toArray(removed),
        M.equals(T.array(T.natTestable, Iter.toArray(Nat.rangeInclusive(0, n))))
      ),
      test(
        "empty",
        List.removeLast(List.empty<Nat>()),
        M.equals(T.optional(T.natTestable, null : ?Nat))
      ),
      test(
        "emptied",
        List.removeLast(emptied),
        M.equals(T.optional(T.natTestable, null : ?Nat))
      )
    ]
  )
);

// Test last and first
assert List.last(list) == null;
assert List.first(list) == null;

for (i in Nat.rangeInclusive(0, n)) {
  List.add(list, i);
  assert List.last(list) == ?i;
  assert List.first(list) == ?0
};

run(
  suite(
    "addAfterRemove",
    [
      test(
        "elements",
        List.toArray(list),
        M.equals(T.array(T.natTestable, Iter.toArray(Nat.rangeInclusive(0, n))))
      )
    ]
  )
);

run(
  suite(
    "firstAndLast",
    [
      test(
        "first",
        List.first(list),
        M.equals(T.optional(T.natTestable, ?0))
      ),
      test(
        "first empty",
        List.first(empty),
        M.equals(T.optional(T.natTestable, null : ?Nat))
      ),
      test(
        "first emptied",
        List.first(emptied),
        M.equals(T.optional(T.natTestable, null : ?Nat))
      ),
      test(
        "last of len N",
        List.last(list),
        M.equals(T.optional(T.natTestable, ?n))
      ),
      test(
        "last of len 1",
        List.last(List.repeat<Nat>(1, 1)),
        M.equals(T.optional(T.natTestable, ?1))
      ),
      test(
        "last of 6",
        List.last(List.fromArray<Nat>([0, 1, 2, 3, 4, 5])),
        M.equals(T.optional(T.natTestable, ?5))
      ),
      test(
        "last empty",
        List.last(List.empty<Nat>()),
        M.equals(T.optional(T.natTestable, null : ?Nat))
      ),
      test(
        "last emptied",
        List.last(emptied),
        M.equals(T.optional(T.natTestable, null : ?Nat))
      )
    ]
  )
);

Test.suite(
  "empty vs emptied",
  func() {
    Test.test(
      "empty",
      func() {
        Test.expect.nat(empty.blockIndex).equal(1);
        Test.expect.nat(empty.elementIndex).equal(0);
        Test.expect.bool(empty.blocks.size() == 1).equal(true)
      }
    );
    Test.test(
      "emptied",
      func() {
        Test.expect.nat(emptied.blockIndex).equal(1);
        Test.expect.nat(emptied.elementIndex).equal(0);
        Test.expect.bool(emptied.blocks.size() > 1).equal(true)
      }
    )
  }
);

var sumN = 0;
List.forEach<Nat>(list, func(i) { sumN += i });
var sumRev = 0;
List.reverseForEach<Nat>(list, func(i) { sumRev += i });
var sum1 = 0;
List.forEach<Nat>(List.repeat<Nat>(1, 1), func(i) { sum1 += i });
var sum0 = 0;
List.forEach<Nat>(List.empty<Nat>(), func(i) { sum0 += i });

run(
  suite(
    "iterate",
    [
      test(
        "sumN",
        [sumN],
        M.equals(T.array(T.natTestable, [n * (n + 1) / 2]))
      ),
      test(
        "sumRev",
        [sumRev],
        M.equals(T.array(T.natTestable, [n * (n + 1) / 2]))
      ),
      test(
        "sum1",
        [sum1],
        M.equals(T.array(T.natTestable, [1]))
      ),
      test(
        "sum0",
        [sum0],
        M.equals(T.array(T.natTestable, [0]))
      )
    ]
  )
);

/* --------------------------------------- */

var sumItems = 0;
List.forEachEntry<Nat>(list, func(i, x) { sumItems += i + x });
var sumItemsRev = 0;
List.forEachEntry<Nat>(list, func(i, x) { sumItemsRev += i + x });

run(
  suite(
    "iterateItems",
    [
      test(
        "sumItems",
        [sumItems],
        M.equals(T.array(T.natTestable, [n * (n + 1)]))
      ),
      test(
        "sumItemsRev",
        [sumItemsRev],
        M.equals(T.array(T.natTestable, [n * (n + 1)]))
      )
    ]
  )
);

/* --------------------------------------- */

list := List.fromArray<Nat>([0, 1, 2, 3, 4, 5]);

run(
  suite(
    "contains",
    [
      test(
        "true",
        List.contains<Nat>(list, Nat.equal, 2),
        M.equals(T.bool(true))
      ),
      test(
        "true",
        List.contains<Nat>(list, Nat.equal, 9),
        M.equals(T.bool(false))
      )
    ]
  )
);

/* --------------------------------------- */

list := List.empty<Nat>();

run(
  suite(
    "contains empty",
    [
      test(
        "true",
        List.contains<Nat>(list, Nat.equal, 2),
        M.equals(T.bool(false))
      ),
      test(
        "true",
        List.contains<Nat>(list, Nat.equal, 9),
        M.equals(T.bool(false))
      )
    ]
  )
);

/* --------------------------------------- */

list := List.fromArray<Nat>([2, 1, 10, 1, 0, 3]);

run(
  suite(
    "max",
    [
      test(
        "return value",
        List.max<Nat>(list, Nat.compare),
        M.equals(T.optional(T.natTestable, ?10))
      )
    ]
  )
);

/* --------------------------------------- */

list := List.fromArray<Nat>([2, 1, 10, 1, 0, 3, 0]);

run(
  suite(
    "min",
    [
      test(
        "return value",
        List.min<Nat>(list, Nat.compare),
        M.equals(T.optional(T.natTestable, ?0))
      )
    ]
  )
);

/* --------------------------------------- */

list := List.fromArray<Nat>([0, 1, 2, 3, 4, 5]);

var list2 = List.fromArray<Nat>([0, 1, 2]);

run(
  suite(
    "equal",
    [
      test(
        "empty lists",
        List.equal<Nat>(List.empty<Nat>(), List.empty<Nat>(), Nat.equal),
        M.equals(T.bool(true))
      ),
      test(
        "non-empty lists",
        List.equal<Nat>(list, List.clone(list), Nat.equal),
        M.equals(T.bool(true))
      ),
      test(
        "non-empty and empty lists",
        List.equal<Nat>(list, List.empty<Nat>(), Nat.equal),
        M.equals(T.bool(false))
      ),
      test(
        "non-empty lists mismatching lengths",
        List.equal<Nat>(list, list2, Nat.equal),
        M.equals(T.bool(false))
      )
    ]
  )
);

/* --------------------------------------- */

list := List.fromArray<Nat>([0, 1, 2, 3, 4, 5]);
list2 := List.fromArray<Nat>([0, 1, 2]);

var list3 = List.fromArray<Nat>([2, 3, 4, 5]);

run(
  suite(
    "compare",
    [
      test(
        "empty lists",
        List.compare<Nat>(List.empty<Nat>(), List.empty<Nat>(), Nat.compare),
        M.equals(OrderTestable(#equal))
      ),
      test(
        "non-empty lists equal",
        List.compare<Nat>(list, List.clone(list), Nat.compare),
        M.equals(OrderTestable(#equal))
      ),
      test(
        "non-empty and empty lists",
        List.compare<Nat>(list, List.empty<Nat>(), Nat.compare),
        M.equals(OrderTestable(#greater))
      ),
      test(
        "non-empty lists mismatching lengths",
        List.compare<Nat>(list, list2, Nat.compare),
        M.equals(OrderTestable(#greater))
      ),
      test(
        "non-empty lists lexicographic difference",
        List.compare<Nat>(list, list3, Nat.compare),
        M.equals(OrderTestable(#less))
      )
    ]
  )
);

/* --------------------------------------- */

list := List.fromArray<Nat>([0, 1, 2, 3, 4, 5]);

run(
  suite(
    "toText",
    [
      test(
        "empty list",
        List.toText<Nat>(List.empty<Nat>(), Nat.toText),
        M.equals(T.text("List[]"))
      ),
      test(
        "singleton list",
        List.toText<Nat>(List.singleton<Nat>(3), Nat.toText),
        M.equals(T.text("List[3]"))
      ),
      test(
        "non-empty list",
        List.toText<Nat>(list, Nat.toText),
        M.equals(T.text("List[0, 1, 2, 3, 4, 5]"))
      )
    ]
  )
);

/* --------------------------------------- */

list := List.fromArray<Nat>([0, 1, 2, 3, 4, 5, 6, 7]);
list2 := List.fromArray<Nat>([0, 1, 2, 3, 4, 5, 6]);
list3 := List.empty<Nat>();

var list4 = List.singleton<Nat>(3);

List.reverseInPlace<Nat>(list);
List.reverseInPlace<Nat>(list2);
List.reverseInPlace<Nat>(list3);
List.reverseInPlace<Nat>(list4);

run(
  suite(
    "reverseInPlace",
    [
      test(
        "even elements",
        List.toArray(list),
        M.equals(T.array(T.natTestable, [7, 6, 5, 4, 3, 2, 1, 0]))
      ),
      test(
        "odd elements",
        List.toArray(list2),
        M.equals(T.array(T.natTestable, [6, 5, 4, 3, 2, 1, 0]))
      ),
      test(
        "empty",
        List.toArray(list3),
        M.equals(T.array(T.natTestable, [] : [Nat]))
      ),
      test(
        "singleton",
        List.toArray(list4),
        M.equals(T.array(T.natTestable, [3]))
      )
    ]
  )
);

/* --------------------------------------- */

list := List.reverse<Nat>(List.fromArray<Nat>([0, 1, 2, 3, 4, 5, 6, 7]));
list2 := List.reverse<Nat>(List.fromArray<Nat>([0, 1, 2, 3, 4, 5, 6]));
list3 := List.reverse<Nat>(List.empty<Nat>());
list4 := List.reverse<Nat>(List.singleton<Nat>(3));

run(
  suite(
    "reverse",
    [
      test(
        "even elements",
        List.toArray(list),
        M.equals(T.array(T.natTestable, [7, 6, 5, 4, 3, 2, 1, 0]))
      ),
      test(
        "odd elements",
        List.toArray(list2),
        M.equals(T.array(T.natTestable, [6, 5, 4, 3, 2, 1, 0]))
      ),
      test(
        "empty",
        List.toArray(list3),
        M.equals(T.array(T.natTestable, [] : [Nat]))
      ),
      test(
        "singleton",
        List.toArray(list4),
        M.equals(T.array(T.natTestable, [3]))
      )
    ]
  )
);

/* --------------------------------------- */

list := List.fromArray<Nat>([0, 1, 2, 3, 4, 5, 6]);

run(
  suite(
    "foldLeft",
    [
      test(
        "return value",
        List.foldLeft<Text, Nat>(list, "", func(acc, x) = acc # Nat.toText(x)),
        M.equals(T.text("0123456"))
      ),
      test(
        "return value empty",
        List.foldLeft<Text, Nat>(List.empty<Nat>(), "", func(acc, x) = acc # Nat.toText(x)),
        M.equals(T.text(""))
      )
    ]
  )
);

/* --------------------------------------- */

list := List.fromArray<Nat>([0, 1, 2, 3, 4, 5, 6]);

run(
  suite(
    "foldRight",
    [
      test(
        "return value",
        List.foldRight<Nat, Text>(list, "", func(x, acc) = acc # Nat.toText(x)),
        M.equals(T.text("6543210"))
      ),
      test(
        "return value empty",
        List.foldRight<Nat, Text>(List.empty<Nat>(), "", func(x, acc) = acc # Nat.toText(x)),
        M.equals(T.text(""))
      )
    ]
  )
);

/* --------------------------------------- */

list := List.singleton<Nat>(2);

run(
  suite(
    "isEmpty",
    [
      test(
        "true",
        List.isEmpty(List.empty<Nat>()),
        M.equals(T.bool(true))
      ),
      test(
        "false",
        List.isEmpty(list),
        M.equals(T.bool(false))
      )
    ]
  )
);

/* --------------------------------------- */

list := List.fromArray<Nat>([0, 1, 2, 3, 4, 5, 6]);

run(
  suite(
    "map",
    [
      test(
        "map",
        List.toArray(List.map<Nat, Text>(list, Nat.toText)),
        M.equals(T.array(T.textTestable, ["0", "1", "2", "3", "4", "5", "6"]))
      ),
      test(
        "empty",
        List.isEmpty(List.map<Nat, Text>(List.empty<Nat>(), Nat.toText)),
        M.equals(T.bool(true))
      )
    ]
  )
);

/* --------------------------------------- */

list := List.fromArray<Nat>([0, 1, 2, 3, 4, 5, 6]);

run(
  suite(
    "filter",
    [
      test(
        "filter evens",
        List.toArray(List.filter<Nat>(list, func x = x % 2 == 0)),
        M.equals(T.array(T.natTestable, [0, 2, 4, 6]))
      ),
      test(
        "filter none",
        List.toArray(List.filter<Nat>(list, func _ = false)),
        M.equals(T.array(T.natTestable, [] : [Nat]))
      ),
      test(
        "filter all",
        List.toArray(List.filter<Nat>(list, func _ = true)),
        M.equals(T.array(T.natTestable, [0, 1, 2, 3, 4, 5, 6]))
      ),
      test(
        "filter empty",
        List.isEmpty(List.filter<Nat>(List.empty<Nat>(), func _ = true)),
        M.equals(T.bool(true))
      )
    ]
  )
);

/* --------------------------------------- */

list := List.fromArray<Nat>([0, 1, 2, 3, 4, 5, 6]);

run(
  suite(
    "filterMap",
    [
      test(
        "filterMap double evens",
        List.toArray(List.filterMap<Nat, Nat>(list, func x = if (x % 2 == 0) ?(x * 2) else null)),
        M.equals(T.array(T.natTestable, [0, 4, 8, 12]))
      ),
      test(
        "filterMap none",
        List.toArray(List.filterMap<Nat, Nat>(list, func _ = null)),
        M.equals(T.array(T.natTestable, [] : [Nat]))
      ),
      test(
        "filterMap all",
        List.toArray(List.filterMap<Nat, Text>(list, func x = ?(Nat.toText(x)))),
        M.equals(T.array(T.textTestable, ["0", "1", "2", "3", "4", "5", "6"]))
      ),
      test(
        "filterMap empty",
        List.isEmpty(List.filterMap<Nat, Nat>(List.empty<Nat>(), func x = ?x)),
        M.equals(T.bool(true))
      )
    ]
  )
);

/* --------------------------------------- */

list := List.fromArray<Nat>([8, 6, 9, 10, 0, 4, 2, 3, 7, 1, 5]);

run(
  suite(
    "sort",
    [
      test(
        "sort",
        List.sortInPlace<Nat>(list, Nat.compare) |> List.toArray(list),
        [0, 1, 2, 3, 4, 5, 6, 7, 8, 9, 10] |> M.equals(T.array(T.natTestable, _))
      )
    ]
  )
);

func joinWith(xs : List.List<Text>, sep : Text) : Text {
  let size = List.size(xs);

  if (size == 0) return "";
  if (size == 1) return List.get(xs, 0);

  var result = List.get(xs, 0);
  var i = 0;
  label l loop {
    i += 1;
    if (i >= size) { break l };
    result #= sep # List.get(xs, i)
  };
  result
};

func listTestable<A>(testableA : T.Testable<A>) : T.Testable<List.List<A>> {
  {
    display = func(xs : List.List<A>) : Text = "[var " # joinWith(List.map<A, Text>(xs, testableA.display), ", ") # "]";
    equals = func(xs1 : List.List<A>, xs2 : List.List<A>) : Bool = List.equal(xs1, xs2, testableA.equals)
  }
};

run(
  suite(
    "mapResult",
    [
      test(
        "mapResult",
        List.mapResult<Int, Nat, Text>(
          List.fromArray([1, 2, 3]),
          func x {
            if (x >= 0) { #ok(Int.abs x) } else { #err "error message" }
          }
        ),
        M.equals(T.result<List.List<Nat>, Text>(listTestable(T.natTestable), T.textTestable, #ok(List.fromArray([1, 2, 3]))))
      ),
      Suite.test(
        "mapResult fail first",
        List.mapResult<Int, Nat, Text>(
          List.fromArray([-1, 2, 3]),
          func x {
            if (x >= 0) { #ok(Int.abs x) } else { #err "error message" }
          }
        ),
        M.equals(T.result<List.List<Nat>, Text>(listTestable(T.natTestable), T.textTestable, #err "error message"))
      ),
      Suite.test(
        "mapResult fail last",
        List.mapResult<Int, Nat, Text>(
          List.fromArray([1, 2, -3]),
          func x {
            if (x >= 0) { #ok(Int.abs x) } else { #err "error message" }
          }
        ),
        M.equals(T.result<List.List<Nat>, Text>(listTestable(T.natTestable), T.textTestable, #err "error message"))
      ),
      Suite.test(
        "mapResult empty",
        List.mapResult<Nat, Nat, Text>(
          List.fromArray([]),
          func x = #ok x
        ),
        M.equals(T.result<List.List<Nat>, Text>(listTestable(T.natTestable), T.textTestable, #ok(List.fromArray([]))))
      )
    ]
  )
);

/* --------------------------------------- */

func locate_readable<X>(index : Nat) : (Nat, Nat) {
  // index is any Nat32 except for
  // blocks before super block s == 2 ** s
  let i = Nat32.fromNat(index);
  // element with index 0 located in data block with index 1
  if (i == 0) {
    return (1, 0)
  };
  let lz = Nat32.bitcountLeadingZero(i);
  // super block s = bit length - 1 = (32 - leading zeros) - 1
  // i in binary = zeroes; 1; bits blocks mask; bits element mask
  // bit lengths =     lz; 1;     floor(s / 2);       ceil(s / 2)
  let s = 31 - lz;
  // floor(s / 2)
  let down = s >> 1;
  // ceil(s / 2) = floor((s + 1) / 2)
  let up = (s + 1) >> 1;
  // element mask = ceil(s / 2) ones in binary
  let e_mask = 1 << up - 1;
  //block mask = floor(s / 2) ones in binary
  let b_mask = 1 << down - 1;
  // data blocks in even super blocks before current = 2 ** ceil(s / 2)
  // data blocks in odd super blocks before current = 2 ** floor(s / 2)
  // data blocks before the super block = element mask + block mask
  // elements before the super block = 2 ** s
  // first floor(s / 2) bits in index after the highest bit = index of data block in super block
  // the next ceil(s / 2) to the end of binary representation of index + 1 = index of element in data block
  (Nat32.toNat(e_mask + b_mask + 2 + (i >> up) & b_mask), Nat32.toNat(i & e_mask))
};

// this was optimized in terms of instructions
func locate_optimal<X>(index : Nat) : (Nat, Nat) {
  // super block s = bit length - 1 = (32 - leading zeros) - 1
  // blocks before super block s == 2 ** s
  let i = Nat32.fromNat(index);
  let lz = Nat32.bitcountLeadingZero(i);
  let lz2 = lz >> 1;
  // we split into cases to apply different optimizations in each one
  if (lz & 1 == 0) {
    // ceil(s / 2)  = 16 - lz2
    // floor(s / 2) = 15 - lz2
    // i in binary = zeroes; 1; bits blocks mask; bits element mask
    // bit lengths =     lz; 1;         15 - lz2;          16 - lz2
    // blocks before = 2 ** ceil(s / 2) + 2 ** floor(s / 2)

    // so in order to calculate index of the data block
    // we need to shift i by 16 - lz2 and set bit with number 16 - lz2, bit 15 - lz2 is already set

    // element mask = 2 ** (16 - lz2) = (1 << 16) >> lz2 = 0xFFFF >> lz2
    let mask = 0xFFFF >> lz2;
    (Nat32.toNat(((i << lz2) >> 16) ^ (0x10000 >> lz2)), Nat32.toNat(i & mask))
  } else {
    // s / 2 = ceil(s / 2) = floor(s / 2) = 15 - lz2
    // i in binary = zeroes; 1; bits blocks mask; bits element mask
    // bit lengths =     lz; 1;         15 - lz2;          15 - lz2
    // block mask = element mask = mask = 2 ** (s / 2) - 1 = 2 ** (15 - lz2) - 1 = (1 << 15) >> lz2 = 0x7FFF >> lz2
    // blocks before = 2 * 2 ** (s / 2)

    // so in order to calculate index of the data block
    // we need to shift i by 15 - lz2, set bit with number 16 - lz2 and unset bit 15 - lz2

    let mask = 0x7FFF >> lz2;
    (Nat32.toNat(((i << lz2) >> 15) ^ (0x18000 >> lz2)), Nat32.toNat(i & mask))
  }
};

let locate_n = 1_000;
var i = 0;
while (i < locate_n) {
  assert (locate_readable(i) == locate_optimal(i));
  assert (locate_readable(1_000_000 + i) == locate_optimal(1_000_000 + i));
  assert (locate_readable(1_000_000_000 + i) == locate_optimal(1_000_000_000 + i));
  assert (locate_readable(2_000_000_000 + i) == locate_optimal(2_000_000_000 + i));
  assert (locate_readable(2 ** 32 - 1 - i : Nat) == locate_optimal(2 ** 32 - 1 - i : Nat));
  i += 1
};

// Claude tests (from original Mops package)

// Helper function to run tests
func runTest(name : Text, test : (Nat) -> Bool) {
  let testSizes = [0, 1, 2, 3, 4, 5, 6, 7, 8, 9, 10, 100];
  for (n in testSizes.vals()) {
    if (test(n)) {
      Debug.print("✅ " # name # " passed for n = " # Nat.toText(n))
    } else {
      Runtime.trap("❌ " # name # " failed for n = " # Nat.toText(n))
    }
  }
};

// Test cases
func testNew(n : Nat) : Bool {
  if (n > 0) return true;

  let vec = List.empty<Nat>();
  assertValid(vec);
  List.size(vec) == 0
};

func testInit(n : Nat) : Bool {
  let vec = List.repeat<Nat>(1, n);
<<<<<<< HEAD
  if (List.size(vec) != n) {
    Debug.print("Init failed: expected size " # Nat.toText(n) # ", got " # Nat.toText(List.size(vec)));
    return false
  };
  for (i in Nat.range(0, n)) {
    if (List.get(vec, i) != 1) {
      Debug.print("Init failed at index " # Nat.toText(i) # ": expected 1, got " # Nat.toText(List.get(vec, i)));
      return false
    }
  };
  true
=======
  assertValid(vec);
  List.size(vec) == n and (n == 0 or (List.get(vec, 0) == 1 and List.get(vec, n - 1 : Nat) == 1))
>>>>>>> ee375bc8
};

func testAdd(n : Nat) : Bool {
  if (n == 0) return true;
  let vec = List.empty<Nat>();
  for (i in Nat.range(0, n)) {
    List.add(vec, i);
    assertValid(vec)
  };

  if (List.size(vec) != n) {
    Debug.print("Size mismatch: expected " # Nat.toText(n) # ", got " # Nat.toText(List.size(vec)));
    return false
  };

  for (i in Nat.range(0, n)) {
    let value = List.get(vec, i);
    assertValid(vec);
    if (value != i) {
      Debug.print("Value mismatch at index " # Nat.toText(i) # ": expected " # Nat.toText(i) # ", got " # Nat.toText(value));
      return false
    }
  };

  true
};

func testAddRepeat(n : Nat) : Bool {
  if (n > 10) return true;

  for (i in Nat.range(0, n + 1)) {
    for (j in Nat.range(0, n + 1)) {
      let vec = List.repeat<Nat>(0, i + n);
      for (_ in Nat.range(0, n)) ignore List.removeLast(vec);
      assertValid(vec);
      List.addRepeat(vec, 1, j);
      assertValid(vec);
      if (List.size(vec) != i + j) {
        Debug.print("Size mismatch: expected " # Nat.toText(i + j) # ", got " # Nat.toText(List.size(vec)));
        return false
      };
      for (k in Nat.range(0, i + j)) {
        let expected = if (k < i) 0 else 1;
        let got = List.get(vec, k);
        if (expected != got) {
          Debug.print("addRepat failed i = " # Nat.toText(i) # " j = " # Nat.toText(j) # " k = " # Nat.toText(k) # " expected = " # Nat.toText(expected) # " got = " # Nat.toText(got));
          return false
        }
      }
    }
  };

  true
};

func testRemoveLast(n : Nat) : Bool {
  let vec = List.fromArray<Nat>(Array.tabulate<Nat>(n, func(i) = i));
  assertValid(vec);

  var i = n;
  while (i > 0) {
    i -= 1;
    let last = List.removeLast(vec);
    assertValid(vec);
    if (last != ?i) {
      Debug.print("Unexpected value removed: expected ?" # Nat.toText(i) # ", got " # debug_show (last));
      return false
    };
    if (List.size(vec) != i) {
      Debug.print("Unexpected size after removal: expected " # Nat.toText(i) # ", got " # Nat.toText(List.size(vec)));
      return false
    }
  };

  // Try to remove from empty vector
  if (List.removeLast(vec) != null) {
    Debug.print("Expected null when removing from empty vector, but got a value");
    return false
  };

  if (List.size(vec) != 0) {
    Debug.print("List should be empty, but has size " # Nat.toText(List.size(vec)));
    return false
  };

  true
};

func testGet(n : Nat) : Bool {
  let vec = List.fromArray<Nat>(Array.tabulate<Nat>(n, func(i) = i + 1));
  assertValid(vec);

  for (i in Nat.range(1, n + 1)) {
    let value = List.get(vec, i - 1 : Nat);
    if (value != i) {
      Debug.print("get: Mismatch at index " # Nat.toText(i) # ": expected " # Nat.toText(i) # ", got " # Nat.toText(value));
      return false
    }
  };

  true
};

func testGetOpt(n : Nat) : Bool {
  let vec = List.tabulate<Nat>(n, func(i) = i);

  for (i in Nat.range(0, n)) {
    switch (List.getOpt(vec, i)) {
      case (?value) {
        if (value != i) {
          Debug.print("getOpt: Mismatch at index " # Nat.toText(i) # ": expected ?" # Nat.toText(i) # ", got ?" # Nat.toText(value));
          return false
        }
      };
      case (null) {
        Debug.print("getOpt: Unexpected null at index " # Nat.toText(i));
        return false
      }
    }
  };

  for (i in Nat.range(n, 3 * n + 3)) {
    switch (List.getOpt(vec, i)) {
      case (?value) {
        Debug.print("getOpt: Unexpected value at index " # Nat.toText(i) # ": got ?" # Nat.toText(value));
        return false
      };
      case (null) {}
    }
  };

  true
};

func testPut(n : Nat) : Bool {
  let vec = List.fromArray<Nat>(Array.repeat<Nat>(0, n));
  for (i in Nat.range(0, n)) {
    List.put(vec, i, i + 1);
    let value = List.get(vec, i);
    if (value != i + 1) {
      Debug.print("put: Mismatch at index " # Nat.toText(i) # ": expected " # Nat.toText(i + 1) # ", got " # Nat.toText(value));
      return false
    }
  };
  true
};

func testClear(n : Nat) : Bool {
  let vec = List.fromArray<Nat>(Array.tabulate<Nat>(n, func(i) = i));
  List.clear(vec);
  assertValid(vec);
  List.size(vec) == 0
};

func testClone(n : Nat) : Bool {
  let vec1 = List.fromArray<Nat>(Array.tabulate<Nat>(n, func(i) = i));
  assertValid(vec1);
  let vec2 = List.clone(vec1);
  assertValid(vec2);
  List.equal(vec1, vec2, Nat.equal)
};

func testMap(n : Nat) : Bool {
  let vec = List.fromArray<Nat>(Array.tabulate<Nat>(n, func(i) = i));
  assertValid(vec);
  let mapped = List.map<Nat, Nat>(vec, func(x) = x * 2);
  assertValid(mapped);
  List.equal(mapped, List.fromArray<Nat>(Array.tabulate<Nat>(n, func(i) = i * 2)), Nat.equal)
};

func testMapEntries(n : Nat) : Bool {
  let vec = List.fromArray<Nat>(Array.tabulate<Nat>(n, func(i) = i));
  let mapped = List.mapEntries<Nat, Nat>(vec, func(i, x) = i * x);
  List.equal(mapped, List.fromArray<Nat>(Array.tabulate<Nat>(n, func(i) = i * i)), Nat.equal)
};

func testMapInPlace(n : Nat) : Bool {
  let vec = List.fromArray<Nat>(Array.tabulate<Nat>(n, func(i) = i));
  List.mapInPlace<Nat>(vec, func(x) = x * 2);
  List.equal(vec, List.fromArray<Nat>(Array.tabulate<Nat>(n, func(i) = i * 2)), Nat.equal)
};

func testFlatMap(n : Nat) : Bool {
  let vec = List.fromArray<Nat>(Array.tabulate<Nat>(n, func(i) = i));
  let flatMapped = List.flatMap<Nat, Nat>(vec, func(x) = [x, x].vals());

  let expected = List.fromArray<Nat>(Array.tabulate<Nat>(2 * n, func(i) = i / 2));
  List.equal(flatMapped, expected, Nat.equal)
};

func testRange(n : Nat) : Bool {
  if (n > 10) return true; // Skip large ranges for performance
  let vec = List.tabulate<Nat>(n, func(i) = i);
  for (left in Nat.range(0, n)) {
    for (right in Nat.range(left, n + 1)) {
      let range = Iter.toArray<Nat>(List.range<Nat>(vec, left, right));
      let expected = Array.tabulate<Nat>(right - left, func(i) = left + i);
      if (range != expected) {
        Debug.print(
          "Range mismatch for left = " # Nat.toText(left) # ", right = " # Nat.toText(right) # ": expected " # debug_show (expected) # ", got " # debug_show (range)
        );
        return false
      }
    }
  };
  true
};

func testSliceToArray(n : Nat) : Bool {
  if (n > 10) return true; // Skip large ranges for performance
  let vec = List.fromArray<Nat>(Array.tabulate<Nat>(n, func(i) = i));
  for (left in Nat.range(0, n)) {
    for (right in Nat.range(left, n + 1)) {
      let slice = List.sliceToArray<Nat>(vec, left, right);
      let expected = Array.tabulate<Nat>(right - left, func(i) = left + i);
      if (slice != expected) {
        Debug.print(
          "Slice mismatch for left = " # Nat.toText(left) # ", right = " # Nat.toText(right) # ": expected " # debug_show (expected) # ", got " # debug_show (slice)
        );
        return false
      }
    }
  };
  true
};

func testIndexOf(n : Nat) : Bool {
  let vec = List.fromArray<Nat>(Array.tabulate<Nat>(2 * n, func(i) = i % n));
  if (n == 0) {
    List.indexOf(vec, Nat.equal, 0) == null
  } else {
    var allCorrect = true;
    for (i in Nat.range(0, n)) {
      let index = List.indexOf(vec, Nat.equal, i);
      if (index != ?i) {
        allCorrect := false;
        Debug.print("indexOf failed for i = " # Nat.toText(i) # ", expected ?" # Nat.toText(i) # ", got " # debug_show (index))
      }
    };
    allCorrect and List.indexOf(vec, Nat.equal, n) == null
  }
};

func testLastIndexOf(n : Nat) : Bool {
  let vec = List.fromArray<Nat>(Array.tabulate<Nat>(2 * n, func(i) = i % n));
  if (n == 0) {
    List.lastIndexOf(vec, Nat.equal, 0) == null
  } else {
    var allCorrect = true;
    for (i in Nat.range(0, n)) {
      let index = List.lastIndexOf(vec, Nat.equal, i);
      if (index != ?(n + i)) {
        allCorrect := false;
        Debug.print("lastIndexOf failed for i = " # Nat.toText(i) # ", expected ?" # Nat.toText(n + i) # ", got " # debug_show (index))
      }
    };
    allCorrect and List.lastIndexOf(vec, Nat.equal, n) == null
  }
};

func testContains(n : Nat) : Bool {
  let vec = List.fromArray<Nat>(Array.tabulate<Nat>(n, func(i) = i + 1));

  // Check if it contains all elements from 0 to n-1
  for (i in Nat.range(1, n + 1)) {
    if (not List.contains(vec, Nat.equal, i)) {
      Debug.print("List should contain " # Nat.toText(i) # " but it doesn't");
      return false
    }
  };

  // Check if it doesn't contain n (which should be out of range)
  if (List.contains(vec, Nat.equal, n + 1)) {
    Debug.print("List shouldn't contain " # Nat.toText(n + 1) # " but it does");
    return false
  };

  // Check if it doesn't contain n+1 (another out of range value)
  if (List.contains(vec, Nat.equal, n + 2)) {
    Debug.print("List shouldn't contain " # Nat.toText(n + 2) # " but it does");
    return false
  };

  true
};

func testReverse(n : Nat) : Bool {
  let vec = List.fromArray<Nat>(Array.tabulate<Nat>(n, func(i) = i));
  assertValid(vec);
  List.reverseInPlace(vec);
  assertValid(vec);
  List.equal(vec, List.fromArray<Nat>(Array.tabulate<Nat>(n, func(i) = n - 1 - i)), Nat.equal)
};

func testSort(n : Nat) : Bool {
<<<<<<< HEAD
  let array = Array.tabulate<Int>(n, func(i) = (i * 123) % 100 - 50);
  let vec = List.fromArray<Int>(array);
  List.sortInPlace(vec, Int.compare);
  List.equal(vec, List.fromArray<Int>(Array.sort(array, Int.compare)), Int.equal)
};

func testToArray(n : Nat) : Bool {
  let array = Array.tabulate<Nat>(n, func(i) = i);
  let vec = List.fromArray<Nat>(array);
  Array.equal(List.toArray(vec), array, Nat.equal)
};

func testToVarArray(n : Nat) : Bool {
  let array = VarArray.tabulate<Nat>(n, func(i) = i);
  let vec = List.tabulate<Nat>(n, func(i) = i);
  VarArray.equal(List.toVarArray(vec), array, Nat.equal)
};

func testFromVarArray(n : Nat) : Bool {
  let array = VarArray.tabulate<Nat>(n, func(i) = i);
  let vec = List.fromVarArray<Nat>(array);
  List.equal(vec, List.fromArray<Nat>(Array.fromVarArray(array)), Nat.equal)
};

func testFromArray(n : Nat) : Bool {
  let array = Array.tabulate<Nat>(n, func(i) = i);
  let vec = List.fromArray<Nat>(array);
  List.equal(vec, List.fromArray<Nat>(array), Nat.equal)
};

func testInsert(n : Nat) : Bool {
  for (i in Nat.range(0, n + 1)) {
    let list = List.tabulate<Nat>(n, func i = i);
    List.insert<Nat>(list, i, n);

    if (List.size(list) != n + 1) {
      Debug.print("Insert failed: expected size " # Nat.toText(n + 1) # ", got " # Nat.toText(List.size(list)));
      return false
    };

    for (j in Nat.range(0, n + 1)) {
      let expectedValue = if (j < i) j else if (j == i) n else j - 1 : Nat;
      let value = List.get(list, j);
      if (value != expectedValue) {
        Debug.print("Insert failed at index " # Nat.toText(j) # ": expected " # debug_show (expectedValue) # ", got " # debug_show (value));
        return false
      }
    }
  };
  true
};

func testRemove(n : Nat) : Bool {
  for (i in Nat.range(0, n)) {
    let list = List.tabulate<Nat>(n, func i = i);
    let removed = List.remove<Nat>(list, i);

    if (removed != i) {
      Debug.print("Remove failed: expected " # Nat.toText(i) # ", got " # debug_show (removed));
      return false
    };

    if (List.size(list) != (n - 1 : Nat)) {
      Debug.print("Remove failed: expected size " # Nat.toText(n - 1) # ", got " # Nat.toText(List.size(list)));
      return false
    };

    for (j in Nat.range(0, n - 1)) {
      let expectedValue = if (j < i) j else j + 1;
      let value = List.get(list, j);
      if (value != expectedValue) {
        Debug.print("Remove failed at index " # Nat.toText(j) # ": expected " # debug_show (expectedValue) # ", got " # debug_show (value));
        return false
      }
    }
  };
  true
=======
  let vec = List.fromArray<Nat>(Array.tabulate<Nat>(n, func(i) = Int.abs((i * 123) % 100 - 50)));
  List.sort(vec, Nat.compare);
  assertValid(vec);
  List.equal(vec, List.fromArray<Nat>(Array.sort(Array.tabulate<Nat>(n, func(i) = Int.abs((i * 123) % 100 - 50)), Nat.compare)), Nat.equal)
};

func testToArray(n : Nat) : Bool {
  let vec = List.fromArray<Nat>(Array.tabulate<Nat>(n, func(i) = i));
  assertValid(vec);
  Array.equal(List.toArray(vec), Array.tabulate<Nat>(n, func(i) = i), Nat.equal)
>>>>>>> ee375bc8
};

func testFromIter(n : Nat) : Bool {
  let iter = Nat.range(1, n + 1);
  let vec = List.fromIter<Nat>(iter);
  assertValid(vec);
  List.equal(vec, List.fromArray<Nat>(Array.tabulate<Nat>(n, func(i) = i + 1)), Nat.equal)
};

func testFoldLeft(n : Nat) : Bool {
  let vec = List.fromArray<Nat>(Array.tabulate<Nat>(n, func(i) = i + 1));
  List.foldLeft<Text, Nat>(vec, "", func(acc, x) = acc # Nat.toText(x)) == Array.foldLeft<Nat, Text>(Array.tabulate<Nat>(n, func(i) = i + 1), "", func(acc, x) = acc # Nat.toText(x))
};

func testFoldRight(n : Nat) : Bool {
  let vec = List.fromArray<Nat>(Array.tabulate<Nat>(n, func(i) = i + 1));
  List.foldRight<Nat, Text>(vec, "", func(x, acc) = Nat.toText(x) # acc) == Array.foldRight<Nat, Text>(Array.tabulate<Nat>(n, func(i) = i + 1), "", func(x, acc) = Nat.toText(x) # acc)
};

func testFilter(n : Nat) : Bool {
  let vec = List.fromArray<Nat>(Array.tabulate<Nat>(n, func(i) = i));

  let evens = List.filter<Nat>(vec, func x = x % 2 == 0);
  assertValid(evens);
  let expectedEvens = List.fromArray<Nat>(Array.tabulate<Nat>((n + 1) / 2, func(i) = i * 2));
  if (not List.equal<Nat>(evens, expectedEvens, Nat.equal)) {
    Debug.print("Filter evens failed");
    return false
  };

  let none = List.filter<Nat>(vec, func _ = false);
  assertValid(none);
  if (not List.isEmpty(none)) {
    Debug.print("Filter none failed");
    return false
  };

  let all = List.filter<Nat>(vec, func _ = true);
  assertValid(all);
  if (not List.equal<Nat>(all, vec, Nat.equal)) {
    Debug.print("Filter all failed");
    return false
  };

  true
};

func testFilterMap(n : Nat) : Bool {
  let vec = List.fromArray<Nat>(Array.tabulate<Nat>(n, func(i) = i));

  let doubledEvens = List.filterMap<Nat, Nat>(vec, func x = if (x % 2 == 0) ?(x * 2) else null);
  assertValid(doubledEvens);
  let expectedDoubledEvens = List.fromArray<Nat>(Array.tabulate<Nat>((n + 1) / 2, func(i) = i * 4));
  if (not List.equal<Nat>(doubledEvens, expectedDoubledEvens, Nat.equal)) {
    Debug.print("FilterMap doubled evens failed");
    return false
  };

  let none = List.filterMap<Nat, Nat>(vec, func _ = null);
  assertValid(none);
  if (not List.isEmpty(none)) {
    Debug.print("FilterMap none failed");
    return false
  };

  let all = List.filterMap<Nat, Nat>(vec, func x = ?x);
  assertValid(all);
  if (not List.equal<Nat>(all, vec, Nat.equal)) {
    Debug.print("FilterMap all failed");
    return false
  };

  true
};

func testPure(n : Nat) : Bool {
  let idArray = Array.tabulate<Nat>(n, func(i) = i);
  let vec = List.fromArray<Nat>(idArray);
  let pureList = List.toPure<Nat>(vec);
  let newVec = List.fromPure<Nat>(pureList);
  assertValid(newVec);

  if (not PureList.equal<Nat>(pureList, PureList.fromArray<Nat>(idArray), Nat.equal)) {
    Debug.print("PureList conversion failed");
    return false
  };
  if (not List.equal<Nat>(newVec, vec, Nat.equal)) {
    Debug.print("List conversion from PureList failed");
    return false
  };

  true
};

func testReverseForEach(n : Nat) : Bool {
  let vec = List.fromArray<Nat>(Array.tabulate<Nat>(n, func(i) = i + 1));
  var revSum = 0;
  List.reverseForEach<Nat>(vec, func(x) = revSum += x);
  let expectedReversed = n * (n + 1) / 2;

  if (revSum != expectedReversed) {
    Debug.print("Reverse forEach failed: expected " # Nat.toText(expectedReversed) # ", got " # Nat.toText(revSum));
    return false
  };

  true
};

func testForEach(n : Nat) : Bool {
  let vec = List.fromArray<Nat>(Array.tabulate<Nat>(n, func(i) = i + 1));
  var revSum = 0;
  List.forEach<Nat>(vec, func(x) = revSum += x);
  let expectedReversed = n * (n + 1) / 2;

  if (revSum != expectedReversed) {
    Debug.print("ForEach failed: expected " # Nat.toText(expectedReversed) # ", got " # Nat.toText(revSum));
    return false
  };

  true
};

func testFlatten(n : Nat) : Bool {
  let vec = List.fromArray<List.List<Nat>>(
    Array.tabulate<List.List<Nat>>(
      n,
      func(i) = List.fromArray<Nat>(Array.tabulate<Nat>(i + 1, func(j) = j))
    )
  );
  let flattened = List.flatten<Nat>(vec);
  let expectedSize = (n * (n + 1)) / 2;

  if (List.size(flattened) != expectedSize) {
    Debug.print("Flatten size mismatch: expected " # Nat.toText(expectedSize) # ", got " # Nat.toText(List.size(flattened)));
    return false
  };

  for (i in Nat.range(0, n)) {
    for (j in Nat.range(0, i + 1)) {
      if (List.get(flattened, (i * (i + 1)) / 2 + j) != j) {
        Debug.print("Flatten value mismatch at index " # Nat.toText((i * (i + 1)) / 2 + j) # ": expected " # Nat.toText(j));
        return false
      }
    }
  };

  true
};

func testJoin(n : Nat) : Bool {
  let iter = Array.tabulate<List.List<Nat>>(
    n,
    func(i) = List.fromArray<Nat>(Array.tabulate<Nat>(i + 1, func(j) = j))
  ).vals();
  let flattened = List.join<Nat>(iter);
  let expectedSize = (n * (n + 1)) / 2;

  if (List.size(flattened) != expectedSize) {
    Debug.print("Flatten size mismatch: expected " # Nat.toText(expectedSize) # ", got " # Nat.toText(List.size(flattened)));
    return false
  };

  for (i in Nat.range(0, n)) {
    for (j in Nat.range(0, i + 1)) {
      if (List.get(flattened, (i * (i + 1)) / 2 + j) != j) {
        Debug.print("Flatten value mismatch at index " # Nat.toText((i * (i + 1)) / 2 + j) # ": expected " # Nat.toText(j));
        return false
      }
    }
  };

  true
};

func testTabulate(n : Nat) : Bool {
  let tabu = List.tabulate<Nat>(n, func(i) = i);

  if (List.size(tabu) != n) {
    Debug.print("Tabulate size mismatch: expected " # Nat.toText(n) # ", got " # Nat.toText(List.size(tabu)));
    return false
  };

  for (i in Nat.range(0, n)) {
    if (List.get(tabu, i) != i) {
      Debug.print("Tabulate value mismatch at index " # Nat.toText(i) # ": expected " # Nat.toText(i) # ", got " # Nat.toText(List.get(tabu, i)));
      return false
    }
  };

  true
};

func testNextIndexOf(n : Nat) : Bool {
  func nextIndexOf(vec : List.List<Nat>, element : Nat, from : Nat) : ?Nat {
    for (i in Nat.range(from, List.size(vec))) {
      if (List.get(vec, i) == element) {
        return ?i
      }
    };
    return null
  };

  if (n > 10) return true; // Skip large vectors for performance

  let vec = List.tabulate<Nat>(n, func(i) = i);
  for (from in Nat.range(0, n)) {
    for (element in Nat.range(0, n + 1)) {
      let actual = List.nextIndexOf<Nat>(vec, element, from, Nat.equal);
      let expected = nextIndexOf(vec, element, from);
      if (expected != actual) {
        Debug.print(
          "nextIndexOf failed for element " # Nat.toText(element) # " from index " # Nat.toText(from) # ": expected " # debug_show (expected) # ", got " # debug_show (actual)
        );
        return false
      }
    }
  };
  true
};

func testPrevIndexOf(n : Nat) : Bool {
  func prevIndexOf(vec : List.List<Nat>, element : Nat, from : Nat) : ?Nat {
    var i = from;
    while (i > 0) {
      i -= 1;
      if (List.get(vec, i) == element) {
        return ?i
      }
    };
    return null
  };

  if (n > 10) return true; // Skip large vectors for performance

  let vec = List.tabulate<Nat>(n, func(i) = i);
  for (from in Nat.range(0, n + 1)) {
    for (element in Nat.range(0, n + 1)) {
      let actual = List.prevIndexOf<Nat>(vec, element, from, Nat.equal);
      let expected = prevIndexOf(vec, element, from);
      if (expected != actual) {
        Debug.print(
          "prevIndexOf failed for element " # Nat.toText(element) # " from index " # Nat.toText(from) # ": expected " # debug_show (expected) # ", got " # debug_show (actual)
        );
        return false
      }
    }
  };
  true
};

func testMin(n : Nat) : Bool {
  if (n == 0) {
    let vec = List.empty<Nat>();
    if (List.min<Nat>(vec, Nat.compare) != null) {
      Debug.print("Min on empty list should return null");
      return false
    };
    return true
  };

  let vec = List.fromArray<Nat>(Array.tabulate<Nat>(n, func(i) = i + 1));
  for (i in Nat.range(0, n)) {
    List.put(vec, i, 0);
    let min = List.min<Nat>(vec, Nat.compare);
    if (min != ?0) {
      Debug.print("Min failed: expected ?0, got " # debug_show (min));
      return false
    };
    List.put(vec, i, i + 1)
  };
  true
};

func testMax(n : Nat) : Bool {
  if (n == 0) {
    let vec = List.empty<Nat>();
    if (List.max<Nat>(vec, Nat.compare) != null) {
      Debug.print("Max on empty list should return null");
      return false
    };
    return true
  };

  let vec = List.fromArray<Nat>(Array.tabulate<Nat>(n, func(i) = i + 1));
  for (i in Nat.range(0, n)) {
    List.put(vec, i, n + 1);
    let max = List.max<Nat>(vec, Nat.compare);
    if (max != ?(n + 1)) {
      Debug.print("Max failed: expected ?" # Nat.toText(n + 1) # ", got " # debug_show (max));
      return false
    };
    List.put(vec, i, i + 1)
  };
  true
};

// Run all tests
func runAllTests() {
  runTest("testNew", testNew);
  runTest("testInit", testInit);
  runTest("testAdd", testAdd);
  runTest("testAddRepeat", testAddRepeat);
  runTest("testRemoveLast", testRemoveLast);
  runTest("testGet", testGet);
  runTest("testGetOpt", testGetOpt);
  runTest("testPut", testPut);
  runTest("testClear", testClear);
  runTest("testClone", testClone);
  runTest("testMap", testMap);
  runTest("testMapEntries", testMapEntries);
  runTest("testMapInPlace", testMapInPlace);
  runTest("testFlatMap", testFlatMap);
  runTest("testRange", testRange);
  runTest("testSliceToArray", testSliceToArray);
  runTest("testIndexOf", testIndexOf);
  runTest("testLastIndexOf", testLastIndexOf);
  runTest("testContains", testContains);
  runTest("testReverse", testReverse);
  runTest("testSort", testSort);
  runTest("testToArray", testToArray);
  runTest("testToVarArray", testToVarArray);
  runTest("testFromVarArray", testFromVarArray);
  runTest("testFromArray", testFromArray);
  runTest("testFromIter", testFromIter);
  runTest("testFoldLeft", testFoldLeft);
  runTest("testFoldRight", testFoldRight);
  runTest("testFilter", testFilter);
  runTest("testFilterMap", testFilterMap);
  runTest("testPure", testPure);
  runTest("testReverseForEach", testReverseForEach);
  runTest("testForEach", testForEach);
  runTest("testInsert", testInsert);
  runTest("testRemove", testRemove);
  runTest("testFlatten", testFlatten);
  runTest("testJoin", testJoin);
  runTest("testTabulate", testTabulate);
  runTest("testNextIndexOf", testNextIndexOf);
  runTest("testPrevIndexOf", testPrevIndexOf);
  runTest("testMin", testMin);
  runTest("testMax", testMax)
};

// Run all tests
runAllTests();

Test.suite(
  "Regression tests",
  func() {
    Test.test(
      "test adding many elements",
      func() {
        let list = List.empty<Nat>();

        var blockSize = list.blocks.size();
        var sizes = List.empty<(Nat, Nat)>();
        List.add(sizes, (blockSize, 0));

        let expectedSize = 100_000;
        for (i in Nat.range(0, expectedSize)) {
          List.add(list, i);

          let size = list.blocks.size();
          assert blockSize <= size;
          if (blockSize < size) {
            blockSize := size;
            List.add(sizes, (blockSize, List.size(list)))
          }
        };
        Test.expect.nat(List.size(list)).equal(expectedSize);

        // Check how block size grows with the number of elements
        let expectedBlockResizes = [
          (1, 0),
          (2, 1),
          (3, 2),
          (4, 3),
          (6, 5),
          (8, 9),
          (12, 17),
          (16, 33),
          (24, 65),
          (32, 129),
          (48, 257),
          (64, 513),
          (96, 1_025),
          (128, 2_049),
          (192, 4_097),
          (256, 8_193),
          (384, 16_385),
          (512, 32_769),
          (768, 65_537)
        ];
        Test.expect.array<(Nat, Nat)>(List.toArray(sizes), Tuple2.makeToText(Nat.toText, Nat.toText), Tuple2.makeEqual<Nat, Nat>(Nat.equal, Nat.equal)).equal(expectedBlockResizes)
      }
    )
  }
);

Test.suite(
  "Null on empty",
  func() {
    Test.test(
      "indexOf",
      func() {
        Test.expect.bool(List.indexOf(empty, Nat.equal, 0) == null).equal(true);
        Test.expect.bool(List.indexOf(emptied, Nat.equal, 0) == null).equal(true)
      }
    );
    Test.test(
      "lastIndexOf",
      func() {
        Test.expect.bool(List.lastIndexOf(empty, Nat.equal, 0) == null).equal(true);
        Test.expect.bool(List.lastIndexOf(emptied, Nat.equal, 0) == null).equal(true)
      }
    );
    Test.test(
      "find",
      func() {
        Test.expect.bool(List.find<Nat>(empty, func x = x == 0) == null).equal(true);
        Test.expect.bool(List.find<Nat>(emptied, func x = x == 0) == null).equal(true)
      }
    );
    Test.test(
      "findIndex",
      func() {
        Test.expect.bool(List.findIndex<Nat>(empty, func x = x == 0) == null).equal(true);
        Test.expect.bool(List.findIndex<Nat>(emptied, func x = x == 0) == null).equal(true)
      }
    );
    Test.test(
      "findLastIndex",
      func() {
        Test.expect.bool(List.findLastIndex<Nat>(empty, func x = x == 0) == null).equal(true);
        Test.expect.bool(List.findLastIndex<Nat>(emptied, func x = x == 0) == null).equal(true)
      }
    );
    Test.test(
      "max",
      func() {
        Test.expect.bool(List.max(empty, Nat.compare) == null).equal(true);
        Test.expect.bool(List.max(emptied, Nat.compare) == null).equal(true)
      }
    );
    Test.test(
      "min",
      func() {
        Test.expect.bool(List.min(empty, Nat.compare) == null).equal(true);
        Test.expect.bool(List.min(emptied, Nat.compare) == null).equal(true)
      }
    )
  }
)<|MERGE_RESOLUTION|>--- conflicted
+++ resolved
@@ -1040,7 +1040,7 @@
 
 func testInit(n : Nat) : Bool {
   let vec = List.repeat<Nat>(1, n);
-<<<<<<< HEAD
+  assertValid(vec);
   if (List.size(vec) != n) {
     Debug.print("Init failed: expected size " # Nat.toText(n) # ", got " # Nat.toText(List.size(vec)));
     return false
@@ -1052,10 +1052,6 @@
     }
   };
   true
-=======
-  assertValid(vec);
-  List.size(vec) == n and (n == 0 or (List.get(vec, 0) == 1 and List.get(vec, n - 1 : Nat) == 1))
->>>>>>> ee375bc8
 };
 
 func testAdd(n : Nat) : Bool {
@@ -1351,16 +1347,16 @@
 };
 
 func testSort(n : Nat) : Bool {
-<<<<<<< HEAD
-  let array = Array.tabulate<Int>(n, func(i) = (i * 123) % 100 - 50);
-  let vec = List.fromArray<Int>(array);
-  List.sortInPlace(vec, Int.compare);
-  List.equal(vec, List.fromArray<Int>(Array.sort(array, Int.compare)), Int.equal)
+  let vec = List.fromArray<Nat>(Array.tabulate<Nat>(n, func(i) = Int.abs((i * 123) % 100 - 50)));
+  List.sortInPlace(vec, Nat.compare);
+  assertValid(vec);
+  List.equal(vec, List.fromArray<Nat>(Array.sort(Array.tabulate<Nat>(n, func(i) = Int.abs((i * 123) % 100 - 50)), Nat.compare)), Nat.equal)
 };
 
 func testToArray(n : Nat) : Bool {
   let array = Array.tabulate<Nat>(n, func(i) = i);
   let vec = List.fromArray<Nat>(array);
+  assertValid(vec);
   Array.equal(List.toArray(vec), array, Nat.equal)
 };
 
@@ -1429,18 +1425,6 @@
     }
   };
   true
-=======
-  let vec = List.fromArray<Nat>(Array.tabulate<Nat>(n, func(i) = Int.abs((i * 123) % 100 - 50)));
-  List.sort(vec, Nat.compare);
-  assertValid(vec);
-  List.equal(vec, List.fromArray<Nat>(Array.sort(Array.tabulate<Nat>(n, func(i) = Int.abs((i * 123) % 100 - 50)), Nat.compare)), Nat.equal)
-};
-
-func testToArray(n : Nat) : Bool {
-  let vec = List.fromArray<Nat>(Array.tabulate<Nat>(n, func(i) = i));
-  assertValid(vec);
-  Array.equal(List.toArray(vec), Array.tabulate<Nat>(n, func(i) = i), Nat.equal)
->>>>>>> ee375bc8
 };
 
 func testFromIter(n : Nat) : Bool {
