--- conflicted
+++ resolved
@@ -14,11 +14,8 @@
 import Int "../src/Int";
 import Debug "../src/Debug";
 import { Tuple2 } "../src/Tuples";
-<<<<<<< HEAD
 import VarArray "../src/VarArray";
-=======
 import PureList "../src/pure/List";
-import VarArray "../src/VarArray";
 import Option "../src/Option";
 
 // IMPLEMENTATION DETAILS BEGIN
@@ -169,7 +166,6 @@
   assert list.blocks[b][e] == ?(2 ** 64);
   assert List.removeLast(list) == ?(2 ** 64)
 };
->>>>>>> 090cb322
 
 let { run; test; suite } = Suite;
 
