import Suite "mo:matchers/Suite";
import T "mo:matchers/Testable";
import M "mo:matchers/Matchers";
import Test "mo:test";

import Prim "mo:⛔";
import Iter "../src/Iter";
import Array "../src/Array";
import Nat32 "../src/Nat32";
import Nat "../src/Nat";
import Order "../src/Order";
import List "../src/List";
import Runtime "../src/Runtime";
import Int "../src/Int";
import Debug "../src/Debug";
import { Tuple2 } "../src/Tuples";
import PureList "../src/pure/List";
import VarArray "../src/VarArray";
<<<<<<< HEAD
=======
import Option "../src/Option";

func assertValid<T>(list : List.List<T>, array : [T], equal : (T, T) -> Bool) {
  let blocks = list.blocks;
  let blockCount = blocks.size();

  func good(x : Nat) : Bool {
    var y = x;
    while (y % 2 == 0) y := y / 2;
    y == 1 or y == 3
  };

  assert good(blocks.size());

  assert blocks[0].size() == 0;

  var index = 0;
  var i = 1;
  var nullCount = 0;
  while (i < blockCount) {
    let db = blocks[i];
    let sz = db.size();
    assert sz == Nat32.toNat(1 <>> Nat32.bitcountLeadingZero(Nat32.fromNat(i) / 3));
    if (sz == 0) assert index >= List.size(list);

    var j = 0;
    while (j < sz) {
      switch (db[j]) {
        case (?x) assert equal(array[index], x);
        case null assert index >= List.size(list)
      };
      index += 1;
      j += 1
    };

    if (VarArray.all<?T>(db, Option.isNull)) {
      nullCount += 1;
      assert j == list.blockIndex or j == list.blockIndex + 1
    };
    i += 1
  };
  assert nullCount <= 1
};
>>>>>>> dd1e6913

let { run; test; suite } = Suite;

func unwrap<T>(x : ?T) : T = switch (x) {
  case (?v) v;
  case (_) Prim.trap "internal error in unwrap()"
};

let n = 100;
var list = List.empty<Nat>();

let sizes = List.empty<Nat>();
for (i in Nat.rangeInclusive(0, n)) {
  List.add(sizes, List.size(list));
  List.add(list, i)
};
List.add(sizes, List.size(list));

class OrderTestable(initItem : Order.Order) : T.TestableItem<Order.Order> {
  public let item = initItem;
  public func display(order : Order.Order) : Text {
    switch (order) {
      case (#less) {
        "#less"
      };
      case (#greater) {
        "#greater"
      };
      case (#equal) {
        "#equal"
      }
    }
  };
  public let equals = Order.equal
};

run(
  suite(
    "clone",
    [
      test(
        "clone",
        List.toArray(List.clone(list)),
        M.equals(T.array(T.natTestable, List.toArray(list)))
      )
    ]
  )
);

run(
  suite(
    "add",
    [
      test(
        "sizes",
        List.toArray(sizes),
        M.equals(T.array(T.natTestable, Iter.toArray(Nat.rangeInclusive(0, n + 1))))
      ),
      test(
        "elements",
        List.toArray(list),
        M.equals(T.array(T.natTestable, Iter.toArray(Nat.rangeInclusive(0, n))))
      )
    ]
  )
);

assert List.find(list, func(a : Nat) : Bool = a == 123456) == null;
assert List.find(list, func(a : Nat) : Bool = a == 0) == ?0;

assert List.indexOf(list, Nat.equal, n + 1) == null;
assert List.findIndex(list, func(a : Nat) : Bool = a == n + 1) == null;
assert List.indexOf(list, Nat.equal, n) == ?n;
assert List.findIndex(list, func(a : Nat) : Bool = a == n) == ?n;

assert List.lastIndexOf(list, Nat.equal, n + 1) == null;
assert List.findLastIndex(list, func(a : Nat) : Bool = a == n + 1) == null;

assert List.lastIndexOf(list, Nat.equal, 0) == ?0;
assert List.findLastIndex(list, func(a : Nat) : Bool = a == 0) == ?0;

assert List.all(list, func(x : Nat) : Bool = 0 <= x and x <= n);
assert List.any(list, func(x : Nat) : Bool = x == n / 2);

run(
  suite(
    "iterator",
    [
      test(
        "values",
        Iter.toArray(List.values(list)),
        M.equals(T.array(T.natTestable, Iter.toArray(Nat.rangeInclusive(0, n))))
      ),
      test(
        "reverseValues",
        Iter.toArray(List.reverseValues(list)),
        M.equals(T.array(T.natTestable, Iter.toArray(Iter.reverse(Nat.rangeInclusive(0, n)))))
      ),
      test(
        "keys",
        Iter.toArray(List.keys(list)),
        M.equals(T.array(T.natTestable, Iter.toArray(Nat.rangeInclusive(0, n))))
      ),
      test(
        "enumerate1",
        Iter.toArray(Iter.map<(Nat, Nat), Nat>(List.enumerate(list), func((a, b)) { b })),
        M.equals(T.array(T.natTestable, Iter.toArray(Nat.rangeInclusive(0, n))))
      ),
      test(
        "enumerate2",
        Iter.toArray(Iter.map<(Nat, Nat), Nat>(List.enumerate(list), func((a, b)) { a })),
        M.equals(T.array(T.natTestable, Iter.toArray(Nat.rangeInclusive(0, n))))
      ),
      test(
        "reverseEnumerate1",
        Iter.toArray(Iter.map<(Nat, Nat), Nat>(List.reverseEnumerate(list), func((a, b)) { b })),
        M.equals(T.array(T.natTestable, Iter.toArray(Iter.reverse(Nat.rangeInclusive(0, n)))))
      ),
      test(
        "reverseEnumerate2",
        Iter.toArray(Iter.map<(Nat, Nat), Nat>(List.reverseEnumerate(list), func((a, b)) { a })),
        M.equals(T.array(T.natTestable, Iter.toArray(Iter.reverse(Nat.rangeInclusive(0, n)))))
      )
    ]
  )
);

let for_add_many = List.repeat<Nat>(0, n);
List.addRepeat(for_add_many, 0, n);

let for_add_iter = List.repeat<Nat>(0, n);
List.addAll(for_add_iter, Iter.repeat<Nat>(0, n));

run(
  suite(
    "init",
    [
      test(
        "init with toArray",
        List.toArray(List.repeat<Nat>(0, n)),
        M.equals(T.array(T.natTestable, Array.tabulate<Nat>(n, func(_) = 0)))
      ),
      test(
        "init with values",
        Iter.toArray(List.values(List.repeat<Nat>(0, n))),
        M.equals(T.array(T.natTestable, Array.tabulate<Nat>(n, func(_) = 0)))
      ),
      test(
        "add many with toArray",
        List.toArray(for_add_many),
        M.equals(T.array(T.natTestable, Array.tabulate<Nat>(2 * n, func(_) = 0)))
      ),
      test(
        "add many with vals",
        Iter.toArray(List.values(for_add_many)),
        M.equals(T.array(T.natTestable, Array.tabulate<Nat>(2 * n, func(_) = 0)))
      ),
      test(
        "addFromIter",
        List.toArray(for_add_iter),
        M.equals(T.array(T.natTestable, Array.tabulate<Nat>(2 * n, func(_) = 0)))
      )
    ]
  )
);

for (i in Nat.rangeInclusive(0, n)) {
  List.put(list, i, n - i : Nat)
};

run(
  suite(
    "put",
    [
      test(
        "size",
        List.size(list),
        M.equals(T.nat(n + 1))
      ),
      test(
        "elements",
        List.toArray(list),
        M.equals(T.array(T.natTestable, Iter.toArray(Iter.reverse(Nat.rangeInclusive(0, n)))))
      )
    ]
  )
);

let removed = List.empty<Nat>();
for (i in Nat.rangeInclusive(0, n)) {
  List.add(removed, unwrap(List.removeLast(list)))
};

let empty = List.empty<Nat>();
let emptied = List.singleton<Nat>(0);
let _ = List.removeLast(emptied);

run(
  suite(
    "removeLast",
    [
      test(
        "size",
        List.size(list),
        M.equals(T.nat(0))
      ),
      test(
        "elements",
        List.toArray(removed),
        M.equals(T.array(T.natTestable, Iter.toArray(Nat.rangeInclusive(0, n))))
      ),
      test(
        "empty",
        List.removeLast(List.empty<Nat>()),
        M.equals(T.optional(T.natTestable, null : ?Nat))
      ),
      test(
        "emptied",
        List.removeLast(emptied),
        M.equals(T.optional(T.natTestable, null : ?Nat))
      )
    ]
  )
);

// Test last and first
assert List.last(list) == null;
assert List.first(list) == null;

for (i in Nat.rangeInclusive(0, n)) {
  List.add(list, i);
  assert List.last(list) == ?i;
  assert List.first(list) == ?0
};

run(
  suite(
    "addAfterRemove",
    [
      test(
        "elements",
        List.toArray(list),
        M.equals(T.array(T.natTestable, Iter.toArray(Nat.rangeInclusive(0, n))))
      )
    ]
  )
);

run(
  suite(
    "firstAndLast",
    [
      test(
        "first",
        List.first(list),
        M.equals(T.optional(T.natTestable, ?0))
      ),
      test(
        "first empty",
        List.first(empty),
        M.equals(T.optional(T.natTestable, null : ?Nat))
      ),
      test(
        "first emptied",
        List.first(emptied),
        M.equals(T.optional(T.natTestable, null : ?Nat))
      ),
      test(
        "last of len N",
        List.last(list),
        M.equals(T.optional(T.natTestable, ?n))
      ),
      test(
        "last of len 1",
        List.last(List.repeat<Nat>(1, 1)),
        M.equals(T.optional(T.natTestable, ?1))
      ),
      test(
        "last of 6",
        List.last(List.fromArray<Nat>([0, 1, 2, 3, 4, 5])),
        M.equals(T.optional(T.natTestable, ?5))
      ),
      test(
        "last empty",
        List.last(List.empty<Nat>()),
        M.equals(T.optional(T.natTestable, null : ?Nat))
      ),
      test(
        "last emptied",
        List.last(emptied),
        M.equals(T.optional(T.natTestable, null : ?Nat))
      )
    ]
  )
);

Test.suite(
  "empty vs emptied",
  func() {
    Test.test(
      "empty",
      func() {
        Test.expect.nat(empty.blockIndex).equal(1);
        Test.expect.nat(empty.elementIndex).equal(0);
        Test.expect.bool(empty.blocks.size() == 1).equal(true)
      }
    );
    Test.test(
      "emptied",
      func() {
        Test.expect.nat(emptied.blockIndex).equal(1);
        Test.expect.nat(emptied.elementIndex).equal(0);
        Test.expect.bool(emptied.blocks.size() > 1).equal(true)
      }
    )
  }
);

var sumN = 0;
List.forEach<Nat>(list, func(i) { sumN += i });
var sumRev = 0;
List.reverseForEach<Nat>(list, func(i) { sumRev += i });
var sum1 = 0;
List.forEach<Nat>(List.repeat<Nat>(1, 1), func(i) { sum1 += i });
var sum0 = 0;
List.forEach<Nat>(List.empty<Nat>(), func(i) { sum0 += i });

run(
  suite(
    "iterate",
    [
      test(
        "sumN",
        [sumN],
        M.equals(T.array(T.natTestable, [n * (n + 1) / 2]))
      ),
      test(
        "sumRev",
        [sumRev],
        M.equals(T.array(T.natTestable, [n * (n + 1) / 2]))
      ),
      test(
        "sum1",
        [sum1],
        M.equals(T.array(T.natTestable, [1]))
      ),
      test(
        "sum0",
        [sum0],
        M.equals(T.array(T.natTestable, [0]))
      )
    ]
  )
);

/* --------------------------------------- */

var sumItems = 0;
List.forEachEntry<Nat>(list, func(i, x) { sumItems += i + x });
var sumItemsRev = 0;
List.forEachEntry<Nat>(list, func(i, x) { sumItemsRev += i + x });

run(
  suite(
    "iterateItems",
    [
      test(
        "sumItems",
        [sumItems],
        M.equals(T.array(T.natTestable, [n * (n + 1)]))
      ),
      test(
        "sumItemsRev",
        [sumItemsRev],
        M.equals(T.array(T.natTestable, [n * (n + 1)]))
      )
    ]
  )
);

/* --------------------------------------- */

list := List.fromArray<Nat>([0, 1, 2, 3, 4, 5]);

run(
  suite(
    "contains",
    [
      test(
        "true",
        List.contains<Nat>(list, Nat.equal, 2),
        M.equals(T.bool(true))
      ),
      test(
        "true",
        List.contains<Nat>(list, Nat.equal, 9),
        M.equals(T.bool(false))
      )
    ]
  )
);

/* --------------------------------------- */

list := List.empty<Nat>();

run(
  suite(
    "contains empty",
    [
      test(
        "true",
        List.contains<Nat>(list, Nat.equal, 2),
        M.equals(T.bool(false))
      ),
      test(
        "true",
        List.contains<Nat>(list, Nat.equal, 9),
        M.equals(T.bool(false))
      )
    ]
  )
);

/* --------------------------------------- */

list := List.fromArray<Nat>([2, 1, 10, 1, 0, 3]);

run(
  suite(
    "max",
    [
      test(
        "return value",
        List.max<Nat>(list, Nat.compare),
        M.equals(T.optional(T.natTestable, ?10))
      )
    ]
  )
);

/* --------------------------------------- */

list := List.fromArray<Nat>([2, 1, 10, 1, 0, 3, 0]);

run(
  suite(
    "min",
    [
      test(
        "return value",
        List.min<Nat>(list, Nat.compare),
        M.equals(T.optional(T.natTestable, ?0))
      )
    ]
  )
);

/* --------------------------------------- */

list := List.fromArray<Nat>([0, 1, 2, 3, 4, 5]);

var list2 = List.fromArray<Nat>([0, 1, 2]);

run(
  suite(
    "equal",
    [
      test(
        "empty lists",
        List.equal<Nat>(List.empty<Nat>(), List.empty<Nat>(), Nat.equal),
        M.equals(T.bool(true))
      ),
      test(
        "non-empty lists",
        List.equal<Nat>(list, List.clone(list), Nat.equal),
        M.equals(T.bool(true))
      ),
      test(
        "non-empty and empty lists",
        List.equal<Nat>(list, List.empty<Nat>(), Nat.equal),
        M.equals(T.bool(false))
      ),
      test(
        "non-empty lists mismatching lengths",
        List.equal<Nat>(list, list2, Nat.equal),
        M.equals(T.bool(false))
      )
    ]
  )
);

/* --------------------------------------- */

list := List.fromArray<Nat>([0, 1, 2, 3, 4, 5]);
list2 := List.fromArray<Nat>([0, 1, 2]);

var list3 = List.fromArray<Nat>([2, 3, 4, 5]);

run(
  suite(
    "compare",
    [
      test(
        "empty lists",
        List.compare<Nat>(List.empty<Nat>(), List.empty<Nat>(), Nat.compare),
        M.equals(OrderTestable(#equal))
      ),
      test(
        "non-empty lists equal",
        List.compare<Nat>(list, List.clone(list), Nat.compare),
        M.equals(OrderTestable(#equal))
      ),
      test(
        "non-empty and empty lists",
        List.compare<Nat>(list, List.empty<Nat>(), Nat.compare),
        M.equals(OrderTestable(#greater))
      ),
      test(
        "non-empty lists mismatching lengths",
        List.compare<Nat>(list, list2, Nat.compare),
        M.equals(OrderTestable(#greater))
      ),
      test(
        "non-empty lists lexicographic difference",
        List.compare<Nat>(list, list3, Nat.compare),
        M.equals(OrderTestable(#less))
      )
    ]
  )
);

/* --------------------------------------- */

list := List.fromArray<Nat>([0, 1, 2, 3, 4, 5]);

run(
  suite(
    "toText",
    [
      test(
        "empty list",
        List.toText<Nat>(List.empty<Nat>(), Nat.toText),
        M.equals(T.text("List[]"))
      ),
      test(
        "singleton list",
        List.toText<Nat>(List.singleton<Nat>(3), Nat.toText),
        M.equals(T.text("List[3]"))
      ),
      test(
        "non-empty list",
        List.toText<Nat>(list, Nat.toText),
        M.equals(T.text("List[0, 1, 2, 3, 4, 5]"))
      )
    ]
  )
);

/* --------------------------------------- */

list := List.fromArray<Nat>([0, 1, 2, 3, 4, 5, 6, 7]);
list2 := List.fromArray<Nat>([0, 1, 2, 3, 4, 5, 6]);
list3 := List.empty<Nat>();

var list4 = List.singleton<Nat>(3);

List.reverseInPlace<Nat>(list);
List.reverseInPlace<Nat>(list2);
List.reverseInPlace<Nat>(list3);
List.reverseInPlace<Nat>(list4);

run(
  suite(
    "reverseInPlace",
    [
      test(
        "even elements",
        List.toArray(list),
        M.equals(T.array(T.natTestable, [7, 6, 5, 4, 3, 2, 1, 0]))
      ),
      test(
        "odd elements",
        List.toArray(list2),
        M.equals(T.array(T.natTestable, [6, 5, 4, 3, 2, 1, 0]))
      ),
      test(
        "empty",
        List.toArray(list3),
        M.equals(T.array(T.natTestable, [] : [Nat]))
      ),
      test(
        "singleton",
        List.toArray(list4),
        M.equals(T.array(T.natTestable, [3]))
      )
    ]
  )
);

/* --------------------------------------- */

list := List.reverse<Nat>(List.fromArray<Nat>([0, 1, 2, 3, 4, 5, 6, 7]));
list2 := List.reverse<Nat>(List.fromArray<Nat>([0, 1, 2, 3, 4, 5, 6]));
list3 := List.reverse<Nat>(List.empty<Nat>());
list4 := List.reverse<Nat>(List.singleton<Nat>(3));

run(
  suite(
    "reverse",
    [
      test(
        "even elements",
        List.toArray(list),
        M.equals(T.array(T.natTestable, [7, 6, 5, 4, 3, 2, 1, 0]))
      ),
      test(
        "odd elements",
        List.toArray(list2),
        M.equals(T.array(T.natTestable, [6, 5, 4, 3, 2, 1, 0]))
      ),
      test(
        "empty",
        List.toArray(list3),
        M.equals(T.array(T.natTestable, [] : [Nat]))
      ),
      test(
        "singleton",
        List.toArray(list4),
        M.equals(T.array(T.natTestable, [3]))
      )
    ]
  )
);

/* --------------------------------------- */

list := List.fromArray<Nat>([0, 1, 2, 3, 4, 5, 6]);

run(
  suite(
    "foldLeft",
    [
      test(
        "return value",
        List.foldLeft<Text, Nat>(list, "", func(acc, x) = acc # Nat.toText(x)),
        M.equals(T.text("0123456"))
      ),
      test(
        "return value empty",
        List.foldLeft<Text, Nat>(List.empty<Nat>(), "", func(acc, x) = acc # Nat.toText(x)),
        M.equals(T.text(""))
      )
    ]
  )
);

/* --------------------------------------- */

list := List.fromArray<Nat>([0, 1, 2, 3, 4, 5, 6]);

run(
  suite(
    "foldRight",
    [
      test(
        "return value",
        List.foldRight<Nat, Text>(list, "", func(x, acc) = acc # Nat.toText(x)),
        M.equals(T.text("6543210"))
      ),
      test(
        "return value empty",
        List.foldRight<Nat, Text>(List.empty<Nat>(), "", func(x, acc) = acc # Nat.toText(x)),
        M.equals(T.text(""))
      )
    ]
  )
);

/* --------------------------------------- */

list := List.singleton<Nat>(2);

run(
  suite(
    "isEmpty",
    [
      test(
        "true",
        List.isEmpty(List.empty<Nat>()),
        M.equals(T.bool(true))
      ),
      test(
        "false",
        List.isEmpty(list),
        M.equals(T.bool(false))
      )
    ]
  )
);

/* --------------------------------------- */

list := List.fromArray<Nat>([0, 1, 2, 3, 4, 5, 6]);

run(
  suite(
    "map",
    [
      test(
        "map",
        List.toArray(List.map<Nat, Text>(list, Nat.toText)),
        M.equals(T.array(T.textTestable, ["0", "1", "2", "3", "4", "5", "6"]))
      ),
      test(
        "empty",
        List.isEmpty(List.map<Nat, Text>(List.empty<Nat>(), Nat.toText)),
        M.equals(T.bool(true))
      )
    ]
  )
);

/* --------------------------------------- */

list := List.fromArray<Nat>([0, 1, 2, 3, 4, 5, 6]);

run(
  suite(
    "filter",
    [
      test(
        "filter evens",
        List.toArray(List.filter<Nat>(list, func x = x % 2 == 0)),
        M.equals(T.array(T.natTestable, [0, 2, 4, 6]))
      ),
      test(
        "filter none",
        List.toArray(List.filter<Nat>(list, func _ = false)),
        M.equals(T.array(T.natTestable, [] : [Nat]))
      ),
      test(
        "filter all",
        List.toArray(List.filter<Nat>(list, func _ = true)),
        M.equals(T.array(T.natTestable, [0, 1, 2, 3, 4, 5, 6]))
      ),
      test(
        "filter empty",
        List.isEmpty(List.filter<Nat>(List.empty<Nat>(), func _ = true)),
        M.equals(T.bool(true))
      )
    ]
  )
);

/* --------------------------------------- */

list := List.fromArray<Nat>([0, 1, 2, 3, 4, 5, 6]);

run(
  suite(
    "filterMap",
    [
      test(
        "filterMap double evens",
        List.toArray(List.filterMap<Nat, Nat>(list, func x = if (x % 2 == 0) ?(x * 2) else null)),
        M.equals(T.array(T.natTestable, [0, 4, 8, 12]))
      ),
      test(
        "filterMap none",
        List.toArray(List.filterMap<Nat, Nat>(list, func _ = null)),
        M.equals(T.array(T.natTestable, [] : [Nat]))
      ),
      test(
        "filterMap all",
        List.toArray(List.filterMap<Nat, Text>(list, func x = ?(Nat.toText(x)))),
        M.equals(T.array(T.textTestable, ["0", "1", "2", "3", "4", "5", "6"]))
      ),
      test(
        "filterMap empty",
        List.isEmpty(List.filterMap<Nat, Nat>(List.empty<Nat>(), func x = ?x)),
        M.equals(T.bool(true))
      )
    ]
  )
);

/* --------------------------------------- */

list := List.fromArray<Nat>([8, 6, 9, 10, 0, 4, 2, 3, 7, 1, 5]);

run(
  suite(
    "sort",
    [
      test(
        "sort",
        List.sortInPlace<Nat>(list, Nat.compare) |> List.toArray(list),
        [0, 1, 2, 3, 4, 5, 6, 7, 8, 9, 10] |> M.equals(T.array(T.natTestable, _))
      )
    ]
  )
);

func joinWith(xs : List.List<Text>, sep : Text) : Text {
  let size = List.size(xs);

  if (size == 0) return "";
  if (size == 1) return List.get(xs, 0);

  var result = List.get(xs, 0);
  var i = 0;
  label l loop {
    i += 1;
    if (i >= size) { break l };
    result #= sep # List.get(xs, i)
  };
  result
};

func listTestable<A>(testableA : T.Testable<A>) : T.Testable<List.List<A>> {
  {
    display = func(xs : List.List<A>) : Text = "[var " # joinWith(List.map<A, Text>(xs, testableA.display), ", ") # "]";
    equals = func(xs1 : List.List<A>, xs2 : List.List<A>) : Bool = List.equal(xs1, xs2, testableA.equals)
  }
};

run(
  suite(
    "mapResult",
    [
      test(
        "mapResult",
        List.mapResult<Int, Nat, Text>(
          List.fromArray([1, 2, 3]),
          func x {
            if (x >= 0) { #ok(Int.abs x) } else { #err "error message" }
          }
        ),
        M.equals(T.result<List.List<Nat>, Text>(listTestable(T.natTestable), T.textTestable, #ok(List.fromArray([1, 2, 3]))))
      ),
      Suite.test(
        "mapResult fail first",
        List.mapResult<Int, Nat, Text>(
          List.fromArray([-1, 2, 3]),
          func x {
            if (x >= 0) { #ok(Int.abs x) } else { #err "error message" }
          }
        ),
        M.equals(T.result<List.List<Nat>, Text>(listTestable(T.natTestable), T.textTestable, #err "error message"))
      ),
      Suite.test(
        "mapResult fail last",
        List.mapResult<Int, Nat, Text>(
          List.fromArray([1, 2, -3]),
          func x {
            if (x >= 0) { #ok(Int.abs x) } else { #err "error message" }
          }
        ),
        M.equals(T.result<List.List<Nat>, Text>(listTestable(T.natTestable), T.textTestable, #err "error message"))
      ),
      Suite.test(
        "mapResult empty",
        List.mapResult<Nat, Nat, Text>(
          List.fromArray([]),
          func x = #ok x
        ),
        M.equals(T.result<List.List<Nat>, Text>(listTestable(T.natTestable), T.textTestable, #ok(List.fromArray([]))))
      )
    ]
  )
);

/* --------------------------------------- */

func locate_readable<X>(index : Nat) : (Nat, Nat) {
  // index is any Nat32 except for
  // blocks before super block s == 2 ** s
  let i = Nat32.fromNat(index);
  // element with index 0 located in data block with index 1
  if (i == 0) {
    return (1, 0)
  };
  let lz = Nat32.bitcountLeadingZero(i);
  // super block s = bit length - 1 = (32 - leading zeros) - 1
  // i in binary = zeroes; 1; bits blocks mask; bits element mask
  // bit lengths =     lz; 1;     floor(s / 2);       ceil(s / 2)
  let s = 31 - lz;
  // floor(s / 2)
  let down = s >> 1;
  // ceil(s / 2) = floor((s + 1) / 2)
  let up = (s + 1) >> 1;
  // element mask = ceil(s / 2) ones in binary
  let e_mask = 1 << up - 1;
  //block mask = floor(s / 2) ones in binary
  let b_mask = 1 << down - 1;
  // data blocks in even super blocks before current = 2 ** ceil(s / 2)
  // data blocks in odd super blocks before current = 2 ** floor(s / 2)
  // data blocks before the super block = element mask + block mask
  // elements before the super block = 2 ** s
  // first floor(s / 2) bits in index after the highest bit = index of data block in super block
  // the next ceil(s / 2) to the end of binary representation of index + 1 = index of element in data block
  (Nat32.toNat(e_mask + b_mask + 2 + (i >> up) & b_mask), Nat32.toNat(i & e_mask))
};

// this was optimized in terms of instructions
func locate_optimal<X>(index : Nat) : (Nat, Nat) {
  // super block s = bit length - 1 = (32 - leading zeros) - 1
  // blocks before super block s == 2 ** s
  let i = Nat32.fromNat(index);
  let lz = Nat32.bitcountLeadingZero(i);
  let lz2 = lz >> 1;
  // we split into cases to apply different optimizations in each one
  if (lz & 1 == 0) {
    // ceil(s / 2)  = 16 - lz2
    // floor(s / 2) = 15 - lz2
    // i in binary = zeroes; 1; bits blocks mask; bits element mask
    // bit lengths =     lz; 1;         15 - lz2;          16 - lz2
    // blocks before = 2 ** ceil(s / 2) + 2 ** floor(s / 2)

    // so in order to calculate index of the data block
    // we need to shift i by 16 - lz2 and set bit with number 16 - lz2, bit 15 - lz2 is already set

    // element mask = 2 ** (16 - lz2) = (1 << 16) >> lz2 = 0xFFFF >> lz2
    let mask = 0xFFFF >> lz2;
    (Nat32.toNat(((i << lz2) >> 16) ^ (0x10000 >> lz2)), Nat32.toNat(i & mask))
  } else {
    // s / 2 = ceil(s / 2) = floor(s / 2) = 15 - lz2
    // i in binary = zeroes; 1; bits blocks mask; bits element mask
    // bit lengths =     lz; 1;         15 - lz2;          15 - lz2
    // block mask = element mask = mask = 2 ** (s / 2) - 1 = 2 ** (15 - lz2) - 1 = (1 << 15) >> lz2 = 0x7FFF >> lz2
    // blocks before = 2 * 2 ** (s / 2)

    // so in order to calculate index of the data block
    // we need to shift i by 15 - lz2, set bit with number 16 - lz2 and unset bit 15 - lz2

    let mask = 0x7FFF >> lz2;
    (Nat32.toNat(((i << lz2) >> 15) ^ (0x18000 >> lz2)), Nat32.toNat(i & mask))
  }
};

let locate_n = 1_000;
var i = 0;
while (i < locate_n) {
  assert (locate_readable(i) == locate_optimal(i));
  assert (locate_readable(1_000_000 + i) == locate_optimal(1_000_000 + i));
  assert (locate_readable(1_000_000_000 + i) == locate_optimal(1_000_000_000 + i));
  assert (locate_readable(2_000_000_000 + i) == locate_optimal(2_000_000_000 + i));
  assert (locate_readable(2 ** 32 - 1 - i : Nat) == locate_optimal(2 ** 32 - 1 - i : Nat));
  i += 1
};

// Claude tests (from original Mops package)

// Helper function to run tests
func runTest(name : Text, test : (Nat) -> Bool) {
  let testSizes = [0, 1, 2, 3, 4, 5, 6, 7, 8, 9, 10, 100];
  for (n in testSizes.vals()) {
    if (test(n)) {
      Debug.print("✅ " # name # " passed for n = " # Nat.toText(n))
    } else {
      Runtime.trap("❌ " # name # " failed for n = " # Nat.toText(n))
    }
  }
};

// Test cases
func testNew(n : Nat) : Bool {
  let vec = List.empty<Nat>();
  List.size(vec) == 0
};

func testInit(n : Nat) : Bool {
  let vec = List.repeat<Nat>(1, n);
  if (List.size(vec) != n) {
    Debug.print("Init failed: expected size " # Nat.toText(n) # ", got " # Nat.toText(List.size(vec)));
    return false
  };
  for (i in Nat.range(0, n)) {
    if (List.get(vec, i) != 1) {
      Debug.print("Init failed at index " # Nat.toText(i) # ": expected 1, got " # Nat.toText(List.get(vec, i)));
      return false
    }
  };
  true
};

func testAdd(n : Nat) : Bool {
  if (n == 0) return true;
  let vec = List.empty<Nat>();
  for (i in Nat.range(0, n)) {
    List.add(vec, i)
  };

  if (List.size(vec) != n) {
    Debug.print("Size mismatch: expected " # Nat.toText(n) # ", got " # Nat.toText(List.size(vec)));
    return false
  };

  for (i in Nat.range(0, n)) {
    let value = List.get(vec, i);
    if (value != i) {
      Debug.print("Value mismatch at index " # Nat.toText(i) # ": expected " # Nat.toText(i) # ", got " # Nat.toText(value));
      return false
    }
  };

  true
};

func testAddRepeat(n : Nat) : Bool {
  if (n > 10) return true;

  for (i in Nat.range(0, n + 1)) {
    for (j in Nat.range(0, n + 1)) {
      let vec = List.repeat<Nat>(0, i + n);
      for (_ in Nat.range(0, n)) ignore List.removeLast(vec);
      List.addRepeat(vec, 1, j);
      if (List.size(vec) != i + j) {
        Debug.print("Size mismatch: expected " # Nat.toText(i + j) # ", got " # Nat.toText(List.size(vec)));
        return false
      };
      for (k in Nat.range(0, i + j)) {
        let expected = if (k < i) 0 else 1;
        let got = List.get(vec, k);
        if (expected != got) {
          Debug.print("addRepat failed i = " # Nat.toText(i) # " j = " # Nat.toText(j) # " k = " # Nat.toText(k) # " expected = " # Nat.toText(expected) # " got = " # Nat.toText(got));
          return false
        }
      }
    }
  };

  true
};

func testRemoveLast(n : Nat) : Bool {
  let vec = List.fromArray<Nat>(Array.tabulate<Nat>(n, func(i) = i));
  var i = n;

  while (i > 0) {
    i -= 1;
    let last = List.removeLast(vec);
    if (last != ?i) {
      Debug.print("Unexpected value removed: expected ?" # Nat.toText(i) # ", got " # debug_show (last));
      return false
    };
    if (List.size(vec) != i) {
      Debug.print("Unexpected size after removal: expected " # Nat.toText(i) # ", got " # Nat.toText(List.size(vec)));
      return false
    }
  };

  // Try to remove from empty vector
  if (List.removeLast(vec) != null) {
    Debug.print("Expected null when removing from empty vector, but got a value");
    return false
  };

  if (List.size(vec) != 0) {
    Debug.print("List should be empty, but has size " # Nat.toText(List.size(vec)));
    return false
  };

  true
};

func testGet(n : Nat) : Bool {
  let vec = List.fromArray<Nat>(Array.tabulate<Nat>(n, func(i) = i + 1));

  for (i in Nat.range(1, n + 1)) {
    let value = List.get(vec, i - 1 : Nat);
    if (value != i) {
      Debug.print("get: Mismatch at index " # Nat.toText(i) # ": expected " # Nat.toText(i) # ", got " # Nat.toText(value));
      return false
    }
  };

  true
};

func testGetOpt(n : Nat) : Bool {
  let vec = List.tabulate<Nat>(n, func(i) = i);

  for (i in Nat.range(0, n)) {
    switch (List.getOpt(vec, i)) {
      case (?value) {
        if (value != i) {
          Debug.print("getOpt: Mismatch at index " # Nat.toText(i) # ": expected ?" # Nat.toText(i) # ", got ?" # Nat.toText(value));
          return false
        }
      };
      case (null) {
        Debug.print("getOpt: Unexpected null at index " # Nat.toText(i));
        return false
      }
    }
  };

  for (i in Nat.range(n, 3 * n + 3)) {
    switch (List.getOpt(vec, i)) {
      case (?value) {
        Debug.print("getOpt: Unexpected value at index " # Nat.toText(i) # ": got ?" # Nat.toText(value));
        return false
      };
      case (null) {}
    }
  };

  true
};

func testPut(n : Nat) : Bool {
  let vec = List.fromArray<Nat>(Array.repeat<Nat>(0, n));
  for (i in Nat.range(0, n)) {
    List.put(vec, i, i + 1);
    let value = List.get(vec, i);
    if (value != i + 1) {
      Debug.print("put: Mismatch at index " # Nat.toText(i) # ": expected " # Nat.toText(i + 1) # ", got " # Nat.toText(value));
      return false
    }
  };
  true
};

func testClear(n : Nat) : Bool {
  let vec = List.fromArray<Nat>(Array.tabulate<Nat>(n, func(i) = i));
  List.clear(vec);
  List.size(vec) == 0
};

func testClone(n : Nat) : Bool {
  let vec1 = List.fromArray<Nat>(Array.tabulate<Nat>(n, func(i) = i));
  let vec2 = List.clone(vec1);
  List.equal(vec1, vec2, Nat.equal)
};

func testMap(n : Nat) : Bool {
  let vec = List.fromArray<Nat>(Array.tabulate<Nat>(n, func(i) = i));
  let mapped = List.map<Nat, Nat>(vec, func(x) = x * 2);
  List.equal(mapped, List.fromArray<Nat>(Array.tabulate<Nat>(n, func(i) = i * 2)), Nat.equal)
};

func testMapEntries(n : Nat) : Bool {
  let vec = List.fromArray<Nat>(Array.tabulate<Nat>(n, func(i) = i));
  let mapped = List.mapEntries<Nat, Nat>(vec, func(i, x) = i * x);
  List.equal(mapped, List.fromArray<Nat>(Array.tabulate<Nat>(n, func(i) = i * i)), Nat.equal)
};

func testMapInPlace(n : Nat) : Bool {
  let vec = List.fromArray<Nat>(Array.tabulate<Nat>(n, func(i) = i));
  List.mapInPlace<Nat>(vec, func(x) = x * 2);
  List.equal(vec, List.fromArray<Nat>(Array.tabulate<Nat>(n, func(i) = i * 2)), Nat.equal)
};

func testFlatMap(n : Nat) : Bool {
  let vec = List.fromArray<Nat>(Array.tabulate<Nat>(n, func(i) = i));
  let flatMapped = List.flatMap<Nat, Nat>(vec, func(x) = [x, x].vals());

  let expected = List.fromArray<Nat>(Array.tabulate<Nat>(2 * n, func(i) = i / 2));
  List.equal(flatMapped, expected, Nat.equal)
};

func testRange(n : Nat) : Bool {
  if (n > 10) return true; // Skip large ranges for performance
  let vec = List.tabulate<Nat>(n, func(i) = i);
  for (left in Nat.range(0, n)) {
    for (right in Nat.range(left, n + 1)) {
      let range = Iter.toArray<Nat>(List.range<Nat>(vec, left, right));
      let expected = Array.tabulate<Nat>(right - left, func(i) = left + i);
      if (range != expected) {
        Debug.print(
          "Range mismatch for left = " # Nat.toText(left) # ", right = " # Nat.toText(right) # ": expected " # debug_show (expected) # ", got " # debug_show (range)
        );
        return false
      }
    }
  };
  true
};

func testSliceToArray(n : Nat) : Bool {
  if (n > 10) return true; // Skip large ranges for performance
  let vec = List.fromArray<Nat>(Array.tabulate<Nat>(n, func(i) = i));
  for (left in Nat.range(0, n)) {
    for (right in Nat.range(left, n + 1)) {
      let slice = List.sliceToArray<Nat>(vec, left, right);
      let expected = Array.tabulate<Nat>(right - left, func(i) = left + i);
      if (slice != expected) {
        Debug.print(
          "Slice mismatch for left = " # Nat.toText(left) # ", right = " # Nat.toText(right) # ": expected " # debug_show (expected) # ", got " # debug_show (slice)
        );
        return false
      }
    }
  };
  true
};

func testIndexOf(n : Nat) : Bool {
  let vec = List.fromArray<Nat>(Array.tabulate<Nat>(2 * n, func(i) = i % n));
  if (n == 0) {
    List.indexOf(vec, Nat.equal, 0) == null
  } else {
    var allCorrect = true;
    for (i in Nat.range(0, n)) {
      let index = List.indexOf(vec, Nat.equal, i);
      if (index != ?i) {
        allCorrect := false;
        Debug.print("indexOf failed for i = " # Nat.toText(i) # ", expected ?" # Nat.toText(i) # ", got " # debug_show (index))
      }
    };
    allCorrect and List.indexOf(vec, Nat.equal, n) == null
  }
};

func testLastIndexOf(n : Nat) : Bool {
  let vec = List.fromArray<Nat>(Array.tabulate<Nat>(2 * n, func(i) = i % n));
  if (n == 0) {
    List.lastIndexOf(vec, Nat.equal, 0) == null
  } else {
    var allCorrect = true;
    for (i in Nat.range(0, n)) {
      let index = List.lastIndexOf(vec, Nat.equal, i);
      if (index != ?(n + i)) {
        allCorrect := false;
        Debug.print("lastIndexOf failed for i = " # Nat.toText(i) # ", expected ?" # Nat.toText(n + i) # ", got " # debug_show (index))
      }
    };
    allCorrect and List.lastIndexOf(vec, Nat.equal, n) == null
  }
};

func testContains(n : Nat) : Bool {
  let vec = List.fromArray<Nat>(Array.tabulate<Nat>(n, func(i) = i + 1));

  // Check if it contains all elements from 0 to n-1
  for (i in Nat.range(1, n + 1)) {
    if (not List.contains(vec, Nat.equal, i)) {
      Debug.print("List should contain " # Nat.toText(i) # " but it doesn't");
      return false
    }
  };

  // Check if it doesn't contain n (which should be out of range)
  if (List.contains(vec, Nat.equal, n + 1)) {
    Debug.print("List shouldn't contain " # Nat.toText(n + 1) # " but it does");
    return false
  };

  // Check if it doesn't contain n+1 (another out of range value)
  if (List.contains(vec, Nat.equal, n + 2)) {
    Debug.print("List shouldn't contain " # Nat.toText(n + 2) # " but it does");
    return false
  };

  true
};

func testReverse(n : Nat) : Bool {
  let vec = List.fromArray<Nat>(Array.tabulate<Nat>(n, func(i) = i));
  List.reverseInPlace(vec);
  List.equal(vec, List.fromArray<Nat>(Array.tabulate<Nat>(n, func(i) = n - 1 - i)), Nat.equal)
};

func testSort(n : Nat) : Bool {
  let array = Array.tabulate<Int>(n, func(i) = (i * 123) % 100 - 50);
  let vec = List.fromArray<Int>(array);
  List.sortInPlace(vec, Int.compare);
  List.equal(vec, List.fromArray<Int>(Array.sort(array, Int.compare)), Int.equal)
};

func testToArray(n : Nat) : Bool {
  let array = Array.tabulate<Nat>(n, func(i) = i);
  let vec = List.fromArray<Nat>(array);
  Array.equal(List.toArray(vec), array, Nat.equal)
};

func testToVarArray(n : Nat) : Bool {
  let array = VarArray.tabulate<Nat>(n, func(i) = i);
  let vec = List.tabulate<Nat>(n, func(i) = i);
  VarArray.equal(List.toVarArray(vec), array, Nat.equal)
};

func testFromVarArray(n : Nat) : Bool {
  let array = VarArray.tabulate<Nat>(n, func(i) = i);
  let vec = List.fromVarArray<Nat>(array);
  List.equal(vec, List.fromArray<Nat>(Array.fromVarArray(array)), Nat.equal)
};

func testFromArray(n : Nat) : Bool {
  let array = Array.tabulate<Nat>(n, func(i) = i);
  let vec = List.fromArray<Nat>(array);
  List.equal(vec, List.fromArray<Nat>(array), Nat.equal)
};

func testInsert(n : Nat) : Bool {
  for (i in Nat.range(0, n + 1)) {
    let list = List.tabulate<Nat>(n, func i = i);
    List.insert<Nat>(list, i, n);

    if (List.size(list) != n + 1) {
      Debug.print("Insert failed: expected size " # Nat.toText(n + 1) # ", got " # Nat.toText(List.size(list)));
      return false
    };

    for (j in Nat.range(0, n + 1)) {
      let expectedValue = if (j < i) j else if (j == i) n else j - 1 : Nat;
      let value = List.get(list, j);
      if (value != expectedValue) {
        Debug.print("Insert failed at index " # Nat.toText(j) # ": expected " # debug_show (expectedValue) # ", got " # debug_show (value));
        return false
      }
    }
  };
  true
};

func testRemove(n : Nat) : Bool {
  for (i in Nat.range(0, n)) {
    let list = List.tabulate<Nat>(n, func i = i);
    let removed = List.remove<Nat>(list, i);

    if (removed != i) {
      Debug.print("Remove failed: expected " # Nat.toText(i) # ", got " # debug_show (removed));
      return false
    };

    if (List.size(list) != (n - 1 : Nat)) {
      Debug.print("Remove failed: expected size " # Nat.toText(n - 1) # ", got " # Nat.toText(List.size(list)));
      return false
    };

    for (j in Nat.range(0, n - 1)) {
      let expectedValue = if (j < i) j else j + 1;
      let value = List.get(list, j);
      if (value != expectedValue) {
        Debug.print("Remove failed at index " # Nat.toText(j) # ": expected " # debug_show (expectedValue) # ", got " # debug_show (value));
        return false
      }
    }
  };
  true
};

func testFromIter(n : Nat) : Bool {
  let iter = Nat.range(1, n + 1);
  let vec = List.fromIter<Nat>(iter);
  List.equal(vec, List.fromArray<Nat>(Array.tabulate<Nat>(n, func(i) = i + 1)), Nat.equal)
};

func testFoldLeft(n : Nat) : Bool {
  let vec = List.fromArray<Nat>(Array.tabulate<Nat>(n, func(i) = i + 1));
  List.foldLeft<Text, Nat>(vec, "", func(acc, x) = acc # Nat.toText(x)) == Array.foldLeft<Nat, Text>(Array.tabulate<Nat>(n, func(i) = i + 1), "", func(acc, x) = acc # Nat.toText(x))
};

func testFoldRight(n : Nat) : Bool {
  let vec = List.fromArray<Nat>(Array.tabulate<Nat>(n, func(i) = i + 1));
  List.foldRight<Nat, Text>(vec, "", func(x, acc) = Nat.toText(x) # acc) == Array.foldRight<Nat, Text>(Array.tabulate<Nat>(n, func(i) = i + 1), "", func(x, acc) = Nat.toText(x) # acc)
};

func testFilter(n : Nat) : Bool {
  let vec = List.fromArray<Nat>(Array.tabulate<Nat>(n, func(i) = i));

  let evens = List.filter<Nat>(vec, func x = x % 2 == 0);
  let expectedEvens = List.fromArray<Nat>(Array.tabulate<Nat>((n + 1) / 2, func(i) = i * 2));
  if (not List.equal<Nat>(evens, expectedEvens, Nat.equal)) {
    Debug.print("Filter evens failed");
    return false
  };

  let none = List.filter<Nat>(vec, func _ = false);
  if (not List.isEmpty(none)) {
    Debug.print("Filter none failed");
    return false
  };

  let all = List.filter<Nat>(vec, func _ = true);
  if (not List.equal<Nat>(all, vec, Nat.equal)) {
    Debug.print("Filter all failed");
    return false
  };

  true
};

func testFilterMap(n : Nat) : Bool {
  let vec = List.fromArray<Nat>(Array.tabulate<Nat>(n, func(i) = i));

  let doubledEvens = List.filterMap<Nat, Nat>(vec, func x = if (x % 2 == 0) ?(x * 2) else null);
  let expectedDoubledEvens = List.fromArray<Nat>(Array.tabulate<Nat>((n + 1) / 2, func(i) = i * 4));
  if (not List.equal<Nat>(doubledEvens, expectedDoubledEvens, Nat.equal)) {
    Debug.print("FilterMap doubled evens failed");
    return false
  };

  let none = List.filterMap<Nat, Nat>(vec, func _ = null);
  if (not List.isEmpty(none)) {
    Debug.print("FilterMap none failed");
    return false
  };

  let all = List.filterMap<Nat, Nat>(vec, func x = ?x);
  if (not List.equal<Nat>(all, vec, Nat.equal)) {
    Debug.print("FilterMap all failed");
    return false
  };

  true
};

func testPure(n : Nat) : Bool {
  let idArray = Array.tabulate<Nat>(n, func(i) = i);
  let vec = List.fromArray<Nat>(idArray);
  let pureList = List.toPure<Nat>(vec);
  let newVec = List.fromPure<Nat>(pureList);

  if (not PureList.equal<Nat>(pureList, PureList.fromArray<Nat>(idArray), Nat.equal)) {
    Debug.print("PureList conversion failed");
    return false
  };
  if (not List.equal<Nat>(newVec, vec, Nat.equal)) {
    Debug.print("List conversion from PureList failed");
    return false
  };

  true
};

func testReverseForEach(n : Nat) : Bool {
  let vec = List.fromArray<Nat>(Array.tabulate<Nat>(n, func(i) = i + 1));
  var revSum = 0;
  List.reverseForEach<Nat>(vec, func(x) = revSum += x);
  let expectedReversed = n * (n + 1) / 2;

  if (revSum != expectedReversed) {
    Debug.print("Reverse forEach failed: expected " # Nat.toText(expectedReversed) # ", got " # Nat.toText(revSum));
    return false
  };

  true
};

func testForEach(n : Nat) : Bool {
  let vec = List.fromArray<Nat>(Array.tabulate<Nat>(n, func(i) = i + 1));
  var revSum = 0;
  List.forEach<Nat>(vec, func(x) = revSum += x);
  let expectedReversed = n * (n + 1) / 2;

  if (revSum != expectedReversed) {
    Debug.print("ForEach failed: expected " # Nat.toText(expectedReversed) # ", got " # Nat.toText(revSum));
    return false
  };

  true
};

func testFlatten(n : Nat) : Bool {
  let vec = List.fromArray<List.List<Nat>>(
    Array.tabulate<List.List<Nat>>(
      n,
      func(i) = List.fromArray<Nat>(Array.tabulate<Nat>(i + 1, func(j) = j))
    )
  );
  let flattened = List.flatten<Nat>(vec);
  let expectedSize = (n * (n + 1)) / 2;

  if (List.size(flattened) != expectedSize) {
    Debug.print("Flatten size mismatch: expected " # Nat.toText(expectedSize) # ", got " # Nat.toText(List.size(flattened)));
    return false
  };

  for (i in Nat.range(0, n)) {
    for (j in Nat.range(0, i + 1)) {
      if (List.get(flattened, (i * (i + 1)) / 2 + j) != j) {
        Debug.print("Flatten value mismatch at index " # Nat.toText((i * (i + 1)) / 2 + j) # ": expected " # Nat.toText(j));
        return false
      }
    }
  };

  true
};

func testJoin(n : Nat) : Bool {
  let iter = Array.tabulate<List.List<Nat>>(
    n,
    func(i) = List.fromArray<Nat>(Array.tabulate<Nat>(i + 1, func(j) = j))
  ).vals();
  let flattened = List.join<Nat>(iter);
  let expectedSize = (n * (n + 1)) / 2;

  if (List.size(flattened) != expectedSize) {
    Debug.print("Flatten size mismatch: expected " # Nat.toText(expectedSize) # ", got " # Nat.toText(List.size(flattened)));
    return false
  };

  for (i in Nat.range(0, n)) {
    for (j in Nat.range(0, i + 1)) {
      if (List.get(flattened, (i * (i + 1)) / 2 + j) != j) {
        Debug.print("Flatten value mismatch at index " # Nat.toText((i * (i + 1)) / 2 + j) # ": expected " # Nat.toText(j));
        return false
      }
    }
  };

  true
};

func testTabulate(n : Nat) : Bool {
  let tabu = List.tabulate<Nat>(n, func(i) = i);

  if (List.size(tabu) != n) {
    Debug.print("Tabulate size mismatch: expected " # Nat.toText(n) # ", got " # Nat.toText(List.size(tabu)));
    return false
  };

  for (i in Nat.range(0, n)) {
    if (List.get(tabu, i) != i) {
      Debug.print("Tabulate value mismatch at index " # Nat.toText(i) # ": expected " # Nat.toText(i) # ", got " # Nat.toText(List.get(tabu, i)));
      return false
    }
  };

  true
};

func testNextIndexOf(n : Nat) : Bool {
  func nextIndexOf(vec : List.List<Nat>, element : Nat, from : Nat) : ?Nat {
    for (i in Nat.range(from, List.size(vec))) {
      if (List.get(vec, i) == element) {
        return ?i
      }
    };
    return null
  };

  if (n > 10) return true; // Skip large vectors for performance

  let vec = List.tabulate<Nat>(n, func(i) = i);
  for (from in Nat.range(0, n)) {
    for (element in Nat.range(0, n + 1)) {
      let actual = List.nextIndexOf<Nat>(vec, element, from, Nat.equal);
      let expected = nextIndexOf(vec, element, from);
      if (expected != actual) {
        Debug.print(
          "nextIndexOf failed for element " # Nat.toText(element) # " from index " # Nat.toText(from) # ": expected " # debug_show (expected) # ", got " # debug_show (actual)
        );
        return false
      }
    }
  };
  true
};

func testPrevIndexOf(n : Nat) : Bool {
  func prevIndexOf(vec : List.List<Nat>, element : Nat, from : Nat) : ?Nat {
    var i = from;
    while (i > 0) {
      i -= 1;
      if (List.get(vec, i) == element) {
        return ?i
      }
    };
    return null
  };

  if (n > 10) return true; // Skip large vectors for performance

  let vec = List.tabulate<Nat>(n, func(i) = i);
  for (from in Nat.range(0, n + 1)) {
    for (element in Nat.range(0, n + 1)) {
      let actual = List.prevIndexOf<Nat>(vec, element, from, Nat.equal);
      let expected = prevIndexOf(vec, element, from);
      if (expected != actual) {
        Debug.print(
          "prevIndexOf failed for element " # Nat.toText(element) # " from index " # Nat.toText(from) # ": expected " # debug_show (expected) # ", got " # debug_show (actual)
        );
        return false
      }
    }
  };
  true
};

func testMin(n : Nat) : Bool {
  if (n == 0) {
    let vec = List.empty<Nat>();
    if (List.min<Nat>(vec, Nat.compare) != null) {
      Debug.print("Min on empty list should return null");
      return false
    };
    return true
  };

  let vec = List.fromArray<Nat>(Array.tabulate<Nat>(n, func(i) = i + 1));
  for (i in Nat.range(0, n)) {
    List.put(vec, i, 0);
    let min = List.min<Nat>(vec, Nat.compare);
    if (min != ?0) {
      Debug.print("Min failed: expected ?0, got " # debug_show (min));
      return false
    };
    List.put(vec, i, i + 1)
  };
  true
};

func testMax(n : Nat) : Bool {
  if (n == 0) {
    let vec = List.empty<Nat>();
    if (List.max<Nat>(vec, Nat.compare) != null) {
      Debug.print("Max on empty list should return null");
      return false
    };
    return true
  };

  let vec = List.fromArray<Nat>(Array.tabulate<Nat>(n, func(i) = i + 1));
  for (i in Nat.range(0, n)) {
    List.put(vec, i, n + 1);
    let max = List.max<Nat>(vec, Nat.compare);
    if (max != ?(n + 1)) {
      Debug.print("Max failed: expected ?" # Nat.toText(n + 1) # ", got " # debug_show (max));
      return false
    };
    List.put(vec, i, i + 1)
  };
  true
};

// Run all tests
func runAllTests() {
  runTest("testNew", testNew);
  runTest("testInit", testInit);
  runTest("testAdd", testAdd);
  runTest("testAddRepeat", testAddRepeat);
  runTest("testRemoveLast", testRemoveLast);
  runTest("testGet", testGet);
  runTest("testGetOpt", testGetOpt);
  runTest("testPut", testPut);
  runTest("testClear", testClear);
  runTest("testClone", testClone);
  runTest("testMap", testMap);
  runTest("testMapEntries", testMapEntries);
  runTest("testMapInPlace", testMapInPlace);
  runTest("testFlatMap", testFlatMap);
  runTest("testRange", testRange);
  runTest("testSliceToArray", testSliceToArray);
  runTest("testIndexOf", testIndexOf);
  runTest("testLastIndexOf", testLastIndexOf);
  runTest("testContains", testContains);
  runTest("testReverse", testReverse);
  runTest("testSort", testSort);
  runTest("testToArray", testToArray);
  runTest("testToVarArray", testToVarArray);
  runTest("testFromVarArray", testFromVarArray);
  runTest("testFromArray", testFromArray);
  runTest("testFromIter", testFromIter);
  runTest("testFoldLeft", testFoldLeft);
  runTest("testFoldRight", testFoldRight);
  runTest("testFilter", testFilter);
  runTest("testFilterMap", testFilterMap);
  runTest("testPure", testPure);
  runTest("testReverseForEach", testReverseForEach);
  runTest("testForEach", testForEach);
  runTest("testInsert", testInsert);
  runTest("testRemove", testRemove);
  runTest("testFlatten", testFlatten);
  runTest("testJoin", testJoin);
  runTest("testTabulate", testTabulate);
  runTest("testNextIndexOf", testNextIndexOf);
  runTest("testPrevIndexOf", testPrevIndexOf);
  runTest("testMin", testMin);
  runTest("testMax", testMax)
};

// Run all tests
runAllTests();

Test.suite(
  "Regression tests",
  func() {
    Test.test(
      "test adding many elements",
      func() {
        let list = List.empty<Nat>();

        var blockSize = list.blocks.size();
        var sizes = List.empty<(Nat, Nat)>();
        List.add(sizes, (blockSize, 0));

        let expectedSize = 100_000;
        for (i in Nat.range(0, expectedSize)) {
          List.add(list, i);

          let size = list.blocks.size();
          assert blockSize <= size;
          if (blockSize < size) {
            blockSize := size;
            List.add(sizes, (blockSize, List.size(list)))
          }
        };
        Test.expect.nat(List.size(list)).equal(expectedSize);

        // Check how block size grows with the number of elements
        let expectedBlockResizes = [
          (1, 0),
          (2, 1),
          (3, 2),
          (4, 3),
          (6, 5),
          (8, 9),
          (12, 17),
          (16, 33),
          (24, 65),
          (32, 129),
          (48, 257),
          (64, 513),
          (96, 1_025),
          (128, 2_049),
          (192, 4_097),
          (256, 8_193),
          (384, 16_385),
          (512, 32_769),
          (768, 65_537)
        ];
        Test.expect.array<(Nat, Nat)>(List.toArray(sizes), Tuple2.makeToText(Nat.toText, Nat.toText), Tuple2.makeEqual<Nat, Nat>(Nat.equal, Nat.equal)).equal(expectedBlockResizes)
      }
    )
  }
);

Test.suite(
  "Null on empty",
  func() {
    Test.test(
      "indexOf",
      func() {
        Test.expect.bool(List.indexOf(empty, Nat.equal, 0) == null).equal(true);
        Test.expect.bool(List.indexOf(emptied, Nat.equal, 0) == null).equal(true)
      }
    );
    Test.test(
      "lastIndexOf",
      func() {
        Test.expect.bool(List.lastIndexOf(empty, Nat.equal, 0) == null).equal(true);
        Test.expect.bool(List.lastIndexOf(emptied, Nat.equal, 0) == null).equal(true)
      }
    );
    Test.test(
      "find",
      func() {
        Test.expect.bool(List.find<Nat>(empty, func x = x == 0) == null).equal(true);
        Test.expect.bool(List.find<Nat>(emptied, func x = x == 0) == null).equal(true)
      }
    );
    Test.test(
      "findIndex",
      func() {
        Test.expect.bool(List.findIndex<Nat>(empty, func x = x == 0) == null).equal(true);
        Test.expect.bool(List.findIndex<Nat>(emptied, func x = x == 0) == null).equal(true)
      }
    );
    Test.test(
      "findLastIndex",
      func() {
        Test.expect.bool(List.findLastIndex<Nat>(empty, func x = x == 0) == null).equal(true);
        Test.expect.bool(List.findLastIndex<Nat>(emptied, func x = x == 0) == null).equal(true)
      }
    );
    Test.test(
      "max",
      func() {
        Test.expect.bool(List.max(empty, Nat.compare) == null).equal(true);
        Test.expect.bool(List.max(emptied, Nat.compare) == null).equal(true)
      }
    );
    Test.test(
      "min",
      func() {
        Test.expect.bool(List.min(empty, Nat.compare) == null).equal(true);
        Test.expect.bool(List.min(emptied, Nat.compare) == null).equal(true)
      }
    )
  }
)<|MERGE_RESOLUTION|>--- conflicted
+++ resolved
@@ -16,8 +16,6 @@
 import { Tuple2 } "../src/Tuples";
 import PureList "../src/pure/List";
 import VarArray "../src/VarArray";
-<<<<<<< HEAD
-=======
 import Option "../src/Option";
 
 func assertValid<T>(list : List.List<T>, array : [T], equal : (T, T) -> Bool) {
@@ -61,7 +59,6 @@
   };
   assert nullCount <= 1
 };
->>>>>>> dd1e6913
 
 let { run; test; suite } = Suite;
 
