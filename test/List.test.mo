--- conflicted
+++ resolved
@@ -1041,21 +1041,17 @@
 func testInit(n : Nat) : Bool {
   let vec = List.repeat<Nat>(1, n);
   assertValid(vec);
-<<<<<<< HEAD
   if (List.size(vec) != n) {
     Debug.print("Init failed: expected size " # Nat.toText(n) # ", got " # Nat.toText(List.size(vec)));
     return false
   };
   for (i in Nat.range(0, n)) {
-    if (List.get(vec, i) != 1) {
-      Debug.print("Init failed at index " # Nat.toText(i) # ": expected 1, got " # Nat.toText(List.get(vec, i)));
+    if (List.at(vec, i) != 1) {
+      Debug.print("Init failed at index " # Nat.toText(i) # ": expected 1, got " # Nat.toText(List.at(vec, i)));
       return false
     }
   };
   true
-=======
-  List.size(vec) == n and (n == 0 or (List.at(vec, 0) == 1 and List.at(vec, n - 1 : Nat) == 1))
->>>>>>> b9421c87
 };
 
 func testAdd(n : Nat) : Bool {
@@ -1159,19 +1155,11 @@
   true
 };
 
-<<<<<<< HEAD
-func testGetOpt(n : Nat) : Bool {
+func testGet(n : Nat) : Bool {
   let vec = List.tabulate<Nat>(n, func(i) = i);
-
-  for (i in Nat.range(0, n)) {
-    switch (List.getOpt(vec, i)) {
-=======
-func testGet(n : Nat) : Bool {
-  let vec = List.fromArray<Nat>(Array.tabulate<Nat>(n, func(i) = i + 1));
 
   for (i in Nat.range(1, n + 1)) {
     switch (List.get(vec, i - 1 : Nat)) {
->>>>>>> b9421c87
       case (?value) {
         if (value != i) {
           Debug.print("get: Mismatch at index " # Nat.toText(i) # ": expected ?" # Nat.toText(i) # ", got ?" # Nat.toText(value));
@@ -1185,24 +1173,13 @@
     }
   };
 
-<<<<<<< HEAD
   for (i in Nat.range(n, 3 * n + 3)) {
-    switch (List.getOpt(vec, i)) {
+    switch (List.get(vec, i)) {
       case (?value) {
-        Debug.print("getOpt: Unexpected value at index " # Nat.toText(i) # ": got ?" # Nat.toText(value));
+        Debug.print("get: Unexpected value at index " # Nat.toText(i) # ": got ?" # Nat.toText(value));
         return false
       };
       case (null) {}
-=======
-  // Test out-of-bounds access
-  switch (List.get(vec, n)) {
-    case (null) {
-      // This is expected
-    };
-    case (?value) {
-      Debug.print("get: Expected null for out-of-bounds access, got ?" # Nat.toText(value));
-      return false
->>>>>>> b9421c87
     }
   };
 
@@ -1210,26 +1187,16 @@
 };
 
 func testPut(n : Nat) : Bool {
-<<<<<<< HEAD
   let vec = List.fromArray<Nat>(Array.repeat<Nat>(0, n));
   for (i in Nat.range(0, n)) {
     List.put(vec, i, i + 1);
-    let value = List.get(vec, i);
+    let value = List.at(vec, i);
     if (value != i + 1) {
       Debug.print("put: Mismatch at index " # Nat.toText(i) # ": expected " # Nat.toText(i + 1) # ", got " # Nat.toText(value));
       return false
     }
   };
   true
-=======
-  let vec = List.fromArray<Nat>(Array.tabulate<Nat>(n, func(i) = i));
-  if (n == 0) {
-    true
-  } else {
-    List.put(vec, n - 1 : Nat, 100);
-    List.at(vec, n - 1 : Nat) == 100
-  }
->>>>>>> b9421c87
 };
 
 func testClear(n : Nat) : Bool {
