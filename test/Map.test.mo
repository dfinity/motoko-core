--- conflicted
+++ resolved
@@ -979,13 +979,8 @@
         do {
           let map1 = smallMap();
           let map2 = smallMap();
-<<<<<<< HEAD
           assert Map.delete(map2, Nat.compare, smallSize - 1 : Nat);
           Map.equal(map1, map2, Nat.equal, Text.equal)
-=======
-          Map.delete(map2, Nat.compare, smallSize - 1 : Nat);
-          Map.equal(map1, map2, Nat.compare, Text.equal)
->>>>>>> 673ecd0c
         },
         M.equals(T.bool(false))
       ),
