import Suite "mo:matchers/Suite";
import T "mo:matchers/Testable";
import M "mo:matchers/Matchers";
import Map "../src/Map";
import Iter "../src/Iter";
import Nat "../src/Nat";
import Runtime "../src/Runtime";
import Text "../src/Text";
import Array "../src/Array";
import PureMap "../src/pure/Map";

let { run; test; suite } = Suite;

let entryTestable = T.tuple2Testable(T.natTestable, T.textTestable);

run(
  suite(
    "empty",
    [
      test(
        "size",
        Map.size(Map.empty<Nat, Text>()),
        M.equals(T.nat(0))
      ),
      test(
        "is empty",
        Map.isEmpty(Map.empty<Nat, Text>()),
        M.equals(T.bool(true))
      ),
      test(
        "add empty",
        do {
          let map = Map.empty<Nat, Text>();
          Map.add(map, Nat.compare, 0, "0");
          Iter.toArray(Map.entries(map))
        },
        M.equals(T.array(entryTestable, [(0, "0")]))
      ),
      test(
        "insert empty",
        do {
          let map = Map.empty<Nat, Text>();
          assert Map.insert(map, Nat.compare, 0, "0");
          Iter.toArray(Map.entries(map))
        },
        M.equals(T.array(entryTestable, [(0, "0")]))
      ),
      test(
        "remove empty",
        do {
          let map = Map.empty<Nat, Text>();
          Map.remove(map, Nat.compare, 0);
          Iter.toArray(Map.entries(map))
        },
        M.equals(T.array<(Nat, Text)>(entryTestable, []))
      ),
      test(
        "delete empty",
        do {
          let map = Map.empty<Nat, Text>();
          assert (not Map.delete(map, Nat.compare, 0));
          Iter.toArray(Map.entries(map))
        },
        M.equals(T.array<(Nat, Text)>(entryTestable, []))
      ),
      test(
        "take absent",
        do {
          let map = Map.empty<Nat, Text>();
          Map.take(map, Nat.compare, 0)
        },
        M.equals(T.optional(T.textTestable, null : ?Text))
      ),
      test(
        "clone",
        do {
          let original = Map.empty<Nat, Text>();
          let clone = Map.clone(original);
          Map.size(clone)
        },
        M.equals(T.nat(0))
      ),
      test(
        "clone no alias",
        do {
          let original = Map.empty<Nat, Text>();
          let clone = Map.clone(original);
<<<<<<< HEAD
          Map.put(original, Nat.compare, 0, "0");
=======
          ignore Map.add(original, Nat.compare, 0, "0");
>>>>>>> afe637ac
          Map.size(clone)
        },
        M.equals(T.nat(0))
      ),
      test(
        "iterate forward",
        Iter.toArray(Map.entries(Map.empty<Nat, Text>())),
        M.equals(T.array<(Nat, Text)>(entryTestable, []))
      ),
      test(
        "iterate backward",
        Iter.toArray(Map.reverseEntries(Map.empty<Nat, Text>())),
        M.equals(T.array<(Nat, Text)>(entryTestable, []))
      ),
      test(
        "contains key",
        do {
          let map = Map.empty<Nat, Text>();
          Map.containsKey(map, Nat.compare, 0)
        },
        M.equals(T.bool(false))
      ),
      test(
        "get absent",
        do {
          let map = Map.empty<Nat, Text>();
          Map.get(map, Nat.compare, 0)
        },
        M.equals(T.optional(T.textTestable, null : ?Text))
      ),
      test(
        "update absent",
        do {
          let map = Map.empty<Nat, Text>();
          Map.swap(map, Nat.compare, 0, "0")
        },
        M.equals(T.optional(T.textTestable, null : ?Text))
      ),
      test(
        "replace if exists",
        do {
          let map = Map.empty<Nat, Text>();
          assert (Map.replaceIfExists(map, Nat.compare, 0, "0") == null);
          Map.size(map)
        },
        M.equals(T.nat(0))
      ),
      test(
        "clear",
        do {
          let map = Map.empty<Nat, Text>();
          Map.clear(map);
          Map.isEmpty(map)
        },
        M.equals(T.bool(true))
      ),
      test(
        "equal",
        do {
          let map1 = Map.empty<Nat, Text>();
          let map2 = Map.empty<Nat, Text>();
          Map.equal(map1, map2, Nat.compare, Text.equal)
        },
        M.equals(T.bool(true))
      ),
      test(
        "maximum entry",
        do {
          let map = Map.empty<Nat, Text>();
          Map.maxEntry(map)
        },
        M.equals(T.optional(entryTestable, null : ?(Nat, Text)))
      ),
      test(
        "minimum entry",
        do {
          let map = Map.empty<Nat, Text>();
          Map.minEntry(map)
        },
        M.equals(T.optional(entryTestable, null : ?(Nat, Text)))
      ),
      test(
        "iterate keys",
        Iter.toArray(Map.keys(Map.empty<Nat, Text>())),
        M.equals(T.array<Nat>(T.natTestable, []))
      ),
      test(
        "iterate values",
        Iter.toArray(Map.values(Map.empty<Nat, Text>())),
        M.equals(T.array<Text>(T.textTestable, []))
      ),
      test(
        "from iterator",
        do {
          let map = Map.fromIter<Nat, Text>(Iter.fromArray<(Nat, Text)>([]), Nat.compare);
          Map.size(map)
        },
        M.equals(T.nat(0))
      ),
      test(
        "for each",
        do {
          let map = Map.empty<Nat, Text>();
          Map.forEach<Nat, Text>(
            map,
            func(_, _) {
              assert false
            }
          );
          Map.size(map)
        },
        M.equals(T.nat(0))
      ),
      test(
        "filter",
        do {
          let input = Map.empty<Nat, Text>();
          let output = Map.filter<Nat, Text>(
            input,
            Nat.compare,
            func(_, _) {
              Runtime.trap("test failed")
            }
          );
          Map.size(output)
        },
        M.equals(T.nat(0))
      ),
      test(
        "map",
        do {
          let input = Map.empty<Nat, Text>();
          let output = Map.map<Nat, Text, Int>(
            input,
            func(_, _) {
              Runtime.trap("test failed")
            }
          );
          Map.size(output)
        },
        M.equals(T.nat(0))
      ),
      test(
        "filter map",
        do {
          let input = Map.empty<Nat, Text>();
          let output = Map.filterMap<Nat, Text, Int>(
            input,
            Nat.compare,
            func(_, _) {
              Runtime.trap("test failed")
            }
          );
          Map.size(output)
        },
        M.equals(T.nat(0))
      ),
      test(
        "fold left",
        do {
          let map = Map.empty<Nat, Text>();
          Map.foldLeft<Nat, Text, Nat>(
            map,
            0,
            func(_, _, _) {
              Runtime.trap("test failed")
            }
          )
        },
        M.equals(T.nat(0))
      ),
      test(
        "fold right",
        do {
          let map = Map.empty<Nat, Text>();
          Map.foldRight<Nat, Text, Nat>(
            map,
            0,
            func(_, _, _) {
              Runtime.trap("test failed")
            }
          )
        },
        M.equals(T.nat(0))
      ),
      test(
        "all",
        do {
          let map = Map.empty<Nat, Text>();
          Map.all<Nat, Text>(
            map,
            func(_, _) {
              Runtime.trap("test failed")
            }
          )
        },
        M.equals(T.bool(true))
      ),
      test(
        "any",
        do {
          let map = Map.empty<Nat, Text>();
          Map.any<Nat, Text>(
            map,
            func(_, _) {
              Runtime.trap("test failed")
            }
          )
        },
        M.equals(T.bool(false))
      ),
      test(
        "to text",
        do {
          let map = Map.empty<Nat, Text>();
          Map.toText<Nat, Text>(map, Nat.toText, func(value) { value })
        },
        M.equals(T.text("{}"))
      ),
      test(
        "compare",
        do {
          let map1 = Map.empty<Nat, Text>();
          let map2 = Map.empty<Nat, Text>();
          assert (Map.compare(map1, map2, Nat.compare, Text.compare) == #equal);
          true
        },
        M.equals(T.bool(true))
      ),
      // TODO: Test freeze and thaw
    ]
  )
);

run(
  suite(
    "singleton",
    [
      test(
        "size",
        Map.size<Nat, Text>(Map.singleton(0, "0")),
        M.equals(T.nat(1))
      ),
      test(
        "is empty",
        Map.isEmpty<Nat, Text>(Map.singleton(0, "0")),
        M.equals(T.bool(false))
      ),
      test(
        "add singleton old",
        do {
          let map = Map.singleton<Nat, Text>(0, "0");
          Map.add(map, Nat.compare, 0, "1");
          Iter.toArray(Map.entries(map))
        },
        M.equals(T.array<(Nat, Text)>(entryTestable, [(0, "1")]))
      ),
      test(
        "add singleton new",
        do {
          let map = Map.singleton<Nat, Text>(0, "0");
          Map.add(map, Nat.compare, 1, "1");
          Iter.toArray(Map.entries(map))
        },
        M.equals(T.array<(Nat, Text)>(entryTestable, [(0, "0"), (1, "1")]))
      ),
      test(
        "insert singleton old",
        do {
          let map = Map.singleton<Nat, Text>(0, "0");
          assert (not Map.insert(map, Nat.compare, 0, "1"));
          Iter.toArray(Map.entries(map))
        },
        M.equals(T.array<(Nat, Text)>(entryTestable, [(0, "1")]))
      ),
      test(
        "insert singleton new",
        do {
          let map = Map.singleton<Nat, Text>(0, "0");
          assert Map.insert(map, Nat.compare, 1, "1");
          Iter.toArray(Map.entries(map))
        },
        M.equals(T.array<(Nat, Text)>(entryTestable, [(0, "0"), (1, "1")]))
      ),
      test(
        "remove singleton old",
        do {
          let map = Map.singleton<Nat, Text>(0, "0");
          Map.remove(map, Nat.compare, 0);
          Iter.toArray(Map.entries(map))
        },
        M.equals(T.array<(Nat, Text)>(entryTestable, []))
      ),
      test(
        "remove singleton new",
        do {
          let map = Map.singleton<Nat, Text>(0, "0");
          Map.remove(map, Nat.compare, 1);
          Iter.toArray(Map.entries(map))
        },
        M.equals(T.array<(Nat, Text)>(entryTestable, [(0, "0")]))
      ),
      test(
        "delete singleton old",
        do {
          let map = Map.singleton<Nat, Text>(0, "0");
          assert (Map.delete(map, Nat.compare, 0));
          Iter.toArray(Map.entries(map))
        },
        M.equals(T.array<(Nat, Text)>(entryTestable, []))
      ),
      test(
        "delete singleton new",
        do {
          let map = Map.singleton<Nat, Text>(0, "0");
          assert (not Map.delete(map, Nat.compare, 1));
          Iter.toArray(Map.entries(map))
        },
        M.equals(T.array<(Nat, Text)>(entryTestable, [(0, "0")]))
      ),
      test(
        "take function result",
        do {
          let map = Map.singleton<Nat, Text>(0, "0");
          Map.take(map, Nat.compare, 0)
        },
        M.equals(T.optional(T.textTestable, ?"0"))
      ),
      test(
        "take map result",
        do {
          let map = Map.singleton<Nat, Text>(0, "0");
          ignore Map.take(map, Nat.compare, 0);
          Map.size(map)
        },
        M.equals(T.nat(0))
      ),
      test(
        "clone",
        do {
          let original = Map.singleton<Nat, Text>(0, "0");
          let clone = Map.clone(original);
          assert (Map.equal(original, clone, Nat.compare, Text.equal));
          Map.size(clone)
        },
        M.equals(T.nat(1))
      ),
      test(
        "clone no alias",
        do {
          let original = Map.singleton<Nat, Text>(0, "0");
          let clone = Map.clone(original);
<<<<<<< HEAD
          Map.put(original, Nat.compare, 0, "1");
=======
          ignore Map.add(original, Nat.compare, 0, "1");
>>>>>>> afe637ac
          assert (Map.get(clone, Nat.compare, 0) == ?"0");
          Map.size(clone)
        },
        M.equals(T.nat(1))
      ),
      test(
        "iterate forward",
        Iter.toArray(Map.entries(Map.singleton<Nat, Text>(0, "0"))),
        M.equals(T.array<(Nat, Text)>(entryTestable, [(0, "0")]))
      ),
      test(
        "iterate backward",
        Iter.toArray(Map.reverseEntries(Map.singleton<Nat, Text>(0, "0"))),
        M.equals(T.array<(Nat, Text)>(entryTestable, [(0, "0")]))
      ),
      test(
        "contains present key",
        do {
          let map = Map.singleton<Nat, Text>(0, "0");
          Map.containsKey(map, Nat.compare, 0)
        },
        M.equals(T.bool(true))
      ),
      test(
        "contains absent key",
        do {
          let map = Map.singleton<Nat, Text>(0, "0");
          Map.containsKey(map, Nat.compare, 1)
        },
        M.equals(T.bool(false))
      ),
      test(
        "get present",
        do {
          let map = Map.singleton<Nat, Text>(0, "0");
          Map.get(map, Nat.compare, 0)
        },
        M.equals(T.optional(T.textTestable, ?"0"))
      ),
      test(
        "get absent",
        do {
          let map = Map.singleton<Nat, Text>(0, "0");
          Map.get(map, Nat.compare, 1)
        },
        M.equals(T.optional(T.textTestable, null : ?Text))
      ),
      test(
        "update present",
        do {
          let map = Map.singleton<Nat, Text>(0, "0");
          Map.swap(map, Nat.compare, 0, "Zero")
        },
        M.equals(T.optional(T.textTestable, ?"0"))
      ),
      test(
        "update absent",
        do {
          let map = Map.singleton<Nat, Text>(0, "0");
          Map.swap(map, Nat.compare, 1, "1")
        },
        M.equals(T.optional(T.textTestable, null : ?Text))
      ),
      test(
        "replace if exists present",
        do {
          let map = Map.singleton<Nat, Text>(0, "0");
          assert (Map.replaceIfExists(map, Nat.compare, 0, "Zero") == ?"0");
          Map.size(map)
        },
        M.equals(T.nat(1))
      ),
      test(
        "replace if exists absent",
        do {
          let map = Map.singleton<Nat, Text>(0, "0");
          assert (Map.replaceIfExists(map, Nat.compare, 1, "1") == null);
          Map.size(map)
        },
        M.equals(T.nat(1))
      ),
      test(
        "delete",
        do {
          let map = Map.singleton<Nat, Text>(0, "0");
          assert Map.delete(map, Nat.compare, 0);
          Map.size(map)
        },
        M.equals(T.nat(0))
      ),
      test(
        "clear",
        do {
          let map = Map.singleton<Nat, Text>(0, "0");
          Map.clear(map);
          Map.isEmpty(map)
        },
        M.equals(T.bool(true))
      ),
      test(
        "equal",
        do {
          let map1 = Map.singleton<Nat, Text>(0, "0");
          let map2 = Map.singleton<Nat, Text>(0, "0");
          Map.equal(map1, map2, Nat.compare, Text.equal)
        },
        M.equals(T.bool(true))
      ),
      test(
        "not equal",
        do {
          let map1 = Map.singleton<Nat, Text>(0, "0");
          let map2 = Map.singleton<Nat, Text>(1, "1");
          Map.equal(map1, map2, Nat.compare, Text.equal)
        },
        M.equals(T.bool(false))
      ),
      test(
        "maximum entry",
        do {
          let map = Map.singleton<Nat, Text>(0, "0");
          Map.maxEntry(map)
        },
        M.equals(T.optional(entryTestable, ?(0, "0")))
      ),
      test(
        "minimum entry",
        do {
          let map = Map.singleton<Nat, Text>(0, "0");
          Map.minEntry(map)
        },
        M.equals(T.optional(entryTestable, ?(0, "0")))
      ),
      test(
        "iterate keys",
        Iter.toArray(Map.keys(Map.singleton<Nat, Text>(0, "0"))),
        M.equals(T.array<Nat>(T.natTestable, [0]))
      ),
      test(
        "iterate values",
        Iter.toArray(Map.values(Map.singleton<Nat, Text>(0, "0"))),
        M.equals(T.array<Text>(T.textTestable, ["0"]))
      ),
      test(
        "from iterator",
        do {
          let map = Map.fromIter<Nat, Text>(Iter.fromArray<(Nat, Text)>([(0, "0")]), Nat.compare);
          assert (Map.get(map, Nat.compare, 0) == ?"0");
          assert (Map.equal(map, Map.singleton<Nat, Text>(0, "0"), Nat.compare, Text.equal));
          Map.size(map)
        },
        M.equals(T.nat(1))
      ),
      test(
        "for each",
        do {
          let map = Map.singleton<Nat, Text>(0, "0");
          Map.forEach<Nat, Text>(
            map,
            func(key, value) {
              assert (key == 0);
              assert (value == "0")
            }
          );
          Map.size(map)
        },
        M.equals(T.nat(1))
      ),
      test(
        "filter",
        do {
          let input = Map.singleton<Nat, Text>(0, "0");
          let output = Map.filter<Nat, Text>(
            input,
            Nat.compare,
            func(key, value) {
              assert (key == 0);
              assert (value == "0");
              true
            }
          );
          assert (Map.equal(input, output, Nat.compare, Text.equal));
          Map.size(output)
        },
        M.equals(T.nat(1))
      ),
      test(
        "map",
        do {
          let input = Map.singleton<Nat, Text>(0, "0");
          let output = Map.map<Nat, Text, Int>(
            input,
            func(key, value) {
              assert (key == 0);
              assert (value == "0");
              +key
            }
          );
          assert (Map.get(output, Nat.compare, 0) == ?+0);
          Map.size(output)
        },
        M.equals(T.nat(1))
      ),
      test(
        "filter map",
        do {
          let input = Map.singleton<Nat, Text>(0, "0");
          let output = Map.filterMap<Nat, Text, Int>(
            input,
            Nat.compare,
            func(key, value) {
              assert (key == 0);
              assert (value == "0");
              ?+key
            }
          );
          assert (Map.get(output, Nat.compare, 0) == ?+0);
          Map.size(output)
        },
        M.equals(T.nat(1))
      ),
      test(
        "fold left",
        do {
          let map = Map.singleton<Nat, Text>(1, "1");
          Map.foldLeft<Nat, Text, Nat>(
            map,
            0,
            func(accumulator, key, value) {
              accumulator + key
            }
          )
        },
        M.equals(T.nat(1))
      ),
      test(
        "fold right",
        do {
          let map = Map.singleton<Nat, Text>(1, "1");
          Map.foldRight<Nat, Text, Nat>(
            map,
            0,
            func(key, value, accumulator) {
              key + accumulator
            }
          )
        },
        M.equals(T.nat(1))
      ),
      test(
        "all",
        do {
          let map = Map.singleton<Nat, Text>(1, "1");
          Map.all<Nat, Text>(
            map,
            func(key, value) {
              key == 1 and value == "1"
            }
          )
        },
        M.equals(T.bool(true))
      ),
      test(
        "not all",
        do {
          let map = Map.singleton<Nat, Text>(1, "1");
          Map.all<Nat, Text>(
            map,
            func(key, value) {
              key == 0
            }
          )
        },
        M.equals(T.bool(false))
      ),
      test(
        "any",
        do {
          let map = Map.singleton<Nat, Text>(1, "1");
          Map.any<Nat, Text>(
            map,
            func(key, value) {
              key == 1 and value == "1"
            }
          )
        },
        M.equals(T.bool(true))
      ),
      test(
        "not any",
        do {
          let map = Map.singleton<Nat, Text>(1, "1");
          Map.any<Nat, Text>(
            map,
            func(key, value) {
              key == 0
            }
          )
        },
        M.equals(T.bool(false))
      ),
      test(
        "to text",
        do {
          let map = Map.singleton<Nat, Text>(1, "1");
          Map.toText<Nat, Text>(map, Nat.toText, func(value) { value })
        },
        M.equals(T.text("{(1, 1)}"))
      ),
      test(
        "compare less key",
        do {
          let map1 = Map.singleton<Nat, Text>(0, "0");
          let map2 = Map.singleton<Nat, Text>(1, "1");
          assert (Map.compare(map1, map2, Nat.compare, Text.compare) == #less);
          true
        },
        M.equals(T.bool(true))
      ),
      test(
        "compare less value",
        do {
          let map1 = Map.singleton<Nat, Text>(0, "0");
          let map2 = Map.singleton<Nat, Text>(0, "Zero");
          assert (Map.compare(map1, map2, Nat.compare, Text.compare) == #less);
          true
        },
        M.equals(T.bool(true))
      ),
      test(
        "compare equal",
        do {
          let map1 = Map.singleton<Nat, Text>(0, "0");
          let map2 = Map.singleton<Nat, Text>(0, "0");
          assert (Map.compare(map1, map2, Nat.compare, Text.compare) == #equal);
          true
        },
        M.equals(T.bool(true))
      ),
      test(
        "compare greater key",
        do {
          let map1 = Map.singleton<Nat, Text>(1, "1");
          let map2 = Map.singleton<Nat, Text>(0, "0");
          assert (Map.compare(map1, map2, Nat.compare, Text.compare) == #greater);
          true
        },
        M.equals(T.bool(true))
      ),
      test(
        "compare greater value",
        do {
          let map1 = Map.singleton<Nat, Text>(0, "Zero");
          let map2 = Map.singleton<Nat, Text>(0, "0");
          assert (Map.compare(map1, map2, Nat.compare, Text.compare) == #greater);
          true
        },
        M.equals(T.bool(true))
      ),
      // TODO: Test freeze and thaw
    ]
  )
);

let smallSize = 100;
func smallMap() : Map.Map<Nat, Text> {
  let map = Map.empty<Nat, Text>();
  for (index in Nat.range(0, smallSize)) {
    Map.add(map, Nat.compare, index, Nat.toText(index))
  };
  map
};

run(
  suite(
    "small map",
    [
      test(
        "size",
        Map.size<Nat, Text>(smallMap()),
        M.equals(T.nat(smallSize))
      ),
      test(
        "is empty",
        Map.isEmpty<Nat, Text>(smallMap()),
        M.equals(T.bool(false))
      ),
      test(
        "clone",
        do {
          let original = smallMap();
          let clone = Map.clone(original);
          assert (Map.equal(original, clone, Nat.compare, Text.equal));
          Map.size(clone)
        },
        M.equals(T.nat(smallSize))
      ),
      test(
        "clone no alias",
        do {
          let original = smallMap();
          let copy = smallMap();
          let clone = Map.clone(original);
          let keys = Iter.toArray(Map.keys(original));
          for (key in keys.values()) {
<<<<<<< HEAD
            Map.put(original, Nat.compare, key, "X")
=======
            ignore Map.add(original, Nat.compare, key, "X")
>>>>>>> afe637ac
          };
          for (key in keys.values()) {
            assert Map.get(clone, Nat.compare, key) == Map.get(copy, Nat.compare, key)
          };
          Map.size(clone)
        },
        M.equals(T.nat(smallSize))
      ),
      test(
        "iterate forward",
        Iter.toArray(Map.entries(smallMap())),
        M.equals(
          T.array<(Nat, Text)>(
            entryTestable,
            Array.tabulate<(Nat, Text)>(smallSize, func(index) { (index, Nat.toText(index)) })
          )
        )
      ),
      test(
        "iterate backward",
        Iter.toArray(Map.reverseEntries(smallMap())),
        M.equals(T.array<(Nat, Text)>(entryTestable, Array.reverse(Array.tabulate<(Nat, Text)>(smallSize, func(index) { (index, Nat.toText(index)) }))))
      ),
      test(
        "contains present keys",
        do {
          let map = smallMap();
          for (index in Nat.range(0, smallSize)) {
            assert (Map.containsKey(map, Nat.compare, index))
          };
          true
        },
        M.equals(T.bool(true))
      ),
      test(
        "contains absent key",
        do {
          let map = smallMap();
          Map.containsKey(map, Nat.compare, smallSize)
        },
        M.equals(T.bool(false))
      ),
      test(
        "get present",
        do {
          let map = smallMap();
          for (index in Nat.range(0, smallSize)) {
            assert (Map.get(map, Nat.compare, index) == ?Nat.toText(index))
          };
          true
        },
        M.equals(T.bool(true))
      ),
      test(
        "get absent",
        do {
          let map = smallMap();
          Map.get(map, Nat.compare, smallSize)
        },
        M.equals(T.optional(T.textTestable, null : ?Text))
      ),
      test(
        "update present",
        do {
          let map = smallMap();
          for (index in Nat.range(0, smallSize)) {
            assert (Map.swap(map, Nat.compare, index, Nat.toText(index) # "!") == ?Nat.toText(index))
          };
          true
        },
        M.equals(T.bool(true))
      ),
      test(
        "update absent",
        do {
          let map = smallMap();
          Map.swap(map, Nat.compare, smallSize, Nat.toText(smallSize))
        },
        M.equals(T.optional(T.textTestable, null : ?Text))
      ),
      test(
        "replace if exists present",
        do {
          let map = smallMap();
          for (index in Nat.range(0, smallSize)) {
            assert (Map.replaceIfExists(map, Nat.compare, index, Nat.toText(index) # "!") == ?Nat.toText(index))
          };
          Map.size(map)
        },
        M.equals(T.nat(smallSize))
      ),
      test(
        "replace if exists absent",
        do {
          let map = smallMap();
          assert (Map.replaceIfExists(map, Nat.compare, smallSize, Nat.toText(smallSize)) == null);
          Map.size(map)
        },
        M.equals(T.nat(smallSize))
      ),
      test(
        "delete",
        do {
          let map = smallMap();
          for (index in Nat.range(0, smallSize)) {
            assert Map.delete(map, Nat.compare, index)
          };
          Map.isEmpty(map)
        },
        M.equals(T.bool(true))
      ),
      test(
        "clear",
        do {
          let map = smallMap();
          Map.clear(map);
          Map.isEmpty(map)
        },
        M.equals(T.bool(true))
      ),
      test(
        "equal",
        do {
          let map1 = smallMap();
          let map2 = smallMap();
          Map.equal(map1, map2, Nat.compare, Text.equal)
        },
        M.equals(T.bool(true))
      ),
      test(
        "not equal",
        do {
          let map1 = smallMap();
          let map2 = smallMap();
          assert Map.delete(map2, Nat.compare, smallSize - 1 : Nat);
          Map.equal(map1, map2, Nat.compare, Text.equal)
        },
        M.equals(T.bool(false))
      ),
      test(
        "maximum entry",
        do {
          let map = smallMap();
          Map.maxEntry(map)
        },
        M.equals(T.optional(entryTestable, ?(smallSize - 1 : Nat, Nat.toText(smallSize - 1))))
      ),
      test(
        "minimum entry",
        do {
          let map = smallMap();
          Map.minEntry(map)
        },
        M.equals(T.optional(entryTestable, ?(0, "0")))
      ),
      test(
        "iterate keys",
        Iter.toArray(Map.keys(smallMap())),
        M.equals(T.array<Nat>(T.natTestable, Array.tabulate<Nat>(smallSize, func(index) { index })))
      ),
      test(
        "iterate values",
        Iter.toArray(Map.values(smallMap())),
        M.equals(T.array<Text>(T.textTestable, Array.tabulate<Text>(smallSize, func(index) { Nat.toText(index) })))
      ),
      test(
        "from iterator",
        do {
          let array = Array.tabulate<(Nat, Text)>(smallSize, func(index) { (index, Nat.toText(index)) });
          let map = Map.fromIter<Nat, Text>(Iter.fromArray(array), Nat.compare);
          for (index in Nat.range(0, smallSize)) {
            assert (Map.get(map, Nat.compare, index) == ?Nat.toText(index))
          };
          assert (Map.equal(map, smallMap(), Nat.compare, Text.equal));
          Map.size(map)
        },
        M.equals(T.nat(smallSize))
      ),
      test(
        "for each",
        do {
          let map = smallMap();
          var index = 0;
          Map.forEach<Nat, Text>(
            map,
            func(key, value) {
              assert (key == index);
              assert (value == Nat.toText(index));
              index += 1
            }
          );
          Map.size(map)
        },
        M.equals(T.nat(smallSize))
      ),
      test(
        "filter",
        do {
          let input = smallMap();
          let output = Map.filter<Nat, Text>(
            input,
            Nat.compare,
            func(key, value) {
              key % 2 == 0
            }
          );
          for (index in Nat.range(0, smallSize)) {
            let present = Map.containsKey(output, Nat.compare, index);
            if (index % 2 == 0) {
              assert (present);
              assert (Map.get(output, Nat.compare, index) == ?Nat.toText(index))
            } else {
              assert (not present);
              assert (Map.get(output, Nat.compare, index) == null)
            }
          };
          Map.size(output)
        },
        M.equals(T.nat((smallSize + 1) / 2))
      ),
      test(
        "map",
        do {
          let input = smallMap();
          let output = Map.map<Nat, Text, Int>(
            input,
            func(key, value) {
              +key
            }
          );
          for (index in Nat.range(0, smallSize)) {
            assert (Map.get(output, Nat.compare, index) == ?+index)
          };
          Map.size(output)
        },
        M.equals(T.nat(smallSize))
      ),
      test(
        "filter map",
        do {
          let input = smallMap();
          let output = Map.filterMap<Nat, Text, Int>(
            input,
            Nat.compare,
            func(key, value) {
              if (key % 2 == 0) {
                ?+key
              } else {
                null
              }
            }
          );
          for (index in Nat.range(0, smallSize)) {
            let present = Map.containsKey(output, Nat.compare, index);
            if (index % 2 == 0) {
              assert (present);
              assert (Map.get(output, Nat.compare, index) == ?+index)
            } else {
              assert (not present);
              assert (Map.get(output, Nat.compare, index) == null)
            }
          };
          Map.size(output)
        },
        M.equals(T.nat((smallSize + 1) / 2))
      ),
      test(
        "fold left",
        do {
          let map = smallMap();
          Map.foldLeft<Nat, Text, Nat>(
            map,
            0,
            func(accumulator, key, value) {
              accumulator + key
            }
          )
        },
        M.equals(T.nat((smallSize * (smallSize - 1)) / 2))
      ),
      test(
        "fold right",
        do {
          let map = smallMap();
          Map.foldRight<Nat, Text, Nat>(
            map,
            0,
            func(key, value, accumulator) {
              key + accumulator
            }
          )
        },
        M.equals(T.nat((smallSize * (smallSize - 1)) / 2))
      ),
      test(
        "all",
        do {
          let map = smallMap();
          Map.all<Nat, Text>(
            map,
            func(key, value) {
              key < smallSize
            }
          )
        },
        M.equals(T.bool(true))
      ),
      test(
        "any",
        do {
          let map = smallMap();
          Map.any<Nat, Text>(
            map,
            func(key, value) {
              key == (smallSize - 1 : Nat)
            }
          )
        },
        M.equals(T.bool(true))
      ),
      test(
        "to text",
        do {
          let map = smallMap();
          Map.toText<Nat, Text>(map, Nat.toText, func(value) { value })
        },
        do {
          var text = "{";
          for (index in Nat.range(0, smallSize)) {
            if (text != "{") {
              text #= ", "
            };
            text #= "(" # Nat.toText(index) # ", " # Nat.toText(index) # ")"
          };
          text #= "}";
          M.equals(T.text(text))
        }
      ),
      test(
        "compare less key",
        do {
          let map1 = smallMap();
          assert Map.delete(map1, Nat.compare, smallSize - 1 : Nat);
          let map2 = smallMap();
          assert (Map.compare(map1, map2, Nat.compare, Text.compare) == #less);
          true
        },
        M.equals(T.bool(true))
      ),
      test(
        "compare less value",
        do {
          let map1 = smallMap();
          let map2 = smallMap();
          ignore Map.swap(map2, Nat.compare, smallSize - 1 : Nat, "Last");
          assert (Map.compare(map1, map2, Nat.compare, Text.compare) == #less);
          true
        },
        M.equals(T.bool(true))
      ),
      test(
        "compare equal",
        do {
          let map1 = smallMap();
          let map2 = smallMap();
          assert (Map.compare(map1, map2, Nat.compare, Text.compare) == #equal);
          true
        },
        M.equals(T.bool(true))
      ),
      test(
        "compare greater key",
        do {
          let map1 = smallMap();
          let map2 = smallMap();
          assert Map.delete(map2, Nat.compare, smallSize - 1 : Nat);
          assert (Map.compare(map1, map2, Nat.compare, Text.compare) == #greater);
          true
        },
        M.equals(T.bool(true))
      ),
      test(
        "compare greater value",
        do {
          let map1 = smallMap();
          ignore Map.swap(map1, Nat.compare, smallSize - 1 : Nat, "Last");
          let map2 = smallMap();
          assert (Map.compare(map1, map2, Nat.compare, Text.compare) == #greater);
          true
        },
        M.equals(T.bool(true))
      ),
      // TODO: Test freeze and thaw
    ]
  )
);

// TODO: Use PRNG in new base library
class Random(seed : Nat) {
  var number = seed;

  public func reset() {
    number := seed
  };

  public func next() : Nat {
    number := (123138118391 * number + 133489131) % 9999;
    number
  }
};

let randomSeed = 4711;
let numberOfEntries = 10_000;

run(
  suite(
    "large map",
    [
      test(
        "add",
        do {
          let map = Map.empty<Nat, Text>();
          for (index in Nat.range(0, numberOfEntries)) {
            Map.add(map, Nat.compare, index, Nat.toText(index));
            assert (Map.size(map) == index + 1);
            assert (Map.get(map, Nat.compare, index) == ?Nat.toText(index))
          };
          for (index in Nat.range(0, numberOfEntries)) {
            assert (Map.get(map, Nat.compare, index) == ?Nat.toText(index))
          };
          assert (Map.get(map, Nat.compare, numberOfEntries) == null);
          Map.assertValid(map, Nat.compare);
          Map.size(map)
        },
        M.equals(T.nat(numberOfEntries))
      ),
      test(
        "insert",
        do {
          let map = Map.empty<Nat, Text>();
          for (index in Nat.range(0, numberOfEntries)) {
            assert Map.insert(map, Nat.compare, index, Nat.toText(index));
            assert (Map.size(map) == index + 1);
            assert (Map.get(map, Nat.compare, index) == ?Nat.toText(index))
          };
          for (index in Nat.range(0, numberOfEntries)) {
            assert (not Map.insert(map, Nat.compare, index, Nat.toText(index)));
            assert (Map.get(map, Nat.compare, index) == ?Nat.toText(index))
          };
          assert (Map.get(map, Nat.compare, numberOfEntries) == null);
          Map.assertValid(map, Nat.compare);
          Map.size(map)
        },
        M.equals(T.nat(numberOfEntries))
      ),
      test(
        "get",
        do {
          let map = Map.empty<Nat, Text>();
          let random = Random(randomSeed);
          for (index in Nat.range(0, numberOfEntries)) {
            let key = random.next();
            ignore Map.swap(map, Nat.compare, key, Nat.toText(key))
          };
          random.reset();
          for (index in Nat.range(0, numberOfEntries)) {
            let key = random.next();
            assert (Map.get(map, Nat.compare, key) == ?Nat.toText(key))
          };
          true
        },
        M.equals(T.bool(true))
      ),
      test(
        "update",
        do {
          let map = Map.empty<Nat, Text>();
          let random = Random(randomSeed);
          for (index in Nat.range(0, numberOfEntries)) {
            let key = random.next();
            ignore Map.swap(map, Nat.compare, key, Nat.toText(key))
          };
          random.reset();
          for (index in Nat.range(0, numberOfEntries)) {
            let key = random.next();
            assert (Map.containsKey(map, Nat.compare, key));
            let oldValue = Map.swap(map, Nat.compare, key, Nat.toText(key) # "!");
            assert (oldValue != null)
          };
          random.reset();
          for (index in Nat.range(0, numberOfEntries)) {
            let key = random.next();
            assert (Map.containsKey(map, Nat.compare, key));
            assert (Map.get(map, Nat.compare, key) == ?(Nat.toText(key) # "!"))
          };
          Map.assertValid(map, Nat.compare);
          true
        },
        M.equals(T.bool(true))
      ),
      test(
        "remove",
        do {
          let map = Map.empty<Nat, Text>();
          let random = Random(randomSeed);
          for (index in Nat.range(0, numberOfEntries)) {
            let key = random.next();
            ignore Map.swap(map, Nat.compare, key, Nat.toText(key))
          };
          random.reset();
          for (index in Nat.range(0, numberOfEntries)) {
            let key = random.next();
            assert (Map.containsKey(map, Nat.compare, key));
            assert (Map.get(map, Nat.compare, key) == ?Nat.toText(key))
          };
          random.reset();
          for (index in Nat.range(0, numberOfEntries)) {
            let key = random.next();
            if (Map.containsKey(map, Nat.compare, key)) {
              Map.remove(map, Nat.compare, key);
              assert (not Map.containsKey(map, Nat.compare, key))
            } else {
              Map.remove(map, Nat.compare, key)
            };
            assert (Map.get(map, Nat.compare, key) == null)
          };
          Map.assertValid(map, Nat.compare);
          Map.size(map)
        },
        M.equals(T.nat(0))
      ),
      test(
        "delete",
        do {
          let map = Map.empty<Nat, Text>();
          let random = Random(randomSeed);
          for (index in Nat.range(0, numberOfEntries)) {
            let key = random.next();
            ignore Map.swap(map, Nat.compare, key, Nat.toText(key))
          };
          random.reset();
          for (index in Nat.range(0, numberOfEntries)) {
            let key = random.next();
            assert (Map.containsKey(map, Nat.compare, key));
            assert (Map.get(map, Nat.compare, key) == ?Nat.toText(key))
          };
          random.reset();
          for (index in Nat.range(0, numberOfEntries)) {
            let key = random.next();
            if (Map.containsKey(map, Nat.compare, key)) {
              assert Map.delete(map, Nat.compare, key);
              assert (not Map.containsKey(map, Nat.compare, key))
            } else {
              assert not Map.delete(map, Nat.compare, key)
            };
            assert (Map.get(map, Nat.compare, key) == null)
          };
          Map.assertValid(map, Nat.compare);
          Map.size(map)
        },
        M.equals(T.nat(0))
      ),
      test(
        "take",
        do {
          let map = Map.empty<Nat, Text>();
          let random = Random(randomSeed);
          for (index in Nat.range(0, numberOfEntries)) {
            let key = random.next();
            ignore Map.swap(map, Nat.compare, key, Nat.toText(key))
          };
          random.reset();
          for (index in Nat.range(0, numberOfEntries)) {
            let key = random.next();
            assert (Map.containsKey(map, Nat.compare, key));
            assert (Map.get(map, Nat.compare, key) == ?Nat.toText(key))
          };
          random.reset();
          for (index in Nat.range(0, numberOfEntries)) {
            let key = random.next();
            if (Map.containsKey(map, Nat.compare, key)) {
              assert Map.take(map, Nat.compare, key) == ?(Nat.toText(key));
              assert (not Map.containsKey(map, Nat.compare, key))
            } else {
              assert Map.take(map, Nat.compare, key) == null
            };
            assert (Map.get(map, Nat.compare, key) == null)
          };
          Map.assertValid(map, Nat.compare);
          Map.size(map)
        },
        M.equals(T.nat(0))
      ),
      test(
        "iterate",
        do {
          let map = Map.empty<Nat, Text>();
          for (index in Nat.range(0, numberOfEntries)) {
            Map.add(map, Nat.compare, index, Nat.toText(index))
          };
          var index = 0;
          for ((key, value) in Map.entries(map)) {
            assert (key == index);
            assert (value == Nat.toText(index));
            index += 1
          };
          index
        },
        M.equals(T.nat(numberOfEntries))
      ),
      test(
        "reverseIterate",
        do {
          let map = Map.empty<Nat, Text>();
          for (index in Nat.range(0, numberOfEntries)) {
            Map.add(map, Nat.compare, index, Nat.toText(index))
          };
          var index = numberOfEntries;
          for ((key, value) in Map.reverseEntries(map)) {
            index -= 1;
            assert (key == index);
            assert (value == Nat.toText(index))
          };
          index
        },
        M.equals(T.nat(0))
      )
    ]
  )
);

run(
  suite(
    "add, update, put",
    [
      test(
        "add disjoint",
        do {
          let map = Map.empty<Nat, Text>();
          Map.add(map, Nat.compare, 0, "0");
          Map.add(map, Nat.compare, 1, "1");
          Map.size(map)
        },
        M.equals(T.nat(2))
      ),
      test(
        "put existing",
        do {
          let map = Map.empty<Nat, Text>();
          Map.add(map, Nat.compare, 0, "0");
          Map.add(map, Nat.compare, 0, "Zero");
          Map.get(map, Nat.compare, 0)
        },
<<<<<<< HEAD
        M.equals(T.optional(T.textTestable, ?"0"))
      ),
      */
    ]
  )
);

run(
  suite(
    "map conversion",
    [
      test(
        "toPure",
        do {
          let map = Map.empty<Nat, Text>();
          for (index in Nat.range(0, numberOfEntries)) {
            Map.add(map, Nat.compare, index, Nat.toText(index))
          };
          let pureMap = Map.toPure(map, Nat.compare);
          for (index in Nat.range(0, numberOfEntries)) {
            assert (PureMap.get(pureMap, Nat.compare, index) == ?Nat.toText(index))
          };
          PureMap.assertValid(pureMap, Nat.compare);
          PureMap.size(pureMap)
        },
        M.equals(T.nat(numberOfEntries))
      ),
      test(
        "fromPure",
        do {
          var pureMap = PureMap.empty<Nat, Text>();
          for (index in Nat.range(0, numberOfEntries)) {
            pureMap := PureMap.add(pureMap, Nat.compare, index, Nat.toText(index))
          };
          let map = Map.fromPure<Nat, Text>(pureMap, Nat.compare);
          for (index in Nat.range(0, numberOfEntries)) {
            assert (Map.get(map, Nat.compare, index) == ?Nat.toText(index))
          };
          Map.assertValid(map, Nat.compare);
          Map.size(map)
        },
        M.equals(T.nat(numberOfEntries))
=======
        M.equals(T.optional(T.textTestable, ?"Zero"))
>>>>>>> afe637ac
      )
    ]
  )
)<|MERGE_RESOLUTION|>--- conflicted
+++ resolved
@@ -85,11 +85,7 @@
         do {
           let original = Map.empty<Nat, Text>();
           let clone = Map.clone(original);
-<<<<<<< HEAD
-          Map.put(original, Nat.compare, 0, "0");
-=======
           ignore Map.add(original, Nat.compare, 0, "0");
->>>>>>> afe637ac
           Map.size(clone)
         },
         M.equals(T.nat(0))
@@ -442,11 +438,7 @@
         do {
           let original = Map.singleton<Nat, Text>(0, "0");
           let clone = Map.clone(original);
-<<<<<<< HEAD
-          Map.put(original, Nat.compare, 0, "1");
-=======
           ignore Map.add(original, Nat.compare, 0, "1");
->>>>>>> afe637ac
           assert (Map.get(clone, Nat.compare, 0) == ?"0");
           Map.size(clone)
         },
@@ -852,11 +844,7 @@
           let clone = Map.clone(original);
           let keys = Iter.toArray(Map.keys(original));
           for (key in keys.values()) {
-<<<<<<< HEAD
-            Map.put(original, Nat.compare, key, "X")
-=======
             ignore Map.add(original, Nat.compare, key, "X")
->>>>>>> afe637ac
           };
           for (key in keys.values()) {
             assert Map.get(clone, Nat.compare, key) == Map.get(copy, Nat.compare, key)
@@ -1510,10 +1498,9 @@
           Map.add(map, Nat.compare, 0, "Zero");
           Map.get(map, Nat.compare, 0)
         },
-<<<<<<< HEAD
         M.equals(T.optional(T.textTestable, ?"0"))
       ),
-      */
+      * /
     ]
   )
 );
@@ -1553,9 +1540,6 @@
           Map.size(map)
         },
         M.equals(T.nat(numberOfEntries))
-=======
-        M.equals(T.optional(T.textTestable, ?"Zero"))
->>>>>>> afe637ac
       )
     ]
   )
