--- conflicted
+++ resolved
@@ -14,8 +14,4 @@
 
 [toolchain]
 moc = "0.14.5"
-<<<<<<< HEAD
-wasmtime = "17.0.0"
-=======
-wasmtime = "21.0.0"
->>>>>>> 5dff006e
+wasmtime = "21.0.0"