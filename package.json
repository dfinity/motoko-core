--- conflicted
+++ resolved
@@ -32,13 +32,8 @@
     "mo-dev": "^0.13.0",
     "npm-run-all": "^4.1.5",
     "prettier": "2",
-<<<<<<< HEAD
-    "prettier-plugin-motoko": "^0.10.1",
+    "prettier-plugin-motoko": "^0.10.3",
     "pretty-quick": "3",
     "tsx": "^4.19.2"
-=======
-    "prettier-plugin-motoko": "^0.10.3",
-    "pretty-quick": "3"
->>>>>>> b98d5720
   }
 }