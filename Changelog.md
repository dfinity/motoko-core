## Next

<<<<<<< HEAD
* Add `fill` to `List` (#410).
=======
* Improve CI for external contributions (#413).
* Add `isSorted` to `List` (#408).
* **Breaking:** Rename `sort` to `sortInPlace`, add `sort` (#405).
>>>>>>> c707f40f
* Add `isCleanReject` to `Error`, align reject code order with IC interface specification and improve comments (#401).
* internal: updates `matchers` dev-dependency (#394).
* Add `PriorityQueue` (#392).
* Add support for Weak references (#388).
* Clarify difference between `List` and `pure/List` in doc comments (#386).

## 1.0.0

* Add `sliceToVarArray()` to `Array` and `VarArray` (#377).
* **Breaking:** Standardize function argument order (#376).
* Add `binarySearch()` to `Array`, `VarArray`, and `List` modules (#375).
* Add example usage documentation to `Types` module (#374).
* Address inconsistent treatment of empty iterators by range functions in `Int` and `Nat` (#369).
* Fix corner cases in `Nat.rangeByInclusive()` (#368).
* **Breaking:** Rename `List.get()` to `List.at()` and `List.getOpt()` to `List.get()` (#367).
* Add `Text.foldLeft()` (#366).
* **Breaking:** Adjust `Int.fromText()` to return `null` instead of `?0` for `"+"` and `"-"` (#365).
* Fix corner case in `sliceToArray()` (#364).
* Add `uniform64()`, `nat64()`, `natRange()`, and `intRange()` to `AsyncRandom` class (#360).
* Make `Nat.toText()` slightly more performant (#358).

## 0.6.0

* Update style guidelines (#353).
* Add `Text.reverse()` (#351).
* Add `fromArray()` and `toArray()` to `Queue` and `pure/Queue` (#349).
* Add `explode()` to `Int16`/`32`/`64`, `Nat16`/`32`/`64`, slicing fixed-length numbers into constituent bytes (#346).
* Fix a typo in the `VarArray` documentation (#338).
* Fix a bug in `List.last()` (#336). 
* Perf: Uses the new `Array_tabulateVar` primitive to speed up various function in `VarArray` (#334).
* **Breaking:** Enable persistence of `Random` and `AsyncRandom` state in stable memory (#329).

## 0.5.0

* **Breaking:** Adjust `List` and `pure/List` APIs for consistency (#322).
* Fix: `first()` and `last()` from `List` now return `null` on empty lists instead of trapping (#312).
* Add `reverse()` function to the `pure/Queue` module (#229).
* Add `pure/RealTimeQueue` module - an alternative immutable double-ended queue implementation with worst-case `O(1)` time complexity for all operations but worse amortized performance (#229).
  * Refer to the `Queues.bench.mo` benchmark for comparison with other queue implementations.
* Rename `Map.replaceIfExists()` to `Map.replace()` (#286).
* Add `entriesFrom()` and `reverseEntriesFrom()` to `Map`, `valuesFrom()` and `reverseValuesFrom()` to `Set` and `Text.toText()` (#272).
* Update code examples in doc comments (#224, #282, #303, #315).
* Add `findIndex()` function to modules with `find()` (#321).

## 0.4.0

* Add `isReplicated : () -> Bool` to `InternetComputer` (#213).
* Use `Order` type instead of the inlined variant (#270).
* Fix argument order for `Result.compare()` and `Result.equal()` (#268).
* Add `isEmpty : _ -> Bool` to `Blob` and `Text` (#263).
* Make `pure/List` and `pure/Queue` stack-safe (#252).
* Optimize `Iter.reverse` (#266).
* Fix List growing bug (#251).
* Improve `Iter.mo` with new functions and documentation (#231).
* Adjust `Random` representation to allow persistence in stable memory (#226).
* Fix bug in `Array.enumerate()` and `VarArray.enumerate()` (#233).
* Add `burn : <system>Nat -> Nat` to `Cycles` (#228).
* Fix bug in `Iter.step()`
* Fix bug in `Array.enumerate()` / `VarArray.enumerate()`
* Adjust `Random` representation to allow persistence in stable memory
* Add `Tuples` module

## 0.3.0

* Rename `List.push()` to `pushFront()` and `List.pop()` to `popFront()` (#219).

## 0.2.2

* Add range functions to `Random.crypto()` (#215).
* Add `isRetryPossible : Error -> Bool` to `Error` (#211).

## 0.2.1

* Cleanups in `pure/List` test, fixes and docstrings in `pure/Queue`
* Bump `motoko-matchers` to 1.3.1

## 0.2.0

* Make `replyDeadline` an optional return type

## 0.1.1

* Update readme

## 0.1.0

* Initial release<|MERGE_RESOLUTION|>--- conflicted
+++ resolved
@@ -1,12 +1,9 @@
 ## Next
 
-<<<<<<< HEAD
+* Improve CI for external contributions (#413).
 * Add `fill` to `List` (#410).
-=======
-* Improve CI for external contributions (#413).
 * Add `isSorted` to `List` (#408).
 * **Breaking:** Rename `sort` to `sortInPlace`, add `sort` (#405).
->>>>>>> c707f40f
 * Add `isCleanReject` to `Error`, align reject code order with IC interface specification and improve comments (#401).
 * internal: updates `matchers` dev-dependency (#394).
 * Add `PriorityQueue` (#392).
