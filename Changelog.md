# Changelog

<<<<<<< HEAD
## Next

* Improve code examples in doc comments
* Add `burn : <system>Nat -> Nat` to `Cycles` (#228).
* Fix bug in `Iter.step()`
* Fix bug in `Array.enumerate()` / `VarArray.enumerate()`
* Adjust `Random` representation to allow persistence in stable memory
=======
## 0.4.0

* Add `isReplicated : () -> Bool` to `InternetComputer` (#213).
* Use `Order` type instead of the inlined variant (#270).
* Fix argument order for `Result.compare()` and `Result.equal()` (#268).
* Add `isEmpty : _ -> Bool` to `Blob` and `Text` (#263).
* Make `pure/List` and `pure/Queue` stack-safe (#252).
* Optimize `Iter.reverse` (#266).
* Fix List growing bug (#251).
* Improve `Iter.mo` with new functions and documentation (#231).
* Adjust `Random` representation to allow persistence in stable memory (#226).
* Fix bug in `Array.enumerate()` and `VarArray.enumerate()` (#233).
* Add `burn : <system>Nat -> Nat` to `Cycles` (#228).
* Fix bug in `Iter.step()` (#222).
>>>>>>> 69f8d3a6

## 0.3.0

* Rename `List.push()` to `pushFront()` and `List.pop()` to `popFront()` (#219).

## 0.2.2

* Add range functions to `Random.crypto()` (#215).
* Add `isRetryPossible : Error -> Bool` to `Error` (#211).

## 0.2.1

* Cleanups in `pure/List` test, fixes and docstrings in `pure/Queue`
* Bump `motoko-matchers` to 1.3.1

## 0.2.0

* Make `replyDeadline` an optional return type

## 0.1.1

* Update readme

## 0.1.0

* Initial release<|MERGE_RESOLUTION|>--- conflicted
+++ resolved
@@ -1,14 +1,9 @@
 # Changelog
 
-<<<<<<< HEAD
 ## Next
 
 * Improve code examples in doc comments
-* Add `burn : <system>Nat -> Nat` to `Cycles` (#228).
-* Fix bug in `Iter.step()`
-* Fix bug in `Array.enumerate()` / `VarArray.enumerate()`
-* Adjust `Random` representation to allow persistence in stable memory
-=======
+
 ## 0.4.0
 
 * Add `isReplicated : () -> Bool` to `InternetComputer` (#213).
@@ -23,7 +18,6 @@
 * Fix bug in `Array.enumerate()` and `VarArray.enumerate()` (#233).
 * Add `burn : <system>Nat -> Nat` to `Cycles` (#228).
 * Fix bug in `Iter.step()` (#222).
->>>>>>> 69f8d3a6
 
 ## 0.3.0
 
