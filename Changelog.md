--- conflicted
+++ resolved
@@ -5,12 +5,8 @@
 * Improve code examples in doc comments
 * Add `burn : <system>Nat -> Nat` to `Cycles` (#228).
 * Fix bug in `Iter.step()`
-<<<<<<< HEAD
 * Fix bug in `Array.enumerate()` / `VarArray.enumerate()`
-=======
-* Fix bug in `Array.enumerate()` and `VarArray.enumerate()`
 * Adjust `Random` representation to allow persistence in stable memory
->>>>>>> 31b4ffae
 
 ## 0.3.0
 
