# Changelog

<<<<<<< HEAD
## 0.2.3

* Added `isReplicated : () -> Bool` to `InternetComputer` (#213).
=======
## Next

* Add `burn : <system>Nat -> Nat` to `Cycles` (#228).
* Fix bug in `Iter.step()`
* Fix bug in `Array.enumerate()` and `VarArray.enumerate()`
* Adjust `Random` representation to allow persistence in stable memory

## 0.3.0

* Rename `List.push()` to `pushFront()` and `List.pop()` to `popFront()`
>>>>>>> 01742b76

## 0.2.2

* Add range functions to `Random.crypto()` (#215).
* Add `isRetryPossible : Error -> Bool` to `Error` (#211).

## 0.2.1

* Cleanups in `pure/List` test, fixes and docstrings in `pure/Queue`
* Bump `motoko-matchers` to 1.3.1

## 0.2.0

* Make `replyDeadline` an optional return type

## 0.1.1

* Update readme

## 0.1.0

* Initial release<|MERGE_RESOLUTION|>--- conflicted
+++ resolved
@@ -1,21 +1,16 @@
 # Changelog
 
-<<<<<<< HEAD
-## 0.2.3
+## Next
 
 * Added `isReplicated : () -> Bool` to `InternetComputer` (#213).
-=======
-## Next
-
 * Add `burn : <system>Nat -> Nat` to `Cycles` (#228).
-* Fix bug in `Iter.step()`
-* Fix bug in `Array.enumerate()` and `VarArray.enumerate()`
-* Adjust `Random` representation to allow persistence in stable memory
+* Fix bug in `Iter.step()` (#???).
+* Fix bug in `Array.enumerate()` and `VarArray.enumerate()` (#???).
+* Adjust `Random` representation to allow persistence in stable memory (#???).
 
 ## 0.3.0
 
-* Rename `List.push()` to `pushFront()` and `List.pop()` to `popFront()`
->>>>>>> 01742b76
+* Rename `List.push()` to `pushFront()` and `List.pop()` to `popFront()` (#???).
 
 ## 0.2.2
 
