--- conflicted
+++ resolved
@@ -17,14 +17,10 @@
 * Adjust `Random` representation to allow persistence in stable memory (#226).
 * Fix bug in `Array.enumerate()` and `VarArray.enumerate()` (#233).
 * Add `burn : <system>Nat -> Nat` to `Cycles` (#228).
-<<<<<<< HEAD
 * Fix bug in `Iter.step()`
 * Fix bug in `Array.enumerate()` / `VarArray.enumerate()`
 * Adjust `Random` representation to allow persistence in stable memory
 * Add `Tuples` module
-=======
-* Fix bug in `Iter.step()` (#222).
->>>>>>> d77231dc
 
 ## 0.3.0
 
