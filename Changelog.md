--- conflicted
+++ resolved
@@ -1,15 +1,10 @@
 # Next
 
-<<<<<<< HEAD
 * Add `Text.foldLeft()` (#366).
-* Perf: Made `Nat.toText()` slightly more performant (#358).
-=======
 * Make `Nat.toText()` slightly more performant (#358).
 * Add `uniform64()`, `nat64()`, `natRange()`, and `intRange()` to `AsyncRandom` class (#360).
 * Fix corner case in `sliceToArray()` (#364).
 * **Breaking:** Adjust `Int.fromText()` to return `null` instead of `?0` for `"+"` and `"-"` (#365).
-
->>>>>>> 0fd219e3
 
 ## 0.6.0
 
