--- conflicted
+++ resolved
@@ -3,12 +3,9 @@
 ## Next
 
 * Add `burn : <system>Nat -> Nat` to `Cycles` (#228).
-* Fix bug in `Iter.step()` implementation
-<<<<<<< HEAD
+* Fix bug in `Iter.step()`
+* Fix bug in `Array.enumerate()` and `VarArray.enumerate()`
 * Adjust `Random` representation to allow persistence in stable memory
-=======
-* Fix bug in `Array.enumerate()` and `VarArray.enumerate()`
->>>>>>> d9f60331
 
 ## 0.3.0
 
