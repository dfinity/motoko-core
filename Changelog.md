# Changelog

## Next

<<<<<<< HEAD
* Fix: `first` and `last` from `List` now return `null` on empty lists instead of trapping (#312).
=======
* Add `reverse` function to the `pure/Queue` module (#229).
* Add `pure/RealTimeQueue` module - an alternative immutable double-ended queue implementation with worst-case `O(1)` time complexity for all operations but worse amortized performance (#229).
  - Refer to the `Queues.bench.mo` benchmark for comparison with other queue implementations.
>>>>>>> 7a66568b
* Rename `Map.replaceIfExists()` to `Map.replace()` (#286).
* Add `entriesFrom` and `reverseEntriesFrom` to `Map`, `valuesFrom` and `reverseValuesFrom` to `Set` and `Text.toText` (#272).
* Update code examples in doc comments (#224, #282, #303).

## 0.4.0

* Add `isReplicated : () -> Bool` to `InternetComputer` (#213).
* Use `Order` type instead of the inlined variant (#270).
* Fix argument order for `Result.compare()` and `Result.equal()` (#268).
* Add `isEmpty : _ -> Bool` to `Blob` and `Text` (#263).
* Make `pure/List` and `pure/Queue` stack-safe (#252).
* Optimize `Iter.reverse` (#266).
* Fix List growing bug (#251).
* Improve `Iter.mo` with new functions and documentation (#231).
* Adjust `Random` representation to allow persistence in stable memory (#226).
* Fix bug in `Array.enumerate()` and `VarArray.enumerate()` (#233).
* Add `burn : <system>Nat -> Nat` to `Cycles` (#228).
* Fix bug in `Iter.step()`
* Fix bug in `Array.enumerate()` / `VarArray.enumerate()`
* Adjust `Random` representation to allow persistence in stable memory
* Add `Tuples` module

## 0.3.0

* Rename `List.push()` to `pushFront()` and `List.pop()` to `popFront()` (#219).

## 0.2.2

* Add range functions to `Random.crypto()` (#215).
* Add `isRetryPossible : Error -> Bool` to `Error` (#211).

## 0.2.1

* Cleanups in `pure/List` test, fixes and docstrings in `pure/Queue`
* Bump `motoko-matchers` to 1.3.1

## 0.2.0

* Make `replyDeadline` an optional return type

## 0.1.1

* Update readme

## 0.1.0

* Initial release<|MERGE_RESOLUTION|>--- conflicted
+++ resolved
@@ -2,13 +2,10 @@
 
 ## Next
 
-<<<<<<< HEAD
 * Fix: `first` and `last` from `List` now return `null` on empty lists instead of trapping (#312).
-=======
 * Add `reverse` function to the `pure/Queue` module (#229).
 * Add `pure/RealTimeQueue` module - an alternative immutable double-ended queue implementation with worst-case `O(1)` time complexity for all operations but worse amortized performance (#229).
   - Refer to the `Queues.bench.mo` benchmark for comparison with other queue implementations.
->>>>>>> 7a66568b
 * Rename `Map.replaceIfExists()` to `Map.replace()` (#286).
 * Add `entriesFrom` and `reverseEntriesFrom` to `Map`, `valuesFrom` and `reverseValuesFrom` to `Set` and `Text.toText` (#272).
 * Update code examples in doc comments (#224, #282, #303).
