# Changelog

## Next

* Add `entriesFrom` and `reverseEntriesFrom` to `Map`, `valuesFrom` and `reverseValuesFrom` to `Set` and `Text.toText` (#272).
<<<<<<< HEAD
* Rename `Map.replaceIfExists()` to `Map.replace()` (#286).
=======
* Update code examples in doc comments (#224).
>>>>>>> da66a313

## 0.4.0

* Add `isReplicated : () -> Bool` to `InternetComputer` (#213).
* Use `Order` type instead of the inlined variant (#270).
* Fix argument order for `Result.compare()` and `Result.equal()` (#268).
* Add `isEmpty : _ -> Bool` to `Blob` and `Text` (#263).
* Make `pure/List` and `pure/Queue` stack-safe (#252).
* Optimize `Iter.reverse` (#266).
* Fix List growing bug (#251).
* Improve `Iter.mo` with new functions and documentation (#231).
* Adjust `Random` representation to allow persistence in stable memory (#226).
* Fix bug in `Array.enumerate()` and `VarArray.enumerate()` (#233).
* Add `burn : <system>Nat -> Nat` to `Cycles` (#228).
* Fix bug in `Iter.step()`
* Fix bug in `Array.enumerate()` / `VarArray.enumerate()`
* Adjust `Random` representation to allow persistence in stable memory
* Add `Tuples` module

## 0.3.0

* Rename `List.push()` to `pushFront()` and `List.pop()` to `popFront()` (#219).

## 0.2.2

* Add range functions to `Random.crypto()` (#215).
* Add `isRetryPossible : Error -> Bool` to `Error` (#211).

## 0.2.1

* Cleanups in `pure/List` test, fixes and docstrings in `pure/Queue`
* Bump `motoko-matchers` to 1.3.1

## 0.2.0

* Make `replyDeadline` an optional return type

## 0.1.1

* Update readme

## 0.1.0

* Initial release<|MERGE_RESOLUTION|>--- conflicted
+++ resolved
@@ -3,11 +3,8 @@
 ## Next
 
 * Add `entriesFrom` and `reverseEntriesFrom` to `Map`, `valuesFrom` and `reverseValuesFrom` to `Set` and `Text.toText` (#272).
-<<<<<<< HEAD
 * Rename `Map.replaceIfExists()` to `Map.replace()` (#286).
-=======
 * Update code examples in doc comments (#224).
->>>>>>> da66a313
 
 ## 0.4.0
 
