--- conflicted
+++ resolved
@@ -1,18 +1,9 @@
 ## Next
 
-<<<<<<< HEAD
-* Make `Nat.toText()` slightly more performant (#358).
-* Add `uniform64()`, `nat64()`, `natRange()`, and `intRange()` to `AsyncRandom` class (#360).
-* Fix corner case in `sliceToArray()` (#364).
-* **Breaking:** Adjust `Int.fromText()` to return `null` instead of `?0` for `"+"` and `"-"` (#365).
-* Add `Text.foldLeft()` (#366).
-* **Breaking:** Rename `List.get()` to `List.at()` and `List.getOpt()` to `List.get()` (#367).
-* Fix corner cases in `Nat.rangeByInclusive()` (#368).
-=======
 * **Breaking:** Standardize function argument order (#376).
->>>>>>> ea080744
 * Address inconsistent treatment of empty iterators by range functions in `Int` and `Nat` (#369).
 * Fix corner cases in `Nat.rangeByInclusive()` (#368).
+* **Breaking:** Rename `List.get()` to `List.at()` and `List.getOpt()` to `List.get()` (#367).
 * Add `Text.foldLeft()` (#366).
 * **Breaking:** Adjust `Int.fromText()` to return `null` instead of `?0` for `"+"` and `"-"` (#365).
 * Fix corner case in `sliceToArray()` (#364).
