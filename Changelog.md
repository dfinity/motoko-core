--- conflicted
+++ resolved
@@ -1,10 +1,7 @@
 ## Next
 
-<<<<<<< HEAD
 * Improve CI for external contributions (#413).
-=======
 * Add `isSorted` to `List` (#408).
->>>>>>> ab5013a4
 * **Breaking:** Rename `sort` to `sortInPlace`, add `sort` (#405).
 * Add `isCleanReject` to `Error`, align reject code order with IC interface specification and improve comments (#401).
 * internal: updates `matchers` dev-dependency (#394).
