--- conflicted
+++ resolved
@@ -5,13 +5,10 @@
 * Fix corner case in `sliceToArray()` (#364).
 * **Breaking:** Adjust `Int.fromText()` to return `null` instead of `?0` for `"+"` and `"-"` (#365).
 * **Breaking:** Change `List.get()` to return `?T` instead of `T` for consistency (#367).
-<<<<<<< HEAD
 * Add `List.at()` with the original behavior of `List.get()` (#373).
-=======
 * Add `Text.foldLeft()` (#366).
 * Fix corner cases in `Nat.rangeByInclusive()` (#368).
 * Address inconsistent treatment of empty iterators by range functions in `Int` and `Nat` (#369).
->>>>>>> 934c8012
 
 ## 0.6.0
 
