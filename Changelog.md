--- conflicted
+++ resolved
@@ -1,14 +1,11 @@
 ## Next
 
-<<<<<<< HEAD
-* **Breaking:** Rename `sort` to `sortInPlace`, add `sort` (#405).
-=======
 * Simplify `isSorted` logic (#421).
 * Add `isSorted` to `Array` and `VarArray` (#414).
->>>>>>> 090cb322
 * Improve CI for external contributions (#413).
 * Add `forEachRange` to `List` (#411).
 * Add `isSorted` to `List` (#408).
+* **Breaking:** Rename `sort` to `sortInPlace`, add `sort` (#405).
 * Add `isCleanReject` to `Error`, align reject code order with IC interface specification and improve comments (#401).
 * internal: updates `matchers` dev-dependency (#394).
 * Add `PriorityQueue` (#392).
