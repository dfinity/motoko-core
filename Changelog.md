# Next

* Perf: Made `Nat.toText()` slightly more performant (#358).
<<<<<<< HEAD
* Fix corner case in `sliceToArray()` (#364).
=======
* **Breaking:** Adjust `Int.fromText()` to return `null` instead of `?0` for `"+"` and `"-"` (#365).
>>>>>>> 45ecbded

## 0.6.0

* **Breaking:** Enable persistence of `Random` and `AsyncRandom` state in stable memory (#329).
* Add `explode()` to `Int16`/`32`/`64`, `Nat16`/`32`/`64`, slicing fixed-length numbers into constituent bytes (#346).
* Add `fromArray()` and `toArray()` to `Queue` and `pure/Queue` (#349).
* Fix a bug in `List.last()` (#336). 
* Fix a typo in the `VarArray` documentation (#338).
* Perf: Uses the new `Array_tabulateVar` primitive to speed up various function in `VarArray` (#334).
* Add `Text.reverse()` (#351).
* Update style guidelines (#353).

## 0.5.0

* **Breaking:** Adjust `List` and `pure/List` APIs for consistency (#322).
* Fix: `first()` and `last()` from `List` now return `null` on empty lists instead of trapping (#312).
* Add `reverse()` function to the `pure/Queue` module (#229).
* Add `pure/RealTimeQueue` module - an alternative immutable double-ended queue implementation with worst-case `O(1)` time complexity for all operations but worse amortized performance (#229).
  * Refer to the `Queues.bench.mo` benchmark for comparison with other queue implementations.
* Rename `Map.replaceIfExists()` to `Map.replace()` (#286).
* Add `entriesFrom()` and `reverseEntriesFrom()` to `Map`, `valuesFrom()` and `reverseValuesFrom()` to `Set` and `Text.toText()` (#272).
* Update code examples in doc comments (#224, #282, #303, #315).
* Add `findIndex()` function to modules with `find()` (#321).

## 0.4.0

* Add `isReplicated : () -> Bool` to `InternetComputer` (#213).
* Use `Order` type instead of the inlined variant (#270).
* Fix argument order for `Result.compare()` and `Result.equal()` (#268).
* Add `isEmpty : _ -> Bool` to `Blob` and `Text` (#263).
* Make `pure/List` and `pure/Queue` stack-safe (#252).
* Optimize `Iter.reverse` (#266).
* Fix List growing bug (#251).
* Improve `Iter.mo` with new functions and documentation (#231).
* Adjust `Random` representation to allow persistence in stable memory (#226).
* Fix bug in `Array.enumerate()` and `VarArray.enumerate()` (#233).
* Add `burn : <system>Nat -> Nat` to `Cycles` (#228).
* Fix bug in `Iter.step()`
* Fix bug in `Array.enumerate()` / `VarArray.enumerate()`
* Adjust `Random` representation to allow persistence in stable memory
* Add `Tuples` module

## 0.3.0

* Rename `List.push()` to `pushFront()` and `List.pop()` to `popFront()` (#219).

## 0.2.2

* Add range functions to `Random.crypto()` (#215).
* Add `isRetryPossible : Error -> Bool` to `Error` (#211).

## 0.2.1

* Cleanups in `pure/List` test, fixes and docstrings in `pure/Queue`
* Bump `motoko-matchers` to 1.3.1

## 0.2.0

* Make `replyDeadline` an optional return type

## 0.1.1

* Update readme

## 0.1.0

* Initial release<|MERGE_RESOLUTION|>--- conflicted
+++ resolved
@@ -1,11 +1,8 @@
 # Next
 
 * Perf: Made `Nat.toText()` slightly more performant (#358).
-<<<<<<< HEAD
 * Fix corner case in `sliceToArray()` (#364).
-=======
 * **Breaking:** Adjust `Int.fromText()` to return `null` instead of `?0` for `"+"` and `"-"` (#365).
->>>>>>> 45ecbded
 
 ## 0.6.0
 
