# Changelog

<<<<<<< HEAD
## Next

* Rename `Map.replaceIfExists()` to `Map.replace()`
=======
* Add `entriesFrom` and `reverseEntriesFrom` to `Map`, `valuesFrom` and `reverseValuesFrom` to `Set` and `Text.toText` (#272).
>>>>>>> 938e2852

## 0.4.0

* Add `isReplicated : () -> Bool` to `InternetComputer` (#213).
* Use `Order` type instead of the inlined variant (#270).
* Fix argument order for `Result.compare()` and `Result.equal()` (#268).
* Add `isEmpty : _ -> Bool` to `Blob` and `Text` (#263).
* Make `pure/List` and `pure/Queue` stack-safe (#252).
* Optimize `Iter.reverse` (#266).
* Fix List growing bug (#251).
* Improve `Iter.mo` with new functions and documentation (#231).
* Adjust `Random` representation to allow persistence in stable memory (#226).
* Fix bug in `Array.enumerate()` and `VarArray.enumerate()` (#233).
* Add `burn : <system>Nat -> Nat` to `Cycles` (#228).
* Fix bug in `Iter.step()` (#222).

## 0.3.0

* Rename `List.push()` to `pushFront()` and `List.pop()` to `popFront()` (#219).

## 0.2.2

* Add range functions to `Random.crypto()` (#215).
* Add `isRetryPossible : Error -> Bool` to `Error` (#211).

## 0.2.1

* Cleanups in `pure/List` test, fixes and docstrings in `pure/Queue`
* Bump `motoko-matchers` to 1.3.1

## 0.2.0

* Make `replyDeadline` an optional return type

## 0.1.1

* Update readme

## 0.1.0

* Initial release<|MERGE_RESOLUTION|>--- conflicted
+++ resolved
@@ -1,12 +1,9 @@
 # Changelog
 
-<<<<<<< HEAD
 ## Next
 
-* Rename `Map.replaceIfExists()` to `Map.replace()`
-=======
 * Add `entriesFrom` and `reverseEntriesFrom` to `Map`, `valuesFrom` and `reverseValuesFrom` to `Set` and `Text.toText` (#272).
->>>>>>> 938e2852
+* Rename `Map.replaceIfExists()` to `Map.replace()` (#286).
 
 ## 0.4.0
 
