## Next

* Simplify `isSorted` logic (#421).
* Add `isSorted` to `Array` and `VarArray` (#414).
* Improve CI for external contributions (#413).
<<<<<<< HEAD
* Add `truncate` to `List` (#409).
=======
* Add `fill` to `List` (#410).
>>>>>>> 3047c4b9
* Add `isSorted` to `List` (#408).
* **Breaking:** Rename `sort` to `sortInPlace`, add `sort` (#405).
* Add `isCleanReject` to `Error`, align reject code order with IC interface specification and improve comments (#401).
* internal: updates `matchers` dev-dependency (#394).
* Add `PriorityQueue` (#392).
* Add support for Weak references (#388).
* Clarify difference between `List` and `pure/List` in doc comments (#386).
* Added `tabulate`, `flatten`, `join`, `mapInPlace`, `mapEntries`, `mapResult`, `flatMap`, `nextIndexOf`, `prevIndexOf`, `range`, `sliceToArray`, `sliceToVarArray` to `List` (#350).
* Optimize methods in `List<T>` (#337).

## 1.0.0

* Add `sliceToVarArray()` to `Array` and `VarArray` (#377).
* **Breaking:** Standardize function argument order (#376).
* Add `binarySearch()` to `Array`, `VarArray`, and `List` modules (#375).
* Add example usage documentation to `Types` module (#374).
* Address inconsistent treatment of empty iterators by range functions in `Int` and `Nat` (#369).
* Fix corner cases in `Nat.rangeByInclusive()` (#368).
* **Breaking:** Rename `List.get()` to `List.at()` and `List.getOpt()` to `List.get()` (#367).
* Add `Text.foldLeft()` (#366).
* **Breaking:** Adjust `Int.fromText()` to return `null` instead of `?0` for `"+"` and `"-"` (#365).
* Fix corner case in `sliceToArray()` (#364).
* Add `uniform64()`, `nat64()`, `natRange()`, and `intRange()` to `AsyncRandom` class (#360).
* Make `Nat.toText()` slightly more performant (#358).

## 0.6.0

* Update style guidelines (#353).
* Add `Text.reverse()` (#351).
* Add `fromArray()` and `toArray()` to `Queue` and `pure/Queue` (#349).
* Add `explode()` to `Int16`/`32`/`64`, `Nat16`/`32`/`64`, slicing fixed-length numbers into constituent bytes (#346).
* Fix a typo in the `VarArray` documentation (#338).
* Fix a bug in `List.last()` (#336). 
* Perf: Uses the new `Array_tabulateVar` primitive to speed up various function in `VarArray` (#334).
* **Breaking:** Enable persistence of `Random` and `AsyncRandom` state in stable memory (#329).

## 0.5.0

* **Breaking:** Adjust `List` and `pure/List` APIs for consistency (#322).
* Fix: `first()` and `last()` from `List` now return `null` on empty lists instead of trapping (#312).
* Add `reverse()` function to the `pure/Queue` module (#229).
* Add `pure/RealTimeQueue` module - an alternative immutable double-ended queue implementation with worst-case `O(1)` time complexity for all operations but worse amortized performance (#229).
  * Refer to the `Queues.bench.mo` benchmark for comparison with other queue implementations.
* Rename `Map.replaceIfExists()` to `Map.replace()` (#286).
* Add `entriesFrom()` and `reverseEntriesFrom()` to `Map`, `valuesFrom()` and `reverseValuesFrom()` to `Set` and `Text.toText()` (#272).
* Update code examples in doc comments (#224, #282, #303, #315).
* Add `findIndex()` function to modules with `find()` (#321).

## 0.4.0

* Add `isReplicated : () -> Bool` to `InternetComputer` (#213).
* Use `Order` type instead of the inlined variant (#270).
* Fix argument order for `Result.compare()` and `Result.equal()` (#268).
* Add `isEmpty : _ -> Bool` to `Blob` and `Text` (#263).
* Make `pure/List` and `pure/Queue` stack-safe (#252).
* Optimize `Iter.reverse` (#266).
* Fix List growing bug (#251).
* Improve `Iter.mo` with new functions and documentation (#231).
* Adjust `Random` representation to allow persistence in stable memory (#226).
* Fix bug in `Array.enumerate()` and `VarArray.enumerate()` (#233).
* Add `burn : <system>Nat -> Nat` to `Cycles` (#228).
* Fix bug in `Iter.step()`
* Fix bug in `Array.enumerate()` / `VarArray.enumerate()`
* Adjust `Random` representation to allow persistence in stable memory
* Add `Tuples` module

## 0.3.0

* Rename `List.push()` to `pushFront()` and `List.pop()` to `popFront()` (#219).

## 0.2.2

* Add range functions to `Random.crypto()` (#215).
* Add `isRetryPossible : Error -> Bool` to `Error` (#211).

## 0.2.1

* Cleanups in `pure/List` test, fixes and docstrings in `pure/Queue`
* Bump `motoko-matchers` to 1.3.1

## 0.2.0

* Make `replyDeadline` an optional return type

## 0.1.1

* Update readme

## 0.1.0

* Initial release<|MERGE_RESOLUTION|>--- conflicted
+++ resolved
@@ -3,11 +3,8 @@
 * Simplify `isSorted` logic (#421).
 * Add `isSorted` to `Array` and `VarArray` (#414).
 * Improve CI for external contributions (#413).
-<<<<<<< HEAD
+* Add `fill` to `List` (#410).
 * Add `truncate` to `List` (#409).
-=======
-* Add `fill` to `List` (#410).
->>>>>>> 3047c4b9
 * Add `isSorted` to `List` (#408).
 * **Breaking:** Rename `sort` to `sortInPlace`, add `sort` (#405).
 * Add `isCleanReject` to `Error`, align reject code order with IC interface specification and improve comments (#401).
